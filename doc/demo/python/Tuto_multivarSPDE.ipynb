--- conflicted
+++ resolved
@@ -36,23 +36,14 @@
     "s11 = 2\n",
     "s21 = 1\n",
     "s121 = r1 * np.sqrt(s11*s21)\n",
-<<<<<<< HEAD
     "modelMulti = gl.Model.createFromParam(gl.ECov.MATERN,param=1,sills = [s11,s121,s121,s21],range = 5)\n",
-=======
-    "modelMulti = gl.Model.createFromParam(gl.ECov.MATERN,param=1,sills = [s11,s121,s121,s21],range=5)\n",
->>>>>>> 0f732ca1
     "\n",
     "mesh2 = gl.MeshETurbo([20,20])\n",
     "r2 = -0.\n",
     "s12 = .01\n",
     "s22 = .04\n",
     "s122 = r2 * np.sqrt(s12*s22)\n",
-<<<<<<< HEAD
-    "modelMulti2 = gl.Model.createFromParam(gl.ECov.MATERN,param=1,sills = [s12,s122,s122,s22],\n",
-    "                                       range = 5)\n",
-=======
     "modelMulti2 = gl.Model.createFromParam(gl.ECov.MATERN,param=1,sills = [s12,s122,s122,s22],range=5)\n",
->>>>>>> 0f732ca1
     "if multistruct:    \n",
     "    modelMulti.addCov(modelMulti2.getCova(0))\n"
    ]
