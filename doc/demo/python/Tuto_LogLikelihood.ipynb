{
 "cells": [
  {
   "cell_type": "code",
   "execution_count": null,
   "id": "b5ef7c60",
   "metadata": {},
   "outputs": [],
   "source": [
    "import gstlearn as gl\n",
    "import gstlearn.plot as gp\n",
    "import gstlearn.document as gdoc\n",
    "import numpy as np\n",
    "import matplotlib.pyplot as plt\n",
    "\n",
    "gdoc.setNoScroll()"
   ]
  },
  {
   "cell_type": "markdown",
<<<<<<< HEAD
   "id": "07a69967",
   "metadata": {},
   "source": []
  },
  {
   "cell_type": "markdown",
   "id": "c0a673db",
=======
   "id": "edcd72c3",
>>>>>>> e370a24e
   "metadata": {},
   "source": [
    "# Constraints on drifts"
   ]
  },
  {
   "cell_type": "code",
   "execution_count": null,
   "id": "7215e052",
   "metadata": {},
   "outputs": [],
   "source": []
  },
  {
   "cell_type": "markdown",
   "id": "7a5f9de8",
   "metadata": {},
   "source": [
    "<!-- SUMMARY: Estimation and Simulations performed in the framework of SPDE -->\n",
    "\n",
    "<!-- CATEGORY: SPDE -->"
   ]
  },
  {
   "cell_type": "markdown",
   "id": "93475895",
   "metadata": {},
   "source": [
    "This tutorial has two essential taks:\n",
    "\n",
    "- cross-check the calculation of the Log-Likelihood (by hand or with gstlearn)\n",
    "- design the definition pattern for the linkage of the drift functions in the multivariable framework"
   ]
  },
  {
   "cell_type": "markdown",
   "id": "70341e3d",
   "metadata": {},
   "source": [
    "## Parameters"
   ]
  },
  {
   "cell_type": "code",
   "execution_count": null,
   "id": "69b7da3c",
   "metadata": {},
   "outputs": [],
   "source": [
    "# Data\n",
    "np.random.seed(123)\n",
    "ndat = 100\n",
    "ndim = 2\n",
    "\n",
    "# Model\n",
    "rangev = 0.2\n",
    "sill = 1.\n",
    "nugget = 0.1"
   ]
  },
  {
   "cell_type": "code",
   "execution_count": null,
<<<<<<< HEAD
   "id": "47f26cfc",
=======
   "id": "3260d02d",
>>>>>>> e370a24e
   "metadata": {},
   "outputs": [],
   "source": [
    "# Z : vecteur des données\n",
    "# Covmat : matrice de covariance\n",
    "# drift : matrice de drift\n",
    "# A et c permettent d'encoder les contraintes sur le vecteur des coefficients beta :\n",
    "# sous la forme A * beta = c\n",
    "def estimCoeff(Z,Covmat,drift,A=None,c=None):\n",
    "    if A is not None and c is not None: \n",
    "        if A.shape[0]!= len(c) or  A.shape[1]!=drift.shape[1]:\n",
    "            return np.nan\n",
    "    \n",
    "    invcovmat = np.linalg.inv(Covmat)\n",
    "    invu = np.linalg.inv(drift.T@invcovmat@drift)\n",
    "    estimatedCoeffs = invu@drift.T@invcovmat@Z\n",
    "    \n",
    "    if A is None or c is None :\n",
    "        return estimatedCoeffs\n",
    "    \n",
    "    temp = invu@A.T@np.linalg.inv(A@invu@A.T)\n",
    "    return estimatedCoeffs - temp@A@estimatedCoeffs+temp@c\n",
    "\n",
    "def computeLogLikelihood(Z,Covmat,drift,coeffs=None,A=None,c=None):\n",
    "    if coeffs is None:\n",
    "        coeffs = estimCoeff(Z,Covmat,drift,A,c)\n",
    "    Zc = Z - coeffs@drift.T\n",
    "    cholcovmat = np.linalg.cholesky(Covmat)\n",
    "    Zcstd = np.linalg.solve(cholcovmat,Zc) \n",
    "    quad = Zcstd.T@Zcstd\n",
    "    logdet = 2. * np.sum(np.log(np.diag(cholcovmat)))\n",
    "    return -0.5 * (quad + logdet + len(Z) * np.log(2.* np.pi))\n",
    "\n",
    "def printCoeffs(title, coeffs, ndec=6):\n",
    "    print(title + \" : \" + f\"{str(np.round(coeffs,ndec))}\")"
   ]
  },
  {
   "cell_type": "markdown",
   "id": "ec47b3e5",
   "metadata": {},
   "source": [
    "## Monovariate case"
   ]
  },
  {
   "cell_type": "markdown",
   "id": "dca380bf",
   "metadata": {},
   "source": [
    "### Model"
   ]
  },
  {
   "cell_type": "code",
   "execution_count": null,
   "id": "17ada3e9",
   "metadata": {},
   "outputs": [],
   "source": [
    "model = gl.Model.createFromParam(gl.ECov.MATERN,param=1,range=rangev,sill=sill)\n",
    "model.addCovFromParam(gl.ECov.NUGGET,sill=nugget)\n",
    "model"
   ]
  },
  {
   "cell_type": "markdown",
   "id": "0970f875",
   "metadata": {},
   "source": [
    "### Data"
   ]
  },
  {
   "cell_type": "code",
   "execution_count": null,
   "id": "393c4a35",
   "metadata": {},
   "outputs": [],
   "source": [
    "dat = gl.Db.createFillRandom(ndat, ndim, 0)\n",
    "dat[\"drift\"] = dat[\"x-1\"]\n",
    "gl.simtub(None,dat,model)\n",
    "dat"
   ]
  },
  {
   "cell_type": "code",
   "execution_count": null,
   "id": "f555d201",
   "metadata": {},
   "outputs": [],
   "source": [
    "truecoeffs = [0.5]\n",
    "dat[\"Simu\"] = truecoeffs[0] + dat[\"Simu\"]\n",
    "#dat.setLocator(\"drift\",gl.ELoc.F)\n",
    "dat"
   ]
  },
  {
   "cell_type": "code",
   "execution_count": null,
   "id": "4c911e28",
   "metadata": {},
   "outputs": [],
   "source": [
    "model.setDriftIRF(0,0)\n",
    "model"
   ]
  },
  {
   "cell_type": "code",
   "execution_count": null,
   "id": "951571e2",
   "metadata": {},
   "outputs": [],
   "source": [
    "X = model.evalDriftMat(dat).toTL()\n",
    "Covmat = model.evalCovMatSym(dat).toTL()"
   ]
  },
  {
   "cell_type": "code",
   "execution_count": null,
   "id": "3d675ce2",
   "metadata": {},
   "outputs": [],
   "source": [
    "A = np.array([1]).reshape(1,1)\n",
    "c = [0.3]\n",
    "\n",
    "coeffs = estimCoeff(dat[\"Simu\"],Covmat,X,A,c)\n",
    "printCoeffs(\"a=0.3\", coeffs)"
   ]
  },
  {
   "cell_type": "markdown",
   "id": "8237c265",
   "metadata": {},
   "source": [
    "This lack of constraint can be emulated in gstlearn"
   ]
  },
  {
   "cell_type": "code",
   "execution_count": null,
   "id": "8f5ab0c3",
   "metadata": {},
   "outputs": [],
   "source": [
    "c"
   ]
  },
  {
   "cell_type": "code",
   "execution_count": null,
   "id": "8f820db1",
   "metadata": {},
   "outputs": [],
   "source": [
    "likelihood = model.computeLogLikelihood(dat, True)\n",
    "\n",
    "print(f\"Compute manual loglikelihood = \" + str(np.round(computeLogLikelihood(dat[\"Simu\"],Covmat,X),6)))"
   ]
  },
  {
   "cell_type": "markdown",
   "id": "41808419",
   "metadata": {},
   "source": [
    "## Multivariate"
   ]
  },
  {
   "cell_type": "code",
   "execution_count": null,
   "id": "72600af1",
   "metadata": {},
   "outputs": [],
   "source": [
    "s1=0.4\n",
    "s2=2\n",
    "r = 0.8\n",
    "sills = np.array([[s1**2,r*s1*s2],[r*s1*s2,s2**2]])\n",
    "model = gl.Model.createFromParam(gl.ECov.MATERN,param=1,range=rangev,sills=sills)"
   ]
  },
  {
   "cell_type": "code",
   "execution_count": null,
   "id": "624f6029",
   "metadata": {
    "scrolled": true
   },
   "outputs": [],
   "source": [
    "ndat=200\n",
    "dat = gl.Db.createFillRandom(ndat, ndim, 0,2)\n",
    "dat[\"drift\"] = dat[\"x-1\"]\n",
    "gl.simtub(None,dat,model)\n",
    "dat"
   ]
  },
  {
   "cell_type": "code",
   "execution_count": null,
   "id": "f690901b",
   "metadata": {},
   "outputs": [],
   "source": [
    "ax = plt.scatter(dat[\"Simu.1\"],dat[\"Simu.2\"])"
   ]
  },
  {
   "cell_type": "code",
   "execution_count": null,
   "id": "c29a4886",
   "metadata": {},
   "outputs": [],
   "source": [
    "truecoeffs1 = [0.5,3]\n",
    "truecoeffs2 = [1.5,-2]\n",
    "model.setDriftIRF(0,1)\n",
    "dat[\"Simu.1\"] =  truecoeffs1[0] + truecoeffs1[1] * dat[\"drift\"] + dat[\"Simu.1\"]\n",
    "dat[\"Simu.2\"] =  truecoeffs2[0] + truecoeffs2[1] * dat[\"drift\"] + dat[\"Simu.2\"]\n",
    "dat.setLocator(\"drift\",gl.ELoc.F)"
   ]
  },
  {
   "cell_type": "markdown",
   "id": "453b6519",
   "metadata": {},
   "source": [
    "### No constraint"
   ]
  },
  {
   "cell_type": "code",
   "execution_count": null,
   "id": "f92d8f70",
   "metadata": {},
   "outputs": [],
   "source": [
    "Covmat = model.evalCovMatSym(dat).toTL()\n",
    "X = model.evalDriftMat(dat).toTL()"
   ]
  },
  {
   "cell_type": "code",
   "execution_count": null,
   "id": "1bd49eee",
   "metadata": {},
   "outputs": [],
   "source": [
    "Z = dat[\"Simu*\"]\n",
    "Z=Z.T.reshape(-1)"
   ]
  },
  {
   "cell_type": "code",
   "execution_count": null,
   "id": "6aab5736",
   "metadata": {
    "scrolled": true
   },
   "outputs": [],
   "source": [
    "coeffs = estimCoeff(Z,Covmat,X)\n",
    "fig,ax = gp.init(1,2)\n",
    "ax[0].scatter(dat[\"x-1\"],dat[\"Simu.1\"])\n",
    "ax[0].plot([0,1],[coeffs[0],coeffs[0]+coeffs[1]])\n",
    "ax[1].scatter(dat[\"x-1\"],dat[\"Simu.2\"])\n",
    "ax[1].plot([0,1],[coeffs[2],coeffs[2]+coeffs[3]])\n",
    "gp.close()"
   ]
  },
  {
   "cell_type": "code",
   "execution_count": null,
   "id": "8f1c45da",
   "metadata": {},
   "outputs": [],
   "source": [
    "printCoeffs(\"No Constraint\",coeffs)"
   ]
  },
  {
   "cell_type": "markdown",
   "id": "5898bf75",
   "metadata": {},
   "source": [
    "This option can be emulated in gstlearn"
   ]
  },
  {
   "cell_type": "code",
   "execution_count": null,
   "id": "d7e74521",
   "metadata": {},
   "outputs": [],
   "source": [
    "likelihood = model.computeLogLikelihood(dat, True)"
   ]
  },
  {
   "cell_type": "markdown",
   "id": "f3a885b2",
   "metadata": {},
   "source": [
    "### Means of both variables are imposed"
   ]
  },
  {
   "cell_type": "code",
   "execution_count": null,
   "id": "5bdeda6e",
   "metadata": {},
   "outputs": [],
   "source": [
    "A = np.array([[1,0,0,0],[0,0,1,0]])\n",
    "c = [0.5,1.5]\n",
    "coeffs=estimCoeff(Z,Covmat,X,A,c)"
   ]
  },
  {
   "cell_type": "code",
   "execution_count": null,
   "id": "204df5e5",
   "metadata": {},
   "outputs": [],
   "source": [
    "fig,ax = gp.init(1,2)\n",
    "ax[0].scatter(dat[\"x-1\"],dat[\"Simu.1\"])\n",
    "ax[0].plot([0,1],[coeffs[0],coeffs[0]+coeffs[1]])\n",
    "ax[1].scatter(dat[\"x-1\"],dat[\"Simu.2\"])\n",
    "ax[1].plot([0,1],[coeffs[2],coeffs[2]+coeffs[3]])\n",
    "gp.close()"
   ]
  },
  {
   "cell_type": "code",
   "execution_count": null,
   "id": "e5e6b90a",
   "metadata": {},
   "outputs": [],
   "source": [
    "printCoeffs(\"a0=0.5 and b0=1.5\", coeffs)"
   ]
  },
  {
   "cell_type": "markdown",
   "id": "d1ba45f3",
   "metadata": {},
   "source": [
    "### Same coefficients for mean and drift coefficients"
   ]
  },
  {
   "cell_type": "code",
   "execution_count": null,
   "id": "9315d762",
   "metadata": {},
   "outputs": [],
   "source": [
    "A = np.array([[1,0,-1,0],[0,1,0,-1]])\n",
    "c = [0,0]\n",
    "coeffs = estimCoeff(Z,Covmat,X,A,c)"
   ]
  },
  {
   "cell_type": "code",
   "execution_count": null,
   "id": "c4a338d5",
   "metadata": {},
   "outputs": [],
   "source": [
    "fig,ax = gp.init(1,2)\n",
    "ax[0].scatter(dat[\"x-1\"],dat[\"Simu.1\"])\n",
    "ax[0].plot([0,1],[coeffs[0],coeffs[0]+coeffs[1]])\n",
    "ax[1].scatter(dat[\"x-1\"],dat[\"Simu.2\"])\n",
    "ax[1].plot([0,1],[coeffs[2],coeffs[2]+coeffs[3]])\n",
    "gp.close()"
   ]
  },
  {
   "cell_type": "code",
   "execution_count": null,
   "id": "ee2d7343",
   "metadata": {},
   "outputs": [],
   "source": [
    "printCoeffs(\"a0=b0 and a1=b1\", coeffs)"
   ]
  },
  {
   "cell_type": "markdown",
   "id": "9f2caf0a",
   "metadata": {},
   "source": [
    "This can be emulated with the current *flagLinked* option"
   ]
  },
  {
   "cell_type": "code",
   "execution_count": null,
   "id": "a647257e",
   "metadata": {},
   "outputs": [],
   "source": [
    "model.setFlagLinked(True)\n",
    "likelihood = model.computeLogLikelihood(dat, True)"
   ]
  },
  {
   "cell_type": "markdown",
   "id": "80d5cb58",
   "metadata": {},
   "source": [
    "### Means are equal"
   ]
  },
  {
   "cell_type": "code",
   "execution_count": null,
   "id": "e9c1993b",
   "metadata": {},
   "outputs": [],
   "source": [
    "A = np.array([[1,0,-1,0]])\n",
    "c = [0]\n",
    "coeffs = estimCoeff(Z,Covmat,X,A,c)"
   ]
  },
  {
   "cell_type": "code",
   "execution_count": null,
   "id": "c67d130b",
   "metadata": {},
   "outputs": [],
   "source": [
    "fig,ax = gp.init(1,2)\n",
    "ax[0].scatter(dat[\"x-1\"],dat[\"Simu.1\"])\n",
    "ax[0].plot([0,1],[coeffs[0],coeffs[0]+coeffs[1]])\n",
    "ax[1].scatter(dat[\"x-1\"],dat[\"Simu.2\"])\n",
    "ax[1].plot([0,1],[coeffs[2],coeffs[2]+coeffs[3]])\n",
    "gp.close()"
   ]
  },
  {
   "cell_type": "code",
   "execution_count": null,
   "id": "5a8d0c0b",
   "metadata": {},
   "outputs": [],
   "source": [
    "printCoeffs(\"a0=b0\", coeffs)"
   ]
  },
  {
   "cell_type": "markdown",
   "id": "af803cb3",
   "metadata": {},
   "source": [
    "### Means are linked, coefficient of drift on the first variable is imposed"
   ]
  },
  {
   "cell_type": "code",
   "execution_count": null,
   "id": "83e573bc",
   "metadata": {},
   "outputs": [],
   "source": [
    "A = np.array([[1,0,-1,0],[0,1,0,0]])\n",
    "c = [0,1]\n",
    "coeffs = estimCoeff(Z,Covmat,X,A,c)"
   ]
  },
  {
   "cell_type": "code",
   "execution_count": null,
   "id": "2a997801",
   "metadata": {},
   "outputs": [],
   "source": [
    "fig,ax = gp.init(1,2)\n",
    "ax[0].scatter(dat[\"x-1\"],dat[\"Simu.1\"])\n",
    "ax[0].plot([0,1],[coeffs[0],coeffs[0]+coeffs[1]])\n",
    "ax[1].scatter(dat[\"x-1\"],dat[\"Simu.2\"])\n",
    "ax[1].plot([0,1],[coeffs[2],coeffs[2]+coeffs[3]])\n",
    "gp.close()"
   ]
  },
  {
   "cell_type": "code",
   "execution_count": null,
   "id": "61a9aab9",
   "metadata": {},
   "outputs": [],
   "source": [
    "printCoeffs(\"a0=b0 and a1=1\", coeffs)"
   ]
  }
 ],
 "metadata": {
  "kernelspec": {
   "display_name": "Python 3 (ipykernel)",
   "language": "python",
   "name": "python3"
  },
  "language_info": {
   "codemirror_mode": {
    "name": "ipython",
    "version": 3
   },
   "file_extension": ".py",
   "mimetype": "text/x-python",
   "name": "python",
   "nbconvert_exporter": "python",
   "pygments_lexer": "ipython3",
   "version": "3.10.5"
  },
  "toc": {
   "base_numbering": 1,
   "nav_menu": {},
   "number_sections": true,
   "sideBar": true,
   "skip_h1_title": true,
   "title_cell": "Table of Contents",
   "title_sidebar": "Contents",
   "toc_cell": false,
   "toc_position": {
    "height": "calc(100% - 180px)",
    "left": "10px",
    "top": "150px",
    "width": "302.6px"
   },
   "toc_section_display": true,
   "toc_window_display": false
  }
 },
 "nbformat": 4,
 "nbformat_minor": 5
}<|MERGE_RESOLUTION|>--- conflicted
+++ resolved
@@ -18,7 +18,6 @@
   },
   {
    "cell_type": "markdown",
-<<<<<<< HEAD
    "id": "07a69967",
    "metadata": {},
    "source": []
@@ -26,9 +25,6 @@
   {
    "cell_type": "markdown",
    "id": "c0a673db",
-=======
-   "id": "edcd72c3",
->>>>>>> e370a24e
    "metadata": {},
    "source": [
     "# Constraints on drifts"
@@ -92,11 +88,7 @@
   {
    "cell_type": "code",
    "execution_count": null,
-<<<<<<< HEAD
    "id": "47f26cfc",
-=======
-   "id": "3260d02d",
->>>>>>> e370a24e
    "metadata": {},
    "outputs": [],
    "source": [
