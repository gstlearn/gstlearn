--- conflicted
+++ resolved
@@ -34,17 +34,7 @@
   },
   {
    "cell_type": "markdown",
-<<<<<<< HEAD
    "id": "92c6588c",
-=======
-   "id": "07a69967",
-   "metadata": {},
-   "source": []
-  },
-  {
-   "cell_type": "markdown",
-   "id": "c0a673db",
->>>>>>> 59dfa655
    "metadata": {},
    "source": [
     "# Constraints on drifts"
@@ -107,13 +97,8 @@
   },
   {
    "cell_type": "code",
-<<<<<<< HEAD
    "execution_count": 3,
    "id": "97d1dcd6",
-=======
-   "execution_count": null,
-   "id": "47f26cfc",
->>>>>>> 59dfa655
    "metadata": {},
    "outputs": [],
    "source": [
