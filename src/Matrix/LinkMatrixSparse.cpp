/******************************************************************************/
/*                                                                            */
/*                            gstlearn C++ Library                            */
/*                                                                            */
/* Copyright (c) (2023) MINES PARIS / ARMINES                                 */
/* Authors: gstlearn Team                                                     */
/* Website: https://gstlearn.org                                              */
/* License: BSD 3 clauses                                                     */
/*                                                                            */
/******************************************************************************/
#include "Matrix/LinkMatrixSparse.hpp"

#include "Basic/AStringable.hpp"
#include "Basic/Utilities.hpp"
#include "Basic/VectorHelper.hpp"
#include "Basic/File.hpp"
#include "Basic/String.hpp"
#include "Basic/OptDbg.hpp"

#include "geoslib_old_f.h"

#include <set>

// External library
#include "csparse_d.h"
#include "csparse_f.h"

#define MAX_NEIGH 100
#define XCR(ilevel,i)       (xcr[(ilevel) * ncur + (i)])
#define RHS(ilevel,i)       (rhs[(ilevel) * ncur + (i)])
#define MAT(i,j)            (mat[(i) * n + (j)])
#define DEBUG 0

cs* cs_spalloc2(int m, int n, int nzmax, int values, int triplet)
{
  return cs_spalloc(m, n, nzmax, values, triplet);
}
cs* cs_spfree2(cs *A)
{
  return cs_spfree(A);
}
int cs_entry2(cs *T, int i, int j, double x)
{
  return cs_entry(T, i, j, x);
}
cs* cs_triplet2(const cs *T)
{
  return cs_triplet(T);
}
cs* cs_transpose2(const cs *A, int values)
{
  return cs_transpose(A, values);
}
cs* cs_multiply2(const cs *A, const cs *B)
{
  return cs_multiply(A, B);
}
int cs_print2(const cs *A, int brief)
{
  return cs_print(A, brief);
}
void cs_force_dimension(cs *T, int nrow, int ncol)
{
  if (cs_getnrow(T) > nrow)
    messageAbort("Forcing CS dimension: NRows current(%d) is larger than forecast(%d)",
                 cs_getnrow(T), nrow);
  if (cs_getncol(T) > ncol)
    messageAbort("Forcing CS dimension: NCols current(%d) is larger than forecast(%d)",
                 cs_getncol(T), ncol);
  T->m = nrow;
  T->n = ncol;
}

/* Transform VectorDouble to cs diagonal */

cs* cs_diag(VectorDouble diag, double tol)
{
  cs* Striplet = cs_spalloc(0, 0, 1, 1, 1);
  int number = (int) diag.size();
  for (int i = 0; i < number; i++)
  {
    if (ABS(diag[i]) < tol) continue;
    if (!cs_entry(Striplet, i, i, diag[i]))
    {
      return nullptr;
    }
  }

  cs_force_dimension(Striplet, number, number);
  cs* Q = cs_triplet(Striplet);
  Striplet = cs_spfree(Striplet);
  return Q;
}


// Calculate the norm as follows:
// mode=1: t(B) %*% diag %*% B (initial form)
// mode=2: B %*% diag%*% t(B)
//
cs* cs_prod_norm_diagonal(int mode, cs *B, VectorDouble diag)

{
 cs* diagM = cs_diag(diag);
 cs* Res = cs_prod_norm(mode, diagM,B);
 cs_free(diagM);
 return (Res);
}

cs* cs_arrays_to_sparse(int n,
                        int nrow,
                        int ncol,
                        const double *rows,
                        const double *cols,
                        const double *vals)
{
  cs *Q, *Qtriplet;
  int ip1, ip2, error, row_max, col_max;

  error = 1;
  Q = Qtriplet = nullptr;

  row_max = col_max = -1;
  Qtriplet = cs_spalloc(0, 0, 1, 1, 1);
  for (int i = 0; i < n; i++)
  {
    ip1 = (int) rows[i];
    ip2 = (int) cols[i];
    if (ip1 > row_max) row_max = ip1;
    if (ip2 > col_max) col_max = ip2;
    if (!cs_entry(Qtriplet, ip1, ip2, vals[i])) goto label_end;
  }

  if (nrow > 0 && row_max >= nrow)
  {
    messerr("Inconsistency between number of rows (%d)", nrow);
    messerr("and maximum row index in argument 'rows' (%d)", row_max);
    goto label_end;
  }
  if (ncol > 0 && col_max >= ncol)
  {
    messerr("Inconsistency between number of columns (%d)", ncol);
    messerr("and maximum column index in argument 'cols' (%d)", col_max);
    goto label_end;
  }
  if (row_max < nrow - 1 || col_max < ncol - 1)
  {
    cs_force_dimension(Qtriplet, nrow, ncol);
  }
  Q = cs_triplet(Qtriplet);
  if (Q == nullptr) goto label_end;

  error = 0;

  label_end: Qtriplet = cs_spfree(Qtriplet);
  if (error) Q = cs_spfree(Q);
  return (Q);
}

cs* cs_vectors_to_sparse(int nrow,
                         int ncol,
                         const VectorDouble &rows,
                         const VectorDouble &cols,
                         const VectorDouble &values)
{
  int n = (int) rows.size();
  return cs_arrays_to_sparse(n, nrow, ncol, rows.data(), cols.data(), values.data());
}


/* Calculate the inverse of sparse matrix A and store the result in sparse B */
cs* cs_invert(const cs *A, int order, double epsilon)
{
  double *x, *b;
  cs *Bt;
  css *S;
  csn *N;
  cs *B = NULL;
  int n, ok;
  if (!A) return (0); /* check inputs */
  n = cs_getncol(A);
  Bt = cs_spalloc(0, 0, 1, 1, 1);
  S = cs_schol(A, order); /* ordering and symbolic analysis */
  N = cs_chol(A, S); /* numeric Cholesky factorization */
  x = (double*) cs_malloc(n, sizeof(double));
  b = (double*) cs_malloc(n, sizeof(double));
  ok = (S && N && x && b);
  if (ok)
  {
    // Loop on all columns of the Identity matrix
    for (int icol = 0; icol < n; icol++)
    {

      // Fill the column
      for (int j = 0; j < n; j++)
        b[j] = 0.;
      b[icol] = 1.;

      // Solve the linear system and returns the result in 'x'
      cs_ipvec(n, S->Pinv, b, x); /* x = P*b */
      cs_lsolve(N->L, x); /* x = L\x */
      cs_ltsolve(N->L, x); /* x = L'\x */
      cs_pvec(n, S->Pinv, x, b); /* b = P'*x */

      // Store the elements in the output sparse matrix (triplet format)
      for (int j = 0; j < n; j++)
      {
        if (ABS(b[j]) > epsilon) cs_entry(Bt, icol, j, b[j]);
      }
    }
    B = cs_triplet(Bt);
  }
  cs_free(Bt);
  cs_free(x);
  cs_free(b);
  cs_sfree(S);
  cs_nfree(N);
  return (B);
}


/****************************************************************************/
/*!
 **  Update the selection vector
 **
 ** \param[in] ncur   Dimension of array 'sel'
 ** \param[in] sel   Array containing the current selection
 ** \param[in] indCo   Array of selected samples
 **
 ** \remarks The array 'indCo' is relative to the input selection
 **
 *****************************************************************************/
static void st_selection_update(int ncur, double *sel, int *indCo)
{
  int ecr, nval;

  ecr = nval = 0;
  for (int iech = 0; iech < ncur; iech++)
  {
    if (sel[iech] == 0) continue;
    sel[iech] = indCo[ecr++];
    nval += static_cast<int>(sel[iech]);
  }
}


static int st_find_color(int *Qp,
                         int *Qi,
                         double *Qx,
                         int imesh,
                         int ncolor,
                         VectorInt& colors,
                         VectorInt& temp)
{
  int i;

  /* Initializations */

  for (int j = 0; j < ncolor; j++)
    temp[j] = 0;

  /* Checks the colors of the connected nodes */

  for (int p = Qp[imesh]; p < Qp[imesh + 1]; p++)
  {
    if (ABS(Qx[p]) <= 0.) continue;
    i = Qi[p];
    if (!IFFFF(colors[i])) temp[colors[i] - 1]++;
  }

  /* Look for a free color */

  for (int j = 0; j < ncolor; j++)
  {
    if (temp[j] == 0) return (j + 1);
  }
  return (-1);
}


/****************************************************************************/
/*!
 **  Creating the color coding for mesh nodes
 **
 ** \return  Error return code
 **
 ** \param[in] Q      cs structure
 ** \param[in] start    Starting value for colors ranking (usually 0 or 1)
 **
 ** \param[out] ncols    Number of colors
 **
 *****************************************************************************/
VectorInt cs_color_coding(cs *Q, int start, int *ncols)
{
  *ncols = 0;
  int ncolor = 0;
  int* Qp = Q->p;
  int* Qi = Q->i;
  double* Qx = Q->x;
  int nmesh = cs_getncol(Q);

  /* Core allocation */

  VectorInt colors(nmesh, 0);
  VectorInt temp(nmesh, 0);
  for (int i = 0; i < nmesh; i++) colors[i] = ITEST;

  /* Loop on the nodes of the mesh */

  for (int j = 0; j < nmesh; j++)
  {
    int next_col = st_find_color(Qp, Qi, Qx, j, ncolor, colors, temp);
    if (next_col < 0)
    {
      ncolor++;
      colors[j] = ncolor;
    }
    else
    {
      colors[j] = next_col;
    }
  }

  /* Update the colors ranking fixing the starting value */

  for (int j = 0; j < nmesh; j++)
    colors[j] = colors[j] + start - 1;

  /* Set the error return code */

  *ncols = ncolor;
  return colors;
}


/* Extract a sparse submatrix */
/* The array 'colors' has the same dimension as C */
/* The element of 'C' must be kept if: */
/* - the color of its row number is equal to 'ref_color' if 'row_ok'==TRUE */
/*   or different if 'row_ok'==FALSE */
/* and if */
/* - the color of its column number is equal to 'ref-color' if 'col_ok'==TRUE*/
/*   or different if 'col_ok'== FALSE */
cs* cs_extract_submatrix_by_color(cs *C,
                                  const VectorInt& colors,
                                  int ref_color,
                                  int row_ok,
                                  int col_ok)
{
  cs *Atriplet, *A;
  int *cols, *rows, *u_row, *u_col, number, ir, ic, n;
  double *vals;

  /* Initializations */

  cols = rows = u_row = u_col = nullptr;
  vals = nullptr;
  A = Atriplet = nullptr;

  /* Convert the contents of the sparse matrix into columns */

  cs_sparse_to_triplet(C, 0, &number, &cols, &rows, &vals);

  /* Initialize the output matrix */

  Atriplet = cs_spalloc(0, 0, 1, 1, 1);
  if (Atriplet == nullptr) goto label_end;

  /* Core allocation */

  n = cs_getncol(C);
  u_row = (int*) mem_alloc(sizeof(int) * n, 1);
  u_col = (int*) mem_alloc(sizeof(int) * n, 1);

  ir = 0;
  for (int i = 0; i < n; i++)
  {
    u_row[i] = -1;
    if (row_ok && colors[i] != ref_color) continue;
    if (!row_ok && colors[i] == ref_color) continue;
    u_row[i] = ir++;
  }

  ic = 0;
  for (int i = 0; i < n; i++)
  {
    u_col[i] = -1;
    if (col_ok && colors[i] != ref_color) continue;
    if (!col_ok && colors[i] == ref_color) continue;
    u_col[i] = ic++;
  }

  /* Fill the new sparse triplet */

  for (int i = 0; i < number; i++)
  {
    ir = u_row[rows[i]];
    ic = u_col[cols[i]];
    if (ir < 0 || ic < 0) continue;
    if (!cs_entry(Atriplet, ir, ic, vals[i])) goto label_end;
  }

  A = cs_triplet(Atriplet);

  label_end: u_row = (int*) mem_free((char* ) u_row);
  u_col = (int*) mem_free((char* ) u_col);
  cols = (int*) cs_free((char*) cols);
  rows = (int*) cs_free((char*) rows);
  vals = (double*) cs_free((char*) vals);
  Atriplet = cs_spfree(Atriplet);
  return (A);
}

/****************************************************************************/
/*!
 **  Finalize the construction of the QChol structure.
 **  Perform the Cholesky decomposition
 **
 ** \return  Error return code
 **
 ** \param[in]  verbose   Verbose flag
 ** \param[in]  QC   QChol structure to be finalized
 **
 ** \remarks In case of problem the message is issued in this function
 ** \remarks If the decomposition is already performed, nothing is done
 **
 *****************************************************************************/
int qchol_cholesky(int verbose, QChol *QC)

{
  int nmax = 8;

  /* Check that the Q matrix has already been defined */

  if (QC->Q == nullptr) return (1);

  /* Cholesky decomposition is only valid for square matric */

  if (cs_getnrow(QC->Q) != cs_getncol(QC->Q))
  {
    messerr("You wish to perform a Cholesky Decomposition of a Matrix");
    messerr("which is not square: %d x %d", cs_getnrow(QC->Q), cs_getncol(QC->Q));
    messerr("This must be an error");
    return (1);
  }

  /* Perform the Cholesky decomposition */

  if (verbose) message("  Cholesky Decomposition... ");

  if (QC->S == nullptr)
  {
    if (verbose) message("Ordering... ");
    QC->S = cs_schol(QC->Q, 0);
    if (QC->S == nullptr)
    {
      messerr("Error in cs_schol function");
      goto label_err;
    }
  }

  if (QC->N == nullptr)
  {
    if (verbose) message("Factorization... ");
    QC->N = cs_chol(QC->Q, QC->S);
    if (QC->N == nullptr)
    {
      messerr("Error in cs_chol function");
      goto label_err;
    }
  }
  if (verbose) message("Finished\n");

  /* Optional printout */

  if (OptDbg::query(EDbg::KRIGING) || OptDbg::force())
  {
    message("Q Sparse Matrix\n");
    cs_print(QC->Q, 1);
    cs_print_range("Q", QC->Q);
  }
  return (0);

  label_err: if (verbose)
    cs_print_nice("Cholesky Decomposition of QC", QC->Q, nmax, nmax);
  QC->N = cs_nfree(QC->N);
  QC->S = cs_sfree(QC->S);
  return (1);
}

/****************************************************************************/
/*!
 **  Define the path according to the number of levels
 **
 ** \param[in]  mgs    cs_MGS structure
 ** \param[in]  nlevels    Number of coarsening levels
 ** \param[in]  path_type Type of the path
 **
 *****************************************************************************/
static void st_path_define(cs_MGS *mgs, int nlevels, int path_type)
{
  int ecr, n;
  static int niw = 6;
  static int iw[] = { 1, 1, -1, 1, -1, -1 };

  /* Dispatch */

  switch (path_type)
  {
    case 1:      // V type
      mgs->npath = 2 * nlevels;
      mgs->path = (int*) mem_alloc(sizeof(int) * mgs->npath, 1);

      ecr = 0;
      for (int i = 0; i < nlevels; i++)
        mgs->path[ecr++] = 1;
      for (int i = 0; i < nlevels; i++)
        mgs->path[ecr++] = -1;
      break;

    case 2:      // W type
      if (nlevels == 1)
      {
        mgs->npath = 2 * nlevels;
        mgs->path = (int*) mem_alloc(sizeof(int) * mgs->npath, 1);
        mgs->path[0] = 1;
        mgs->path[1] = -1;
      }
      else
      {
        mgs->npath = niw;
        mgs->path = (int*) mem_alloc(sizeof(int) * mgs->npath, 1);
        for (int i = 0; i < niw; i++)
          mgs->path[i] = iw[i];

        for (int ilevel = 2; ilevel < nlevels; ilevel++)
        {
          n = mgs->npath;
          mgs->npath = 2 + 2 * n;
          mgs->path = (int*) mem_realloc((char* ) mgs->path,
                                         sizeof(int) * mgs->npath, 1);
          for (int i = n - 1; i >= 0; i--)
          {
            mgs->path[i + 1] = mgs->path[i];
            mgs->path[i + 1 + n] = mgs->path[i];
          }
          mgs->path[0] = 1;
          mgs->path[2 * n + 1] = -1;
        }
      }
      break;

    case 3:      // F type
      mgs->npath = nlevels;
      mgs->path = (int*) mem_alloc(sizeof(int) * mgs->npath, 1);
      for (int i = 0; i < nlevels; i++)
        mgs->path[i] = 1;

      for (int ilevel = 1; ilevel < nlevels; ilevel++)
      {
        n = mgs->npath;
        mgs->npath += 2 * ilevel;
        mgs->path = (int*) mem_realloc((char* ) mgs->path,
                                       sizeof(int) * mgs->npath, 1);
        for (int i = 0; i < ilevel; i++)
        {
          mgs->path[n + i] = -1;
          mgs->path[n + i + ilevel] = 1;
        }
      }

      n = mgs->npath;
      mgs->npath += nlevels;
      mgs->path = (int*) mem_realloc((char* ) mgs->path,
                                     sizeof(int) * mgs->npath, 1);
      for (int i = 0; i < nlevels; i++)
        mgs->path[i + n] = -1;
      break;
  }
}

/****************************************************************************/
/*!
 **  Define the default parameters for the Multigrid option
 **
 ** \param[in]  mgs    cs_MGS structure
 **
 *****************************************************************************/
static void st_multigrid_set_default_params(cs_MGS *mgs)
{
  mgs->flag_cg = 1;
  mgs->type_coarse = 1;
  mgs->ngc = 50;
  mgs->nmg = 4;
  mgs->ngs = 1;
  mgs->tolcg = 1.e-07;
  mgs->tolnmg = 1.e-07;
}

/****************************************************************************/
/*!
 **  Define the parameters for the multigrid manipulation
 **
 ** \param[in]  mgs     cs_MGS structure
 ** \param[in]  flag_cg     1 for Conjugate-Gradient use; 0 otherwise
 ** \param[in]  type_coarse Type of coarsening algorithm
 ** \param[in]  ngc     Maximum number of Conjugate-Gradient iterations
 ** \param[in]  nmg     Maximum number of mutligrid iterations
 ** \param[in]  ngs     Number of Gauss-Siedel relaxation cycles
 ** \param[in]  tolcg     Tolerance for the Conjugate-Gradient algorithm
 ** \param[in]  tolnmg     Tolerance for the Multigrid algorithm
 **
 *****************************************************************************/
void cs_multigrid_params(cs_MGS *mgs,
                         int flag_cg,
                         int type_coarse,
                         int ngc,
                         int nmg,
                         int ngs,
                         double tolcg,
                         double tolnmg)
{
  if (mgs == nullptr) return;
  mgs->flag_cg = flag_cg;
  if (mgs->nlevels == 0) mgs->flag_cg = 0;
  mgs->type_coarse = type_coarse;
  mgs->ngc = ngc;
  mgs->nmg = nmg;
  mgs->ngs = ngs;
  mgs->tolcg = tolcg;
  mgs->tolnmg = tolnmg;
}

/****************************************************************************/
/*!
 **  Allocate one sub-structure for the multigrid manipulation
 **
 ** \param[in]  mode     1 for allocation; -1 for deallocation
 ** \param[in]  mg     cs_MG structure (used for deallocation)
 **
 *****************************************************************************/
static cs_MG* st_monogrid_manage(int mode, cs_MG *mg)
{
  /* Dispatch */

  if (mode > 0)
  {
    mg = (cs_MG*) mem_alloc(sizeof(cs_MG), 1);
    mg->nh = 0;
    mg->nH = 0;
    mg->sumrow = nullptr;
    mg->IhH = nullptr;
    mg->A = qchol_manage(1, NULL);
  }
  else
  {
    if (mg != nullptr)
    {
      mg->sumrow = (double*) mem_free((char* ) mg->sumrow);
      mg->IhH = cs_spfree(mg->IhH);
      mg->A = qchol_manage(-1, mg->A);
      mg = (cs_MG*) mem_free((char* ) mg);
    }
  }
  return (mg);
}

/****************************************************************************/
/*!
 **  Print the path
 **
 *****************************************************************************/
static void st_path_print(int nlevels, int npath, int *path)
{
  if (npath == 0) return;
  message("MultiGrid Path =");
  for (int i = 0; i < npath; i++)
    message(" %d", path[i]);
  message(" -> Number of levels = %d\n", nlevels);
}

/****************************************************************************/
/*!
 **  Allocate the structure for the multigrid manipulation
 **
 ** \param[in]  mgs     cs_MGS structure
 ** \param[in]  mode     1 for allocation; -1 for deallocation
 ** \param[in]  nlevels     Number of levels of the multigrid (only for mode > 0)
 ** \param[in]  path_type   Type of the Path (1:V; 2:W, 3:F) (only for mode > 0)
 **
 *****************************************************************************/
cs_MGS* cs_multigrid_manage(cs_MGS *mgs, int mode, int nlevels, int path_type)
{
  /* Dispatch */

  if (mode > 0)
  {
    mgs = (cs_MGS*) mem_alloc(sizeof(cs_MGS), 1);
    mgs->nlevels = nlevels;
    mgs->diag = nullptr;
    st_path_define(mgs, nlevels, path_type);
    st_multigrid_set_default_params(mgs);

    mgs->mg = (cs_MG**) mem_alloc(sizeof(cs_MG*) * (1 + nlevels), 1);
    for (int i = 0; i <= nlevels; i++)
      mgs->mg[i] = st_monogrid_manage(1, NULL);
  }
  else
  {
    if (mgs == nullptr) return (mgs);
    mgs->path = (int*) mem_free((char* ) mgs->path);
    mgs->diag = (double*) mem_free((char* ) mgs->diag);
    for (int i = 0; i <= nlevels; i++)
      mgs->mg[i] = st_monogrid_manage(-1, mgs->mg[i]);
    mgs->mg = (cs_MG**) mem_free((char* ) mgs->mg);
    mgs = (cs_MGS*) mem_free((char* ) mgs);
  }
  return (mgs);
}


/****************************************************************************/
/*!
 **  Print one cs_MG structure
 **
 *****************************************************************************/
static void st_mg_print(cs_MGS *mgs, int rank)
{
  cs_MG *mg;

  mg = mgs->mg[rank];
  mestitle(2, "Contents of the MG structure for level %d", rank);
  if (mg->nh > 0 && mg->nH > 0)
    message("Transition between %d and %d vertices\n", mg->nh, mg->nH);
  if (mg->IhH != NULL) cs_print_range("Range of IhH", mg->IhH);
  if (mg->A != NULL) cs_print_range("Range of A", mg->A->Q);
  if (mg->sumrow != NULL)
    print_range("Range of sumrow", mg->nh, mg->sumrow, NULL);
}

/****************************************************************************/
/*!
 **  Print the cs_MGS structure
 **
 ** \param[in] mgs     cs_MGS structure
 **
 *****************************************************************************/
void cs_multigrid_print(cs_MGS *mgs)
{
  mestitle(1, "Multigrid Levels");
  st_path_print(mgs->nlevels, mgs->npath, mgs->path);
  print_range("Range of diag", mgs->ncur, mgs->diag, NULL);
  for (int i = 0; i <= mgs->nlevels; i++)
    st_mg_print(mgs, i);
}

/****************************************************************************/
/*!
 **  Returns the number of multigrid levels
 **
 ** \param[in] mgs     cs_MGS structure
 **
 *****************************************************************************/
int cs_multigrid_get_nlevels(cs_MGS *mgs)
{
  if (mgs == nullptr)
    return (0);
  else
    return (mgs->nlevels);
}

/****************************************************************************/
/*!
 **  Normalize / Denormalize the initial solution and RHS
 **  for the multigrid kriging
 **
 ** \param[in] mgs    cs_MGS structure
 ** \param[in] mode    1 : Normalize; -1 : Denormalize
 ** \param[in] z      Solution vector
 ** \param[in] b      Right-hand side
 **
 ** \remarks: When mode>0, z and b are divided by diagonal
 ** \remarks: When mode<0, z is multiplied by diagonal
 **
 *****************************************************************************/
static void st_multigrid_scale(cs_MGS *mgs, int mode, double *z, double *b)
{

  /* Dispatch */

  if (mgs->diag == nullptr) return;
  if (mode > 0)
  {
    for (int icur = 0; icur < mgs->ncur; icur++)
    {
      b[icur] *= mgs->diag[icur];
      z[icur] /= mgs->diag[icur];
    }
  }
  else
  {
    for (int icur = 0; icur < mgs->ncur; icur++)
      z[icur] *= mgs->diag[icur];
  }
}

/****************************************************************************/
/*!
 **  Ascent step
 **
 ** \param[in]  mgs     cs_MGS structure
 ** \param[in]  level     Current level
 ** \param[in]  flag_init   1 if the output vector must be initialized
 ** \param[in]  flag_scale  1 if the output vector must be scaled
 ** \param[in]  zin     Input vector
 **
 ** \param[out] zout     Output vector
 ** \param[out] work     Working array
 **
 ** \remark Arguments 'zin' and 'zout' may coincide (if correctly dimensionned)
 **
 *****************************************************************************/
static void st_multigrid_ascent(cs_MGS *mgs,
                                int level,
                                int flag_init,
                                int flag_scale,
                                double *zin,
                                double *zout,
                                double *work)
{
  cs_MG *mg;

  if (DEBUG)
    message("Ascending from %d to %d (init=%d scale=%d)\n", level + 1, level,
            flag_init, flag_scale);
  mg = mgs->mg[level];
  cs_tmulvec(mg->IhH, mg->nh, zin, work);
  if (flag_init)
    for (int icur = 0; icur < mg->nh; icur++)
      zout[icur] = work[icur];
  else
    for (int icur = 0; icur < mg->nh; icur++)
      zout[icur] += work[icur];

  if (flag_scale) for (int icur = 0; icur < mg->nh; icur++)
    if (mg->sumrow[icur] != 0.) zout[icur] /= mg->sumrow[icur];
}

/****************************************************************************/
/*!
 **  Convert results from coarsest to final scale
 **
 ** \param[in]    mgs      cs_MGS structure
 ** \param[in,out] z      Input vector
 **
 ** \param[out]    work      Working array
 **
 ** \remark Arguments 'z' and 'work' maust be dimensioned to the finest size
 **
 *****************************************************************************/
void cs_multigrid_coarse2fine(cs_MGS *mgs, double *z, double *work)
{
  for (int ilevel = mgs->nlevels - 1; ilevel >= 0; ilevel--)
    st_multigrid_ascent(mgs, ilevel, 1, 1, z, z, work);
}

/****************************************************************************/
/*!
 **  Descent step
 **
 ** \param[in]  mgs     cs_MGS structure
 ** \param[in]  level     Current level
 ** \param[in]  zin     Input vector
 ** \param[in]  rhsin     Input R.H.S. vector
 **
 ** \param[out] rhsout     Output R.H.S. vector
 ** \param[out] work     Working array
 **
 *****************************************************************************/
static void st_multigrid_descent(cs_MGS *mgs,
                                 int level,
                                 double *zin,
                                 double *rhsin,
                                 double *rhsout,
                                 double *work)
{
  cs_MG *mg;

  if (DEBUG) message("Descending from %d to %d\n", level - 1, level);
  mg = mgs->mg[level - 1];
  cs_mulvec(mg->A->Q, mg->nh, zin, work);
  for (int icur = 0; icur < mg->nh; icur++)
    work[icur] = rhsin[icur] - work[icur];
  cs_mulvec(mg->IhH, mg->nH, work, rhsout);
}

/****************************************************************************/
/*!
 **  Setup the Multigrid system
 **
 ** \return  Error return code
 **
 ** \param[in] mgs    cs_MGS structure
 ** \param[in] qctt    QChol matrix of the upper level
 ** \param[in] flag_sel    If 1, an output selection is created
 ** \param[in] verbose    Verbose flag
 **
 ** \param[out] sel_arg    Vector of selection (in double as used in db)
 **
 *****************************************************************************/
int cs_multigrid_setup(cs_MGS *mgs,
                       QChol *qctt,
                       int flag_sel,
                       int verbose,
                       double **sel_arg)
{
  int *indCo, error, flag_print;
  cs *L;
  double *sel;
  cs_MG *mg, *mgold;

  // Initializations

  error = 1;
  flag_print = (int) get_keypone("MG_Flag_Print", 0.);
  indCo = nullptr;
  L = nullptr;
  sel = nullptr;
  if (verbose) mestitle(1, "Coarsening %d levels", mgs->nlevels);
  if (flag_print) cs_print_file("QTT_avant", ITEST, qctt->Q);

  // Define the size of the system

  mgs->ncur = cs_getncol(qctt->Q);

  // Initialize the Selection vector

  if (flag_sel)
  {
    sel = (double*) mem_alloc(sizeof(double) * mgs->ncur, 0);
    if (sel == nullptr) goto label_end;
    for (int i = 0; i < mgs->ncur; i++)
      sel[i] = 1;
  }

  // Normalize the initial Qctt matrix

  if (mgs->nlevels > 0)
  {
    mgs->diag = csd_extract_diag(qctt->Q, -2);
    if (mgs->diag == nullptr) return (1);
    qctt->Q = cs_normalize_by_diag_and_release(qctt->Q, 1);
  }
  if (flag_print) cs_print_file("QTT_apres", ITEST, qctt->Q);

  // Loop on the levels

  for (int ilevel = 0; ilevel <= mgs->nlevels; ilevel++)
  {
    mg = mgs->mg[ilevel];

    // Store A

    if (ilevel == 0)
    {
      mg->A->Q = cs_duplicate(qctt->Q);
      mg->nh = cs_getncol(mg->A->Q);
    }
    else
    {
      mgold = mgs->mg[ilevel - 1];
      mg->A->Q = cs_prod_norm(2, mgold->A->Q, mgold->IhH);
      if (mg->A->Q == nullptr) goto label_end;
    }
    if (flag_print) cs_print_file("A", ilevel, mg->A->Q);

    if (ilevel < mgs->nlevels)
    {
      // Extract the coarse grid

      if (cs_coarsening(mg->A->Q, mgs->type_coarse, &indCo, &L)) goto label_end;
      if (flag_print) cs_print_file("L", ilevel, L);
      if (flag_print) for (int ik = 0; ik < cs_getncol(mg->A->Q); ik++)
        message("indco[%d] = %d\n", ik, indCo[ik]);

      // Interpolation

      mg->IhH = cs_interpolate(mg->A->Q, L, indCo);
      if (mg->IhH == nullptr) goto label_end;
      if (flag_print) cs_print_file("IhH", ilevel, mg->IhH);
      L = cs_spfree(L);

      // Calculate the sum of rows per column

      mg->sumrow = cs_col_sumrow(mg->IhH, &mg->nh, &mg->nH);
      if (mg->sumrow == nullptr) goto label_end;

      // Update the selection

      if (flag_sel) st_selection_update(mgs->ncur, sel, indCo);
      indCo = (int*) mem_free((char* ) indCo);
    }

    // Cholesky of the last level

    if (ilevel == mgs->nlevels)
    {
      if (qchol_cholesky(verbose, mg->A)) goto label_end;
    }
  }

  // Optional printout

  if (verbose) cs_multigrid_print(mgs);

  // Set the error return code

  if (flag_sel) *sel_arg = sel;
  error = 0;

  label_end: if (error) sel = (double*) mem_free((char* ) sel);
  indCo = (int*) mem_free((char* ) indCo);
  L = cs_spfree(L);
  return (error);
}

int cs_scale(cs *A)
{
  int *Ap, *Ai, n, j, p, error;
  double *Ax, *diag;

  n = cs_getncol(A);
  Ap = A->p;
  Ai = A->i;
  Ax = A->x;

  error = 1;
  diag = csd_extract_diag(A, 1);
  if (diag == nullptr) goto label_end;

  for (j = 0; j < n; j++)
    for (p = Ap[j]; p < Ap[j + 1]; p++)
      Ax[p] = -Ax[p] / diag[Ai[p]];

  error = 0;

  label_end: diag = (double*) mem_free((char* ) diag);
  return (error);
}

/****************************************************************************/
/*!
 **  Inversion using Cholesky
 **
 ** \param[in]  qctt     Qchol structure
 ** \param[in,out]  xcr Current vector
 ** \param[in]  rhs     Current R.H.S. vector
 **
 ** \param[out] work     Working array
 **
 *****************************************************************************/
void cs_chol_invert(QChol *qctt, double *xcr, double *rhs, double *work)
{
  int n;

  if (DEBUG) message("Cholesky Inversion\n");
  n = cs_getncol(qctt->Q);
  cs_ipvec(n, qctt->S->Pinv, rhs, work);
  cs_lsolve(qctt->N->L, work);
  cs_ltsolve(qctt->N->L, work);
  cs_pvec(n, qctt->S->Pinv, work, xcr);
}

/****************************************************************************/
/*!
 **  Simulate using Cholesky
 **
 ** \param[in]  qctt     Qchol structure
 **
 ** \param[out] simu     Simulated array
 ** \param[out] work     Working array
 **
 *****************************************************************************/
void cs_chol_simulate(QChol *qctt, double *simu, double *work)
{
  int n;

  if (DEBUG) message("Cholesky Simulation\n");
  n = cs_getncol(qctt->Q);

  cs_ltsolve(qctt->N->L, work);
  cs_pvec(n, qctt->S->Pinv, work, simu);
}

/****************************************************************************/
/*!
 **  Relaxation step
 **
 ** \param[in]  mgs     cs_MGS structure
 ** \param[in]  level     Current level
 ** \param[in]  mode     1 for Descending and -1 for Ascending
 ** \param[in,out]  xcr     Current vector
 ** \param[in]  rhs     Current R.H.S. vector
 **
 ** \param[out] work     Working array
 **
 *****************************************************************************/
static void st_relaxation(cs_MGS *mgs,
                          int level,
                          int mode,
                          double *xcr,
                          double *rhs,
                          double *work)
{
  cs_MG *mg;

  mg = mgs->mg[level];

  if (mode > 0)
  {

    /* Descending case */

    if (DEBUG) message("Relaxation Descending\n");

    if (level != 0) for (int icur = 0; icur < mg->nh; icur++)
      xcr[icur] = 0.;

    for (int i = 0; i < mgs->ngs; i++)
    {
      cs_mulvec_uptri(mg->A->Q, mg->nh, xcr, work, 0);
      for (int icur = 0; icur < mg->nh; icur++)
        xcr[icur] = rhs[icur] - work[icur];
      cs_lsolve_lowtri(mg->A->Q, xcr, work);
      for (int icur = 0; icur < mg->nh; icur++)
        xcr[icur] = work[icur];
    }
  }
  else
  {

    /* Ascending case */

    if (DEBUG) message("Relaxation Ascending\n");
    for (int i = 0; i < mgs->ngs; i++)
    {
      cs_mulvec_lowtri(mg->A->Q, mg->nh, xcr, work, 0);
      for (int icur = 0; icur < mg->nh; icur++)
        xcr[icur] = rhs[icur] - work[icur];
      cs_lsolve_uptri(mg->A->Q, xcr, work);
      for (int icur = 0; icur < mg->nh; icur++)
        xcr[icur] = work[icur];
    }
  }
}

/****************************************************************************/
/*!
 **  Iterative phases for the multigrid kriging
 **
 ** \return  Error return code
 **
 ** \param[in]    mgs     cs_MGS structure
 ** \param[in]    verbose  Verbose flag
 ** \param[in,out] x     Input vector
 ** \param[in]    b     R.H.S. vector
 **
 ** \param[out] work     Working array
 **
 ** \remark 'verbose' is passed as argument as it may be different from one
 ** \remark case to the other when calling this function
 **
 *****************************************************************************/
static int st_multigrid_kriging_prec(cs_MGS *mgs,
                                     int verbose,
                                     double *x,
                                     double *b,
                                     double *work)
{
  double *xcr, *rhs, *scores, norm, delta, score;
  int error, nlevels, level, ncur, niter, mode, flag_sym, nfois;

  /* Initializations */

  error = 1;
  xcr = rhs = scores = nullptr;
  ncur = mgs->ncur;
  nlevels = mgs->nlevels;
  norm = VH::innerProduct(b, b, ncur);
  flag_sym = (int) get_keypone("MG_Flag_Symmetric", 1.);
  if (verbose)
    message("Pre-conditioning phase (Niter=%d Tol=%15.10lf)\n", mgs->nmg,
            mgs->tolnmg);

  /* Core allocation */

  xcr = (double*) mem_alloc(sizeof(double) * ncur * (1 + nlevels), 0);
  if (xcr == nullptr) goto label_end;
  rhs = (double*) mem_alloc(sizeof(double) * ncur * (1 + nlevels), 0);
  if (rhs == nullptr) goto label_end;
  scores = (double*) mem_alloc(sizeof(double) * mgs->nmg, 0);
  if (scores == nullptr) goto label_end;

  /* Initialize the internal arrays */

  for (level = 0; level <= nlevels; level++)
    for (int icur = 0; icur < ncur; icur++)
    {
      XCR(level,icur) = (level == 0) ? x[icur] : 0.;
      RHS(level,icur) = (level == 0) ? b[icur] : 0.;
    }

  /* Loop on the multigrid iterations */

  niter = 0;
  nfois = (flag_sym) ? 2 : 1;

  for (int iter = 0; iter < mgs->nmg; iter++)
  {
    level = 0;

    if (mgs->nlevels > 0)
    {
      /* Loop for symmetrization */

      for (int ifois = 0; ifois < nfois; ifois++)
      {

        /* Loop on the path levels */

        for (int k = 0; k < mgs->npath; k++)
        {
          if (level != nlevels)
          {
            mode = (k > 0) ? mgs->path[k - 1] : 1;
            if (flag_sym) mode = 2 * ifois - 1;
            st_relaxation(mgs, level, mode, &XCR(level, 0), &RHS(level, 0),
                          work);
          }
          else
            cs_chol_invert(mgs->mg[level]->A, &XCR(level, 0), &RHS(level, 0),
                           work);

          level += mgs->path[k];

          if (mgs->path[k] > 0)
            st_multigrid_descent(mgs, level, &XCR(level - 1, 0),
                                 &RHS(level - 1, 0), &RHS(level, 0), work);
          else
            st_multigrid_ascent(mgs, level, 0, 0, &XCR(level + 1, 0),
                                &XCR(level, 0), work);
        }
        mode = (!flag_sym) ? -1 : 1;
        st_relaxation(mgs, 0, mode, &XCR(level, 0), &RHS(level, 0), work);
      }
    }
    else
    {
      cs_chol_invert(mgs->mg[level]->A, &XCR(level, 0), &RHS(level, 0), work);
    }

    // Calculate the score

    score = 0.;
    cs_mulvec(mgs->mg[0]->A->Q, cs_getncol(mgs->mg[0]->A->Q), &XCR(0, 0), work);
    for (int icur = 0; icur < ncur; icur++)
    {
      delta = (b[icur] - work[icur]);
      score += delta * delta;
    }
    score = sqrt(score / norm);
    scores[niter++] = score;
    if (verbose)
      message("Iteration %3d -> Score = %15.10lf\n", iter + 1, score);
    if (score < mgs->tolnmg) break;
  }

  // Save the result

  for (int icur = 0; icur < ncur; icur++)
    x[icur] = XCR(0, icur);

  // Store the scores

  set_keypair("Multigrid_Scores", 1, 1, niter, scores);

  // Set the error return code

  error = 0;

  label_end: xcr = (double*) mem_free((char* ) xcr);
  rhs = (double*) mem_free((char* ) rhs);
  scores = (double*) mem_free((char* ) scores);
  return (error);
}

/****************************************************************************/
/*!
 **  Conjugate Gradient algorithm for the multigrid kriging
 **
 ** \return  Error return code
 **
 ** \param[in]    mgs    cs_MGS structure
 ** \param[in]    verbose Verbose flag
 ** \param[in,out] x    Input vector
 ** \param[in]    b    R.H.S. vector
 **
 ** \param[out] work    Working array
 **
 *****************************************************************************/
static int st_multigrid_kriging_cg(cs_MGS *mgs,
                                   int verbose,
                                   double *x,
                                   double *b,
                                   double *work)
{
  cs_MG *mg;
  double *resid, *p, *z, *scores, *temp, sn, s, alpha, beta, norm, score;
  int ncur, error, niter;

  // Initializations

  error = 1;
  ncur = mgs->ncur;
  norm = VH::innerProduct(b, b, ncur);
  resid = p = z = scores = temp = nullptr;
  if (verbose)
    message("Conjugate-Gradient Phase (Nmax=%d Tol=%15.10lf)\n", mgs->ngc,
            mgs->tolcg);

  // Core allocation

  p = (double*) mem_alloc(sizeof(double) * ncur, 0);
  if (p == nullptr) goto label_end;
  z = (double*) mem_alloc(sizeof(double) * ncur, 0);
  if (z == nullptr) goto label_end;
  resid = (double*) mem_alloc(sizeof(double) * ncur, 0);
  if (resid == nullptr) goto label_end;
  temp = (double*) mem_alloc(sizeof(double) * ncur, 0);
  if (temp == nullptr) goto label_end;
  scores = (double*) mem_alloc(sizeof(double) * mgs->ngc, 0);
  if (scores == nullptr) goto label_end;

  // Calculate initial residual

  mg = mgs->mg[0];
  cs_mulvec(mg->A->Q, mg->nh, x, work);
  for (int icur = 0; icur < mg->nh; icur++)
    resid[icur] = b[icur] - work[icur];
  for (int icur = 0; icur < ncur; icur++)
    z[icur] = 0.;
  st_multigrid_kriging_prec(mgs, 0, z, resid, work);
  matrix_product_safe(1, ncur, 1, resid, z, &sn);
  for (int icur = 0; icur < ncur; icur++)
    p[icur] = z[icur];

  // Loop

  niter = 0;
  for (int iter = 0; iter < mgs->ngc; iter++)
  {
    s = sn;
    cs_mulvec(mg->A->Q, mg->nh, p, temp);
    matrix_product_safe(1, ncur, 1, p, temp, &alpha);
    alpha = s / alpha;

    for (int icur = 0; icur < ncur; icur++)
    {
      x[icur] += alpha * p[icur];
      resid[icur] -= alpha * temp[icur];
    }

    score = sqrt(VH::innerProduct(resid, resid, ncur) / norm);
    scores[niter++] = score;
    if (verbose)
      message("Iteration Gradient %3d -> Score = %15.10lf\n", iter + 1, score);
    if (score < mgs->tolcg) break;

    for (int icur = 0; icur < ncur; icur++)
      z[icur] = 0.;
    st_multigrid_kriging_prec(mgs, 0, z, resid, work);

    matrix_product_safe(1, ncur, 1, resid, z, &sn);
    matrix_product_safe(1, ncur, 1, temp, z, &beta);
    beta *= -alpha / s;
    for (int icur = 0; icur < ncur; icur++)
      p[icur] = z[icur] + beta * p[icur];
  }

  // Store the scores

  set_keypair("Multigrid_Gradient_Scores", 1, 1, niter, scores);

  // Set the error return code

  error = 0;

  label_end: p = (double*) mem_free((char* ) p);
  z = (double*) mem_free((char* ) z);
  resid = (double*) mem_free((char* ) resid);
  temp = (double*) mem_free((char* ) temp);
  scores = (double*) mem_free((char* ) scores);
  return (error);
}

/****************************************************************************/
/*!
 **  Perform the multigrid kriging
 **
 ** \return  Error return code
 **
 ** \param[in]  mgs     cs_MGS structure
 ** \param[in]  qctt     QChol matrix of the upper level
 ** \param[in]  verbose     Verbose flag
 ** \param[in]  x0     Input vector
 ** \param[in]  b     R.H.S. vector
 **
 ** \param[out] work     Working array
 **
 *****************************************************************************/
int cs_multigrid_process(cs_MGS *mgs,
                         QChol *qctt,
                         int verbose,
                         double *x0,
                         double *b,
                         double *work)
{
  // Perform the setup (if not already done)

  if (mgs->diag == nullptr)
  {
    if (cs_multigrid_setup(mgs, qctt, 0, verbose, NULL)) return (1);
  }
  else
  {
    if (mgs->ncur != cs_getncol(qctt->Q))
      messageAbort("Check that multigrid has been setup up correctly");
  }

  // Initial normalization

  st_multigrid_scale(mgs, 1, x0, b);

  // Dispatch

  if (mgs->flag_cg)
  {

    /* Multigrid using Conjugate-gradient */

    if (st_multigrid_kriging_cg(mgs, verbose, x0, b, work)) return (1);
  }
  else
  {

    /* Iterative multigrid processing */

    if (st_multigrid_kriging_prec(mgs, verbose, x0, b, work)) return (1);
  }

  // Denormalize the results

  st_multigrid_scale(mgs, -1, x0, NULL);

  return (0);
}

Triplet csToTriplet(const cs *A, bool flagFrom1)
{
  Triplet triplet;

  if (!A) return triplet;
  int ncols = cs_getncol(A);

  cs *AT = cs_transpose(A, 1);
  int nrows = 0;
  if (AT != nullptr)
  {
    nrows = cs_getncol(AT);
    AT = cs_spfree(AT);
  }

  triplet.nrows = nrows;
  triplet.ncols = ncols;

  int *Ap = A->p;
  int *Ai = A->i;
  double *Ax = A->x;
  int nz = A->nz;
  if (nz >= 0) return triplet;

  int nnz = Ap[ncols];
  triplet.rows.resize(nnz);
  triplet.cols.resize(nnz);
  triplet.values.resize(nnz);

  int ecr = 0;
  for (int j = 0; j < ncols; j++)
    for (int p = Ap[j]; p < Ap[j + 1]; p++)
    {
      triplet.cols[ecr] = (flagFrom1) ? j + 1 : j;
      triplet.rows[ecr] = (flagFrom1) ? Ai[p] + 1 : Ai[p];
      triplet.values[ecr] = Ax ? Ax[p] : 1;
      if (ABS(triplet.values[ecr]) <= 0) continue;
      ecr++;
    }

  if (ecr < nnz)
  {
    triplet.cols.resize(ecr);
    triplet.rows.resize(ecr);
    triplet.values.resize(ecr);
  }
  return triplet;
}

String toStringDim(const String &title, const cs *A)
{
  std::stringstream sstr;
  cs *AT;
  int n1, n2;

  n1 = n2 = 0;
  if (A == nullptr) return sstr.str();
  n1 = cs_getncol(A);
  AT = cs_transpose(A, 1);
  if (AT != nullptr) n2 = cs_getncol(AT);
  if (!title.empty()) sstr << title << " : ";
  sstr << "Nrows=" << n2 << " - Ncols=" << n1 << std::endl;
  if (AT != nullptr) AT = cs_spfree(AT);
  return sstr.str();
}

String toStringRange(const String &title, const cs *C)
{
  std::stringstream sstr;
  int *cols, *rows, number;
  double *vals;

  /* Initializations */

  if (C == nullptr) return sstr.str();
  cols = rows = nullptr;
  vals = nullptr;

  /* Convert the contents of the sparse matrix into columns */

  cs_sparse_to_triplet(C, 0, &number, &cols, &rows, &vals);

  /* Calculate the extreme values */

  StatResults stats = ut_statistics(number, vals);

  /* Printout */

  if (!title.empty()) sstr << title << std::endl;

  sstr << " Descr: m=" << cs_getnrow(C) << " - n=" << cs_getncol(C) << " - nzmax=" << C->nzmax
  << std::endl;
  sstr << " Range: [" << stats.mini << " ; " << stats.maxi << "] (" << stats.nvalid << " / "
       << number << ")" << std::endl;

  /* Core deallocation */

  cols = (int*) cs_free((char*) cols);
  rows = (int*) cs_free((char*) rows);
  vals = (double*) cs_free((char*) vals);

  return sstr.str();
}


bool cs_isSymmetric(const cs *A, bool verbose, bool detail)
{
  int nrows, ncols, count;
  double percent;
  cs_rowcol(A, &nrows, &ncols, &count, &percent);
  if (nrows != ncols)
  {
    messerr("The sparse matrix is not square (%d x %d)", nrows, ncols);
    return false;
  }

  if (verbose) message("Testing if Matrix is Symmetric:\n");
<<<<<<< HEAD
  // Test is performed on half matrix, excluding the diagonal.
=======
  // TODO : convert into triplets then parse only defined values of the upper triangle
>>>>>>> 05299262
  int numError = 0;
  for (int irow = 0; irow < nrows; irow++)
    for (int icol = irow; icol < irow; icol++)
    {
      double aij = cs_get_value(A, irow, icol);
      double aji = cs_get_value(A, icol, irow);
      if (ABS(ABS(aij) - ABS(aji)) > EPSILON5)
      {
        if (verbose && detail)
          messerr("Element (%d,%d)=%lf is different from (%d,%d)=%lf", irow,
                  icol, aij, icol, irow, aji);
        numError++;
      }
    }
  if (verbose)
  {
    if (numError > 0)
      messerr("-> Matrix is not Symmetric");
    else
      message("-> Test successful\n");
  }
  return numError <= 0;
}

bool cs_isDiagonalDominant(cs *A, bool verbose, bool detail)
{
  int nrows, ncols, count;
  double percent;
  cs_rowcol(A, &nrows, &ncols, &count, &percent);
  if (nrows != ncols)
  {
    messerr("The sparse matrix is not square (%d x %d)", nrows, ncols);
    return false;
  }

  if (verbose) message("Testing if Matrix is Diagonal Dominant\n");
  int numError = 0;
  for (int irow = 0; irow < nrows; irow++)
  {
    double row_total = 0.;
    double row_pivot = 0.;
    for (int icol = 0; icol < ncols; icol++)
    {
      double value = cs_get_value(A, irow, icol);
      if (icol == irow)
        row_pivot = ABS(value);
      else
        row_total += ABS(value);
    }
    if (row_total > row_pivot)
    {
      if (verbose && detail)
        messerr("Error in Row (%d): Sum of abs-values=%lf Pivot=%lf", irow,
                row_total, row_pivot);
      numError++;
    }
  }
  if (verbose)
  {
    if (numError > 0)
      messerr("-> Matrix is not Diagonal Dominant");
    else
      message("-> Test successful");
  }
  return numError <= 0;
}

bool cs_isDefinitePositive(cs *A, bool verbose)
{
  int error = 1;
  css *S = nullptr;
  csn *N = nullptr;

  if (verbose) message("Testing if Matrix is Definite Positive:\n");

  S = cs_schol(A, 0);
  if (S == nullptr) goto label_end;

  N = cs_chol(A, S);
  if (N == nullptr) goto label_end;

  error = 0;

  // Free memory

  label_end: N = cs_nfree(N);
  S = cs_sfree(S);

  // Optional message

  if (verbose)
  {
    if (error)
      messerr("-> Matrix is not Definite Positive");
    else
      message("-> Test successful\n");
  }
  return error <= 0;
}

/* compressed-column form into arrays */
/* number: Number of non-zero terms in the sparse matrix A */
void cs_sparse_to_triplet(const cs *A,
                          int flag_from_1,
                          int *number,
                          int **cols,
                          int **rows,
                          double **vals)
{
  int p, j, n, nz, nnz, ecr, *Ap, *Ai, ok;
  double *Ax;

  *number = 0;
  *cols = *rows = nullptr;
  *vals = nullptr;
  if (!A) return;
  n = cs_getncol(A);
  Ap = A->p;
  Ai = A->i;
  Ax = A->x;
  nz = A->nz;
  if (nz >= 0) return;

  nnz = Ap[n];
  (*cols) = (int*) cs_malloc(nnz, sizeof(int));
  (*rows) = (int*) cs_malloc(nnz, sizeof(int));
  (*vals) = (double*) cs_malloc(nnz, sizeof(double));

  ecr = 0;
  for (j = 0; j < n; j++)
    for (p = Ap[j]; p < Ap[j + 1]; p++)
    {
      (*cols)[ecr] = (flag_from_1) ? j + 1 : j;
      (*rows)[ecr] = (flag_from_1) ? Ai[p] + 1 : Ai[p];
      (*vals)[ecr] = Ax ? Ax[p] : 1;
      if (ABS((*vals)[ecr]) <= 0) continue;
      ecr++;
    }

  if (ecr < nnz)
  {
    (*cols) = (int*) cs_realloc(*cols, ecr, sizeof(int), &ok);
    (*rows) = (int*) cs_realloc(*rows, ecr, sizeof(int), &ok);
    (*vals) = (double*) cs_realloc(*vals, ecr, sizeof(double), &ok);
  }
  *number = ecr;
  return;
}

/* Extract a sparse submatrix */

// row_from and col_from are given strating from 0
cs* cs_extract_submatrix(cs *C,
                         int row_from,
                         int row_length,
                         int col_from,
                         int col_length)
{
  cs *Atriplet, *A;
  int *cols, *rows, number, ir, ic;
  double *vals;

  /* Initializations */

  cols = rows = nullptr;
  vals = nullptr;
  A = Atriplet = nullptr;

  /* Convert the contents of the sparse matrix into columns */

  cs_sparse_to_triplet(C, 0, &number, &cols, &rows, &vals);

  /* Fill the new sparse triplet */

  Atriplet = cs_spalloc(0, 0, 1, 1, 1);
  if (Atriplet == nullptr) goto label_end;
  for (int i = 0; i < number; i++)
  {
    ic = cols[i] - col_from;
    if (ic < 0 || ic >= col_length) continue;
    ir = rows[i] - row_from;
    if (ir < 0 || ir >= row_length) continue;
    if (!cs_entry(Atriplet, ir, ic, vals[i])) goto label_end;
  }

  A = cs_triplet(Atriplet);

  label_end: Atriplet = cs_spfree(Atriplet);
  cols = (int*) cs_free((char*) cols);
  rows = (int*) cs_free((char*) rows);
  vals = (double*) cs_free((char*) vals);
  return (A);
}

/* Extract a sparse submatrix */
/* 'rank_rows' and 'rank_cols' must have same dimension as C */
/* The arrays 'rank_rows' and 'rank_cols' may be absent */
/* Their value gives the rank of the saved element or -1 */
cs* cs_extract_submatrix_by_ranks(cs *C, int *rank_rows, int *rank_cols)
{
  cs *Atriplet, *A;
  int *cols, *rows, number, old_row, old_col, new_row, new_col;
  double *vals;

  /* Initializations */

  cols = rows = nullptr;
  vals = nullptr;
  A = Atriplet = nullptr;

  /* Convert the contents of the sparse matrix into columns */

  cs_sparse_to_triplet(C, 0, &number, &cols, &rows, &vals);

  /* Initialize the output matrix */

  Atriplet = cs_spalloc(0, 0, 1, 1, 1);
  if (Atriplet == nullptr) goto label_end;

  /* Fill the new sparse triplet */

  for (int i = 0; i < number; i++)
  {
    old_row = rows[i];
    old_col = cols[i];
    new_row = (rank_rows != nullptr) ? rank_rows[old_row] : old_row;
    new_col = (rank_cols != nullptr) ? rank_cols[old_col] : old_col;
    if (new_row < 0 || new_col < 0) continue;
    if (!cs_entry(Atriplet, new_row, new_col, vals[i])) goto label_end;
  }

  A = cs_triplet(Atriplet);

  label_end: cols = (int*) cs_free((char*) cols);
  rows = (int*) cs_free((char*) rows);
  vals = (double*) cs_free((char*) vals);
  Atriplet = cs_spfree(Atriplet);
  return (A);
}

int cs_get_nrow(const cs *A)
{
  if (A == nullptr) return 0;
  cs *AT = cs_transpose(A, 1);
  if (AT == nullptr) return 0;
  int nrow = cs_getncol(AT);
  AT = cs_spfree(AT);
  return (nrow);
}

int cs_get_ncol(const cs *A)
{
  if (A == nullptr) return 0;
  int ncol = cs_getncol(A);
  return (ncol);
}

int cs_get_ncell(const cs *A)
{
  if (A == nullptr) return 0;
  int ncol = cs_getncol(A);
  cs *AT = cs_transpose(A, 1);
  int nrow = cs_getncol(AT);
  AT = cs_spfree(AT);
  return (nrow * ncol);
}

void cs_print_dim(const char *title, const cs *A)
{
  if (A == nullptr) return;
  message("%s: Nrow=%d Ncol=%d NNZ=%d\n", title, cs_getnrow(A), cs_getncol(A), A->nzmax);
}

void cs_print_range(const char *title, const cs *C)
{
  int *cols, *rows, number;
  double *vals;

  /* Initializations */

  if (C == nullptr) return;
  cols = rows = nullptr;
  vals = nullptr;

  /* Convert the contents of the sparse matrix into columns */

  cs_sparse_to_triplet(C, 0, &number, &cols, &rows, &vals);

  /* Calculate the extreme values */

  StatResults stats = ut_statistics(number, vals);

  /* Printout */

  if (title != NULL)
    message("%s\n", title);
  else
    message("Sparse matrix\n");
  message(" Descr: m=%d n=%d nnz=%d\n", cs_getnrow(C), cs_getncol(C), C->nzmax);
  if (number > 0)
    message(" Range: [%lf ; %lf] (%d/%d)\n", stats.mini, stats.maxi, stats.nvalid, number);
  else
    message(" All terms all set to zero\n");

  /* Core deallocation */

  cols = (int*) cs_free((char*) cols);
  rows = (int*) cs_free((char*) rows);
  vals = (double*) cs_free((char*) vals);
}


/* Construct the sparse diagonal matrix */
cs* cs_eye(int number, double value)
{
  cs *Atriplet, *A;

  /* Initializations */

  A = nullptr;

  /* Fill the new sparse triplet */

  Atriplet = cs_spalloc(0, 0, 1, 1, 1);
  if (Atriplet == nullptr) goto label_end;
  for (int i = 0; i < number; i++)
  {
    if (!cs_entry(Atriplet, i, i, value)) goto label_end;
  }

  A = cs_triplet(Atriplet);

  label_end: Atriplet = cs_spfree(Atriplet);
  return (A);
}

// Build a sparse matrix containing the diagonal of a sparse matrix
// mode: Operation on the diagonal term
//  1 for diagonal
// -1 for inverse diagonal
//  2 for squared diagonal
// -2 for inverse square root of diagonal

cs* cs_extract_diag(cs *C, int mode)
{
  cs *Atriplet, *A;
  double *Cx, value;
  int *Cp, *Ci;

  /* Initializations */

  A = nullptr;
  Atriplet = cs_spalloc(0, 0, 1, 1, 1);
  if (Atriplet == nullptr) goto label_end;
  Cp = C->p;
  Ci = C->i;
  Cx = C->x;

  /* Loop on the rows */

  for (int j = 0; j < cs_getncol(C); j++)
  {
    for (int p = Cp[j]; p < Cp[j + 1]; p++)
    {
      if (Ci[p] != j) continue;
      value = Cx[p];

      switch (mode)
      {
        case 1:
          if (!cs_entry(Atriplet, j, j, value)) goto label_end;
          break;

        case -1:
          if (!cs_entry(Atriplet, j, j, 1. / value)) goto label_end;
          break;

        case 2:
          if (!cs_entry(Atriplet, j, j, value * value)) goto label_end;
          break;

        case -2:
          if (!cs_entry(Atriplet, j, j, 1. / sqrt(value))) goto label_end;
          break;
      }
    }
  }
  A = cs_triplet(Atriplet);

  label_end: Atriplet = cs_spfree(Atriplet);
  return (A);
}

// Extract the (transformed) diagonal of a sparse matrix
// mode: Operation on the diagonal term
//  1 for diagonal
// -1 for inverse diagonal
//  2 for squared diagonal
// -2 for inverse square root of diagonal

double* csd_extract_diag(cs *C, int mode)
{
  int *Cp, *Ci, size;
  double *Cx, *diag, value;

  /* Initializations */

  diag = nullptr;
  size = cs_getncol(C);
  Cp = C->p;
  Ci = C->i;
  Cx = C->x;

  /* Core allocation */

  diag = (double*) mem_alloc(sizeof(double) * size, 0);
  if (diag == nullptr) goto label_end;
  for (int i = 0; i < size; i++)
    diag[i] = 0.;

  /* Loop on the rows */

  for (int j = 0; j < cs_getncol(C); j++)
  {
    for (int p = Cp[j]; p < Cp[j + 1]; p++)
    {
      if (Ci[p] != j) continue;
      value = Cx[p];

      switch (mode)
      {
        case 1:
          diag[j] = value;
          break;

        case -1:
          diag[j] = 1. / value;
          break;

        case 2:
          diag[j] = value * value;
          break;

        case -2:
          diag[j] = 1. / sqrt(value);
          break;
      }
    }
  }

  label_end: return (diag);
}

VectorDouble csd_extract_diag_VD(cs *C, int mode)
{
  VectorDouble result;
  double* diag = csd_extract_diag(C, mode);
  if (diag == nullptr) return result;

  int number = cs_getncol(C);
  result.resize(number, 0.);
  for (int i = 0; i < number; i++)
    result[i] = diag[i];

  diag = (double *) mem_free((char *) diag);
  return result;
}

void cs_diag_suppress(cs *C)
{
  int *Ci, *Cp;
  double *Cx;

  /* Initializations */

  Cp = C->p;
  Ci = C->i;
  Cx = C->x;

  /* Loop on the rows */

  for (int j = 0; j < cs_getncol(C); j++)
  {
    for (int p = Cp[j]; p < Cp[j + 1]; p++)
    {
      if (Ci[p] == j) Cx[p] = 0.;
    }
  }
  return;
}

int cs_sort_i(cs *C)
{
	int ecr;
  int n = cs_getncol(C);
  int size = MAX(cs_getnrow(C), n);
  VectorInt rank(size);

  for (int j = 0; j < n; j++)
  {
    ecr = 0;
    for (int i = C->p[j]; i < C->p[j + 1]; i++)
      rank[ecr++] = C->i[i];
    VH::sortInPlace(rank, true, ecr);
    ecr = 0;
    for (int i = C->p[j]; i < C->p[j + 1]; i++)
      C->i[i] = rank[ecr++];
  }
  return (0);
}

/* Return the number of rows and columns */
/* as well as the percentage of filled terms */
void cs_rowcol(const cs *A, int *nrows, int *ncols, int *count, double *percent)
{
  cs *AT;
  int *Ap;
  double *Ax;

  (*nrows) = (*ncols) = (*count) = 0;
  (*percent) = 0.;
  if (!A) return;

  Ap = A->p;
  Ax = A->x;
  if (A->nz >= 0) return;

  for (int j = 0; j < cs_getncol(A); j++)
    for (int p = Ap[j]; p < Ap[j + 1]; p++)
    {
      if (ABS(Ax[p]) > 0) (*count)++;
    }

  *ncols = cs_getncol(A);
  AT = cs_transpose(A, 1);
  *nrows = cs_getncol(AT);
  AT = cs_spfree(AT);

  if ((*nrows) > 0 && (*ncols) > 0)
    (*percent) = ((100. * (double) (*count))
        / ((double) (*nrows) * (double) (*ncols)));
}

/* Print a nice sparse matrix */
/* The format is copied from Matrix package */
void cs_print_nice(const char *title, const cs *A, int maxrow, int maxcol)
{
  int p, j, m, n, *Ap, *Ai, npass, jdeb, jfin, found, num_line;
  double *Ax;
  int nbypass = 7;

  if (!A)
  {
    message("(null)\n");
    return;
  }
  m = cs_getnrow(A);
  n = cs_getncol(A);
  Ap = A->p;
  Ai = A->i;
  Ax = A->x;
  if (A->nz >= 0) return;
  if (maxcol >= 0) n = maxcol;
  if (maxrow >= 0) m = maxrow;

  npass = (int) ceil((double) n / (double) nbypass);

  /* Print the title (optional) */

  if (title != NULL)
    message("%s", title);
  else
    message("Print Sparse Matrix");
  if (maxrow >= 0) message(" nrows<=%d", maxrow);
  if (maxcol >= 0) message(" ncols<=%d", maxcol);
  message("\n");

  /* Loop on the passes */

  for (int ipass = 0; ipass < npass; ipass++)
  {
    jdeb = ipass * nbypass;
    jfin = MIN(jdeb + nbypass, n);

    /* Title of the columns */

    message("      ");
    for (j = jdeb; j < jfin; j++)
      message("    [,%3d]", j + 1);
    message("\n");

    /* Loop on the lines */

    for (int i = 0; i < m; i++)
    {
      message("[%3d,] ", i + 1);

      /* Loop on the columns */

      for (j = jdeb; j < jfin; j++)
      {

        /* Search for the correct line number */

        found = -1;
        for (p = Ap[j]; p < Ap[j + 1] && found < 0; p++)
        {
          num_line = Ai[p];
          if (num_line == i) found = p;
        }

        if (found < 0)
          message(" .        ");
        else
          message("%9.4lf ", Ax[found]);
      }
      message("\n");
    }
    message("\n");
  }
  return;
}

/* Print the only non-zero terms of a sparse matrix */
void cs_print_only(const char *title, const cs *A, int nlimit)
{
  int p, j, n, *Ap, *Ai, ecr;
  double *Ax, value;

  if (!A)
  {
    message("(null)\n");
    return;
  }
  n = cs_getncol(A);
  Ap = A->p;
  Ai = A->i;
  Ax = A->x;

  /* Print the title (optional) */

  if (title != NULL) message("Only non-zero terms in %s\n", title);

  /* Loop on the elements */

  ecr = 0;
  for (j = 0; j < n; j++)
  {
    for (p = Ap[j]; p < Ap[j + 1]; p++)
    {
      value = Ax[p];
      if (ABS(value) <= 1.e-6) continue;
      message("i=%5d j=%5d Value = %lf\n", Ai[p], j, value);
      ecr++;
      if (nlimit > 0 && ecr > nlimit) return;
    }
  }
  return;
}

void cs_print_short(const char *title, const cs *L, int nmax)
{
  int p, j, i, n, *Lp, *Li;
  double *Lx, value;

  n = cs_getncol(L);
  Lp = L->p;
  Li = L->i;
  Lx = L->x;

  /* Print the title (optional) */

  if (title != NULL) message("\n%s\n", title);

  for (j = 0; j < MIN(n, nmax); j++)
  {
    message("[%d] - ", j + 1);
    for (p = Lp[j]; p < Lp[j + 1]; p++)
    {
      i = Li[p];
      value = Lx[p];
      if (ABS(value) > 1.e-10) message("[%d] %7.4lf ", i + 1, Lx[p]);
    }
    message("\n");
  }
}

/* Construct the sparse diagonal matrix from a vector of values */
cs* cs_eye_tab(int number, double *values)
{
  cs *Atriplet, *A;

  /* Initializations */

  A = nullptr;

  /* Fill the new sparse triplet */

  Atriplet = cs_spalloc(0, 0, 1, 1, 1);
  if (Atriplet == nullptr) goto label_end;
  for (int i = 0; i < number; i++)
  {
    if (!cs_entry(Atriplet, i, i, values[i])) goto label_end;
  }

  A = cs_triplet(Atriplet);

  label_end: Atriplet = cs_spfree(Atriplet);
  return (A);
}

cs* cs_multiply_and_release(cs *b1, cs *b2, int flag_release)
{
  cs *bres;

  bres = cs_multiply(b1, b2);
  if (bres == nullptr) goto label_end;
  if (flag_release) b1 = cs_spfree(b1);

  label_end: return (bres);
}

cs* cs_add_and_release(cs *b1,
                       cs *b2,
                       double alpha,
                       double beta,
                       int flag_release)
{
  cs *bres;

  bres = cs_add(b1, b2, alpha, beta);
  if (bres == nullptr) goto label_end;
  if (flag_release) b1 = cs_spfree(b1);

  label_end: return (bres);
}

cs* cs_duplicate(const cs *b1)
{
  cs *bres;
  bres = cs_add(b1, b1, 1., 0.);
  return (bres);
}

cs* cs_prod_norm_and_release(cs *b1, cs *lambda, int flag_release)
{
  cs *bres1, *bres2;

  bres1 = bres2 = nullptr;

  bres1 = cs_multiply(lambda, b1);
  if (bres1 == nullptr) goto label_end;
  bres2 = cs_multiply(bres1, lambda);
  if (bres2 == nullptr) goto label_end;
  if (flag_release) b1 = cs_spfree(b1);

  label_end: bres1 = cs_spfree(bres1);
  return (bres2);
}

/** Compute the max along the lines of the sum of the absolute values along the columns **/

double cs_maxsumabscol(const cs *A)
{
  int *Ap;
  double *Ax;
  double maxval, sumval;

  Ap = A->p;
  Ax = A->x;

  /* Loop on the rows */

  maxval = 0.;
  for (int j = 0; j < cs_getncol(A); j++)
  {
    sumval = 0.;
    for (int p = Ap[j]; p < Ap[j + 1]; p++)
      sumval += abs(Ax[p]);
    if (sumval > maxval)
      maxval = sumval;
  }

  return maxval;
}



/* Return per column, the sum along the row */
/* Note: Check existence of returned argument */
/* Note: The returned array must be freed by calling function */
double* cs_col_sumrow(const cs *A, int *ncol, int *nrow)
{
  int *Ap, error;
  cs *AT;      // Will store t(A)
  double *Ax, *vect, sumval;

  error = 1;
  *ncol = *nrow = 0;
  AT = nullptr;
  vect = nullptr;
  if (!A) goto label_end;
  if (A->nz >= 0) goto label_end;
  Ap = A->p;
  Ax = A->x;

  /* Transpose A into AT to follow ordering per column */

  AT = cs_transpose(A, 1);
  if (AT == nullptr) goto label_end;

  /* Core allocation */

  vect = (double*) mem_alloc(sizeof(double) * cs_getncol(A), 0);
  if (vect == nullptr) goto label_end;

  /* Loop on the rows */

  for (int j = 0; j < cs_getncol(A); j++)
  {
    sumval = 0.;
    for (int p = Ap[j]; p < Ap[j + 1]; p++)
      sumval += Ax[p];
    vect[j] = sumval;
  }

  *ncol = cs_getncol(A);
  *nrow = cs_getncol(AT);
  error = 0;

  label_end: AT = cs_spfree(AT);
  if (error) vect = (double*) mem_free((char* ) vect);
  return (vect);
}

/* Operate the product of a vector by a sparse matrix */
/* y = A %*% x */
void cs_vecmult(const cs *A, int nout, const double *x, double *y)
{
  int *Ap, *Ai, n;
  double *Ax, value;

  n = cs_getncol(A);
  Ap = A->p;
  Ai = A->i;
  Ax = A->x;

  for (int j = 0; j < nout; j++)
    y[j] = 0.;

  for (int j = 0; j < n; j++)
  {
    value = 0.;
    for (int p = Ap[j]; p < Ap[j + 1]; p++)
      value += Ax[p] * x[Ai[p]];
    y[j] = value;
  }
}

/* Operate the product of a vector by a sparse matrix */
/* y = t(A) %*% x */
void cs_tmulvec(const cs *A, int nout, const double *x, double *y)
{
  int *Ap, *Ai, n;
  double *Ax, value;

  n = cs_getncol(A);
  Ap = A->p;
  Ai = A->i;
  Ax = A->x;

  for (int j = 0; j < nout; j++)
    y[j] = 0.;

  for (int j = 0; j < n; j++)
  {
    value = 0.;
    for (int p = Ap[j]; p < Ap[j + 1]; p++)
      value += Ax[p] * x[Ai[p]];
    y[j] = value;
  }
}

/* Operate the product of a vector by a sparse matrix */
/* y = x %*% A */
void cs_mulvec(const cs *A, int nout, const double *x, double *y)
{
  int *Ap, *Ai, n;
  double *Ax;

  n = cs_getncol(A);
  Ap = A->p;
  Ai = A->i;
  Ax = A->x;

  for (int j = 0; j < nout; j++)
    y[j] = 0.;

  for (int j = 0; j < n; j++)
  {
    for (int p = Ap[j]; p < Ap[j + 1]; p++)
    {
      y[Ai[p]] += Ax[p] * x[j];
    }
  }
}

cs* cs_normalize_by_diag_and_release(cs *Q, int flag_release)
{
  cs *diag, *Qp;

  Qp = diag = nullptr;

  diag = cs_extract_diag(Q, -2);
  if (diag == nullptr) goto label_end;
  Qp = cs_prod_norm_and_release(Q, diag, flag_release);
  if (Qp == nullptr) goto label_end;

  label_end: diag = cs_spfree(diag);
  return (Qp);
}

static double func0(double x)
{
  return (x);
}
static double func1(double x)
{
  return (1. / x);
}
static double func2(double x)
{
  return (1 / sqrt(x));
}
static double func3(double x)
{
  return (sqrt(x));
}

/* Operate right-product of sparse matrix A by diagonal matrix X */
/* (entered as a vector): B = A %*% oper(X) */
/* 'oper' is Identity(0), Inverse(1), Inverse Square Root(2), Square Root(3) */

cs* cs_matvecR(const cs *A, double *x, int oper)
{
  int *Ap, *Ai, n;
  double *Ax, *Bx;
  cs *B;
  double (*oper_func)(double);

  oper_func = NULL;
  if (oper == 0)
    oper_func = func0;
  else if (oper == 1)
    oper_func = func1;
  else if (oper == 2)
    oper_func = func2;
  else if (oper == 3)
    oper_func = func3;
  else
    messageAbort("Function not found");

  B = cs_duplicate(A);
  n = cs_getncol(A);
  Ap = A->p;
  Ai = A->i;
  Ax = A->x;
  Bx = B->x;

  for (int j = 0; j < n; j++)
    for (int p = Ap[j]; p < Ap[j + 1]; p++)
      Bx[p] = Ax[p] * oper_func(x[Ai[p]]);
  return (B);
}

/* Operate left-product of sparse matrix A by diagonal matrix X */
/* (entered as a vector): B = oper(X) %*% A */
/* 'oper' is Identity(0), Inverse(1), Inverse Square Root(2), Square Root(3) */

cs* cs_matvecL(const cs *A, double *x, int oper)
{
  int *Ap, n;
  double *Ax, *Bx;
  cs *B;
  double (*oper_func)(double);

  oper_func = NULL;
  if (oper == 0)
    oper_func = func0;
  else if (oper == 1)
    oper_func = func1;
  else if (oper == 2)
    oper_func = func2;
  else if (oper == 3)
    oper_func = func3;
  else
    messageAbort("Function not found");

  B = cs_duplicate(A);
  n = cs_getncol(A);
  Ap = A->p;
  Ax = A->x;
  Bx = B->x;

  for (int j = 0; j < n; j++)
    for (int p = Ap[j]; p < Ap[j + 1]; p++)
      Bx[p] = Ax[p] * oper_func(x[j]);
  return (B);
}

/* Operate norm-product of sparse matrix A by diagonal matrix X */
/* (entered as a vector): B = oper(X) %*% A %*% oper(X) */
/* 'oper': Identity(0), Inverse(1), Inverse Square Root(2), Square Root(3) */

cs* cs_matvecnorm(const cs *A, const double *x, int oper)
{
  int *Ap, *Ai, n;
  double *Ax, *Bx;
  cs *B;
  double (*oper_func)(double);

  oper_func = NULL;
  if (oper == 0)
    oper_func = func0;
  else if (oper == 1)
    oper_func = func1;
  else if (oper == 2)
    oper_func = func2;
  else if (oper == 3)
    oper_func = func3;
  else
    messageAbort("Function not found");

  B = cs_duplicate(A);
  if (B == nullptr) return (B);
  n = cs_getncol(A);
  Ap = A->p;
  Ai = A->i;
  Ax = A->x;
  Bx = B->x;

  for (int j = 0; j < n; j++)
    for (int p = Ap[j]; p < Ap[j + 1]; p++)
      Bx[p] = Ax[p] * oper_func(x[j]) * oper_func(x[Ai[p]]);
  return (B);
}

/* Same of cs_matvecnorm ... but in place                                   */
/* 'oper': Identity(0), Inverse(1), Inverse Square Root(2), Square Root(3) */

void cs_matvecnorm_inplace(cs *A, const double *x, int oper)
{
  int *Ap, *Ai, n;
  double *Ax;
  double (*oper_func)(double);

  oper_func = NULL;
  if (oper == 0)
    oper_func = func0;
  else if (oper == 1)
    oper_func = func1;
  else if (oper == 2)
    oper_func = func2;
  else if (oper == 3)
    oper_func = func3;
  else
    messageAbort("Function not found");

  n = cs_getncol(A);
  Ap = A->p;
  Ai = A->i;
  Ax = A->x;

  for (int j = 0; j < n; j++)
    for (int p = Ap[j]; p < Ap[j + 1]; p++)
      Ax[p] = Ax[p] * oper_func(x[j]) * oper_func(x[Ai[p]]);
}

static void st_get_FiCo(cs *L,
                        cs *Lt,
                        int *lambda,
                        int *indUd,
                        int *indFi,
                        int *indCo)
{
  int n, nU, icol, newCo, *Ltp, *Lti, *LLp, *LLi, nFi, newFi;
  double *Ltx;

  std::map<int, std::set<int> > tab;
  std::map<int, std::set<int> >::reverse_iterator rit;
  std::map<int, std::set<int> >::iterator it;
  std::set<int> *vec;

  /* Initializations */

  Ltp = L->p;
  Ltx = L->x;
  Lti = L->i;
  LLp = Lt->p;
  LLi = Lt->i;

  n = cs_getncol(L);
  nU = 0;
  for (int i = 0; i < n; i++)
    nU += indUd[i];

  for (int i = 0; i < n; i++)
  {
    it = tab.find(lambda[i]);
    if (it == tab.end()) tab[lambda[i]] = std::set<int>();
    tab[lambda[i]].insert(i);
  }

  // Update indices

  while (nU > 0)
  {
    // Find the sample mostly connected

    rit = tab.rbegin();
    newCo = *rit->second.begin();
    indCo[newCo] = 1;
    indUd[newCo] = 0;
    nU--;
    vec = &rit->second;
    vec->erase(newCo);
    if (vec->empty()) tab.erase(lambda[newCo]);

    // Add the samples to the fine set

    nFi = 0;
    for (int p = Ltp[newCo]; p < Ltp[newCo + 1]; p++)
    {
      icol = Lti[p];
      if (Ltx[p] == 1 && indUd[icol] == 1)
      {
        indFi[nFi++] = icol;
        indCo[icol] = 0;
        indUd[icol] = 0;
        nU--;
        it = tab.find(lambda[icol]);
        if (it == tab.end())
        {
          messageAbort("%d not found for %d (%d)", lambda[icol], icol, nU);
        }
        vec = &it->second;
        vec->erase(icol);
        if (vec->empty()) tab.erase(lambda[icol]);
      }
    }

    // Update Lambda (due to newCo)

    for (int p = LLp[newCo]; p < LLp[newCo + 1]; p++)
    {
      if (indUd[LLi[p]])
      {
        it = tab.find(lambda[LLi[p]]);
        if (it == tab.end())
        {
          messageAbort("Fi : %lf not found for %d", lambda[LLi[p]], LLi[p]);
        }
        vec = &it->second;
        vec->erase(LLi[p]);
        if (vec->empty()) tab.erase(lambda[LLi[p]]);
        lambda[LLi[p]]--;
        it = tab.find(lambda[LLi[p]]);
        if (it == tab.end()) // means lambda[LLi[p]] is not in tab as a key.
        tab[lambda[LLi[p]]] = std::set<int>();
        tab[lambda[LLi[p]]].insert(LLi[p]);
      }
    }

    // Update Lambda (due to newFi)

    if (nFi > 0)
    {
      for (int k = 0; k < nFi; k++)
      {
        newFi = indFi[k];
        for (int p = LLp[newFi]; p < LLp[newFi + 1]; p++)
        {
          if (indUd[LLi[p]])
          {
            it = tab.find(lambda[LLi[p]]);
            vec = &it->second;
            vec->erase(LLi[p]);
            if (vec->empty()) tab.erase(lambda[LLi[p]]);
            lambda[LLi[p]]++;
            it = tab.find(lambda[LLi[p]]);
            if (it == tab.end()) tab[lambda[LLi[p]]] = std::set<int>();
            tab[lambda[LLi[p]]].insert(LLi[p]);
          }
        }
      }
    }
  }
}

static int st_update_neigh(int *n_arg, int indloc, int *n_tab, int *r_tab)
{
  int n;

  n = *n_arg;

  // Look for already registered index value

  for (int i = 0; i < n; i++)
  {
    if (r_tab[i] != indloc) continue;
    n_tab[i]++;
    return (0);
  }

  // New index to be registered

  if (n > MAX_NEIGH) return (1);
  r_tab[n] = indloc;
  n_tab[n] = 1;
  n++;
  *n_arg = n;
  return (0);
}

static int st_coarse_type0(cs *Q,
                           int *indUd,
                           int *indFi,
                           int *indCo,
                           cs **Lret,
                           cs **Ltret)
{
  int *lambda, *Qp, *Qi, n, ip, error;
  cs *L, *Lt, *Ltriplet;
  double *Qx, u, minu;
  double eps = 0.25;

  /* Initializations */

  error = 1;
  Qp = Qi = lambda = nullptr;
  L = Lt = Ltriplet = nullptr;
  Qx = nullptr;
  n = cs_getncol(Q);
  Qp = Q->p;
  Qx = Q->x;
  Qi = Q->i;

  /* Core allocation */

  Ltriplet = cs_spalloc(0, 0, 1, 1, 1);
  if (Ltriplet == nullptr) goto label_end;
  lambda = (int*) mem_alloc(sizeof(int) * n, 0);
  if (lambda == nullptr) goto label_end;

  for (int i = 0; i < n; i++)
    lambda[i] = 0;

  /* Building Ltriplet sparse matrix */

  for (int j = 0; j < n; j++)
  {
    minu = 0.;
    for (int p = Qp[j]; p < Qp[j + 1]; p++)
    {
      u = Qx[p];
      if (u < minu) minu = u;
    }
    for (int p = Qp[j]; p < Qp[j + 1]; p++)
    {
      u = Qx[p];
      if (u < eps * minu)
      {
        ip = Qi[p];
        if (!cs_entry(Ltriplet, j, ip, 1.)) goto label_end;
        lambda[ip]++;
      }
    }
  }

  /* Convert from triplet to sparse matrix */

  L = cs_triplet(Ltriplet);
  Ltriplet = cs_spfree(Ltriplet);

  // Transpose L

  Lt = cs_transpose(L, 1);
  if (Lt == nullptr) goto label_end;

  // Transform triplet into sparse matrix

  st_get_FiCo(L, Lt, lambda, indUd, indFi, indCo);

  // Set the error return code

  error = 0;
  *Lret = L;
  *Ltret = Lt;

  label_end: lambda = (int*) mem_free((char* ) lambda);
  Ltriplet = cs_spfree(Ltriplet);
  if (error)
  {
    L = cs_spfree(L);
    Lt = cs_spfree(Lt);
  }
  return (error);
}

static int st_coarse_typen(cs* /*L*/,
                           cs* Lt,
                           int type,
                           int* indUd,
                           int* indFi,
                           int* indCo)
{
  cs *Lout, *Loutt, *Ltriplet;
  double *Lx;
  int *lambda, *Lp, *Li, n, ip, iq, error, n_neigh, nb;
  int n_neigh_tab[MAX_NEIGH], r_neigh_tab[MAX_NEIGH];

  /* Initializations */

  error = 1;
  Lp = Li = lambda = nullptr;
  Lout = Loutt = Ltriplet = nullptr;
  Lx = nullptr;
  n = cs_getncol(Lt);
  Lp = Lt->p;
  Lx = Lt->x;
  Li = Lt->i;

  /* Core allocation */

  Ltriplet = cs_spalloc(0, 0, 1, 1, 1);
  if (Ltriplet == nullptr) goto label_end;
  lambda = (int*) mem_alloc(sizeof(int) * n, 0);
  if (lambda == nullptr) goto label_end;

  for (int i = 0; i < n; i++)
    lambda[i] = 0;

  /* Building Ltriplet sparse matrix */

  for (int j = 0; j < n; j++)
  {
    // Skip if 'j' is fine
    if (indCo[j] != 1) continue;
    n_neigh = 0;

    // Loop on the nodes connected to row 'j'
    for (int p = Lp[j]; p < Lp[j + 1]; p++)
    {
      // Skip the non connected node
      if (Lx[p] == 0) continue;
      // Get the column index
      ip = Li[p];

      // Skip if 'ip' is coarse
      if (indCo[ip] == 1) continue;

      // Loop on the neighbors of 'iq'
      for (int q = Lp[ip]; q < Lp[ip + 1]; q++)
      {
        // Skip the non connected node
        if (Lx[q] == 0) continue;
        iq = Li[q];
        if (iq == j) continue;
        if (indCo[iq] == 0) continue;
        if (st_update_neigh(&n_neigh, iq, n_neigh_tab, r_neigh_tab))
          goto label_end;
      }
    }

    for (int k = 0; k < n_neigh; k++)
    {
      iq = r_neigh_tab[k];
      nb = n_neigh_tab[k];
      if (nb >= type)
      {
        if (!cs_entry(Ltriplet, j, iq, 1.)) goto label_end;
        lambda[iq]++;
      }
    }
  }

  /* Convert from triplet to sparse matrix */

  Lout = cs_triplet(Ltriplet);
  Ltriplet = cs_spfree(Ltriplet);

  // Transpose

  Loutt = cs_transpose(Lout, 1);

  // Transform triplet into sparse matrix

  st_get_FiCo(Lout, Loutt, lambda, indUd, indFi, indCo);

  /* Set the error return code */

  error = 0;

  label_end: lambda = (int*) mem_free((char* ) lambda);
  Lout = cs_spfree(Lout);
  Loutt = cs_spfree(Loutt);
  Ltriplet = cs_spfree(Ltriplet);
  return (error);
}

//
// L:    List of samples strongly connected:
//    for i Qij<0 and ABS(Qij)>eps * max(Qij<0)
// type: 0 for standard coarsening
//    1 for aggressive (type 1)
//    2 for aggressive (type 2)
//
int cs_coarsening(cs *Q, int type, int **indCo_ret, cs **L_ret)
{
  int *indUd, *indCo, *indFi;
  int n, error;
  cs *L, *Lt;

  // Initializations

  error = 1;
  L = Lt = nullptr;
  indUd = indCo = indFi = nullptr;
  n = cs_getncol(Q);

  // Core allocation

  indUd = (int*) mem_alloc(sizeof(int) * n, 0);
  if (indUd == nullptr) goto label_end;
  indCo = (int*) mem_alloc(sizeof(int) * n, 0);
  if (indCo == nullptr) goto label_end;
  indFi = (int*) mem_alloc(sizeof(int) * n, 0);
  if (indFi == nullptr) goto label_end;

  // Construct L (for type = 0)

  for (int i = 0; i < n; i++)
  {
    indUd[i] = 1;
    indFi[i] = 0;
    indCo[i] = 0;
  }
  if (st_coarse_type0(Q, indUd, indFi, indCo, &L, &Lt)) goto label_end;

  if (type == 0)
  {
    error = 0;
    goto label_end;
  }

  /* Construct L for aggressive coarsening */

  for (int i = 0; i < n; i++)
    indUd[i] = indCo[i];

  if (st_coarse_typen(L, Lt, type, indUd, indFi, indCo)) goto label_end;

  /* Set the error return code */

  error = 0;

  label_end: indUd = (int*) mem_free((char* ) indUd);
  indFi = (int*) mem_free((char* ) indFi);
  L = cs_spfree(L);
  if (error)
  {
    indCo = (int*) mem_free((char* ) indCo);
    Lt = cs_spfree(Lt);
  }
  *indCo_ret = indCo;
  *L_ret = Lt;
  return (error);
}

cs* cs_interpolate(cs *AA, cs *Lt, int *Co)
{
  cs *IH, *IHtriplet;
  double *u, *AAx, *Ltx, sunip, sunim, supim, supip, alpha, beta, fact, val;
  int *Nip, *Pip, *AAp, *AAi, *Ltp, *Lti, n, error, rCo, ip, *indCo, s;

  // Initialization
  error = 1;
  IH = IHtriplet = nullptr;
  u = nullptr;
  Nip = Pip = nullptr;
  AAp = AA->p;
  AAx = AA->x;
  AAi = AA->i;
  n = cs_getncol(AA);
  indCo = nullptr;

  // Core allocation */
  u = (double*) mem_alloc(sizeof(double) * n, 0);
  if (u == nullptr) goto label_end;
  indCo = (int*) mem_alloc(sizeof(int) * n, 0);
  if (indCo == nullptr) goto label_end;

  Nip = (int*) mem_alloc(sizeof(int) * n, 0);
  if (Nip == nullptr) goto label_end;
  Pip = (int*) mem_alloc(sizeof(int) * n, 0);
  if (Pip == nullptr) goto label_end;

  // Transpose
  IHtriplet = cs_spalloc(0, 0, 1, 1, 1);
  if (IHtriplet == nullptr) goto label_end;
  Ltp = Lt->p;
  Ltx = Lt->x;
  Lti = Lt->i;

  s = 0;
  for (int i = 0; i < n; i++)
  {
    indCo[i] = 0;
    if (!Co[i]) continue;
    indCo[i] = s;
    s++;
  }

  // Loop on the Fine elements (not Coarse)

  for (int i = 0; i < n; i++)
  {
    if (Co[i] == 1) continue;

    // Initializations
    sunim = supim = sunip = supip = 0.;

    // Connected neighbors of 'i' ('i' excluded)
    for (int p = AAp[i]; p < AAp[i + 1]; p++)
    {
      ip = AAi[p];
      Nip[ip] = 0;
      val = u[ip] = AAx[p];
      if (val == 0.) continue;
      if (ip != i)
      {
        if (val > 0)
        {
          Nip[ip] = 1;
          sunip += val;
        }
        else
        {
          sunim += val;
        }
      }
    }

    // Strongly connected neighbors on Coarse
    for (int p = AAp[i]; p < AAp[i + 1]; p++)
    {
      ip = AAi[p];
      Pip[ip] = 0;
    }

    for (int p = Ltp[i]; p < Ltp[i + 1]; p++)
    {
      ip = Lti[p];
      val = u[ip];

      if (val == 0.) continue;
      if (Co[ip] && Ltx[p] != 0.)
      {
        if (val > 0)
        {
          Pip[ip] = 1;
          supip += val;
        }
        else
        {
          Pip[ip] = -1;
          supim += val;
        }
      }
    }

    alpha = sunim / supim;
    fact = u[i];
    if (supip > 0.)
    {
      sunip = supip = 0;
      for (int p = AAp[i]; p < AAp[i + 1]; p++)
      {
        ip = AAi[p];
        if (Nip[ip]) sunip += AAx[p];
        if (Pip[ip] > 0) supip += AAx[p];
      }
      beta = sunip / supip;
    }
    else
    {
      fact += sunip;
      beta = 0.;
    }

    // Add the entries relative to 'Pip'

    for (int p = AAp[i]; p < AAp[i + 1]; p++)
    {
      ip = AAi[p];
      if (!Co[ip]) continue;
      if (Pip[ip] != 0.)
      {
        val = (Pip[ip] > 0) ? beta : alpha;
        val *= -u[ip] / fact;
        if (!cs_entry(IHtriplet, indCo[ip], i, val)) goto label_end;
      }
    }
  }

  // Add the entries corresponding to the diagonal

  rCo = -1;
  for (int p = 0; p < n; p++)
  {
    if (!Co[p]) continue;
    rCo++;
    if (!cs_entry(IHtriplet, rCo, p, 1.)) goto label_end;
  }

  // Transform from triplet to sparse
  IH = cs_triplet(IHtriplet);
  IHtriplet = cs_spfree(IHtriplet);

  // Set the error return code
  error = 0;

  label_end: u = (double*) mem_free((char* ) u);
  indCo = (int*) mem_free((char* ) indCo);
  Nip = (int*) mem_free((char* ) Nip);
  Pip = (int*) mem_free((char* ) Pip);
  IHtriplet = cs_spfree(IHtriplet);
  if (error) IH = cs_spfree(IH);
  return (IH);
}

// Calculate the norm as follows:
// mode=1: t(B) %*% A %*% B (initial form)
// mode=2: B %*% A %*% t(B)
//
cs* cs_prod_norm(int mode, cs *A, cs *B)

{
  cs *Bt, *BtA, *BA, *Res;

  // Initializations
  Bt = BtA = BA = Res = nullptr;

  // Transpose matrix B

  Bt = cs_transpose(B, 1);
  if (Bt == nullptr) goto label_end;

  // Dispatch

  if (mode == 1)
  {
    BtA = cs_multiply(Bt, A);
    if (BtA == nullptr) goto label_end;
    Res = cs_multiply(BtA, B);
    if (Res == nullptr) goto label_end;
  }
  else
  {
    BA = cs_multiply(B, A);
    if (BA == nullptr) goto label_end;
    Res = cs_multiply(BA, Bt);
    if (Res == nullptr) goto label_end;
  }
  label_end: Bt = cs_spfree(Bt);
  BA = cs_spfree(BA);
  BtA = cs_spfree(BtA);
  return (Res);
}

// Calculate the norm as follows:
// mode=1: t(B) %*% B (initial form)
// mode=2: B %*% t(B)
//
cs* cs_prod_norm_single(int mode, cs *B)

{
  cs *Bt, *Res;

  // Initializations
  Bt = Res = nullptr;

  // Transpose matrix B

  Bt = cs_transpose(B, 1);
  if (Bt == nullptr) goto label_end;

  // Dispatch

  if (mode == 1)
  {
    Res = cs_multiply(Bt, B);
    if (Res == nullptr) goto label_end;
  }
  else
  {
    Res = cs_multiply(B, Bt);
    if (Res == nullptr) goto label_end;
  }
  label_end: Bt = cs_spfree(Bt);

  return (Res);
}


// flag_upper is 1 -> Keep upper triangular part; otherwise lower triangle
// flag_diag is 0  -> Diagonal is cleared
cs* cs_triangle(cs *A, int flag_upper, int flag_diag)
{
  cs *At;
  int *Ati, *Atp, i;
  double *Atx;

  At = cs_duplicate(A);
  Atp = At->p;
  Atx = At->x;
  Ati = At->i;

  // Loop on the columns 'j'
  for (int j = 0; j < cs_getncol(At); j++)
  {
    // Loop on the non-zero part of the column
    for (int p = Atp[j]; p < Atp[j + 1]; p++)
    {
      // Row index 'i'
      i = Ati[p];

      if (flag_upper)
      {
        if (i > j) Atx[p] = 0.;
      }
      else
      {
        if (j > i) Atx[p] = 0.;
      }
      if (!flag_diag && i == j) Atx[p] = 0.;
    }
  }
  return (At);
}

int cs_lsolve_lowtri(const cs *L, const double *x, double *y)
/*
 Purpose:

 CS_LSOLVE solves LowerTri(L)*y=x
 Where LowerTri(L) is the lower triangular part of L (symmetric)
 */
{
  int j, n, p, *Lp, *Li;
  double *Lx, pivot, value;
  if (!L || !x) return (0); /* check inputs */
  n = cs_getncol(L);
  Lp = L->p;
  Li = L->i;
  Lx = L->x;

  for (int i = 0; i < n; i++)
  {
    value = x[i];
    pivot = 0;
    for (p = Lp[i]; p < Lp[i + 1]; p++)
    {
      j = Li[p];
      if (j < i)
        value -= Lx[p] * y[j];
      else if (i == j) pivot = Lx[p];
    }

    y[i] = value / pivot;
  }
  return (1);
}

int cs_lsolve_uptri(const cs *L, const double *x, double *y)
/*
 Purpose:

 CS_LSOLVE solves UpperTri(L)*y=x
 Where UpperTri(L) is the upper triangular part of L (symmetric)
 */
{
  int j, n, p, *Lp, *Li;
  double *Lx, pivot, value;
  if (!L || !x) return (0); /* check inputs */
  n = cs_getncol(L);
  Lp = L->p;
  Li = L->i;
  Lx = L->x;

  for (int i = n - 1; i >= 0; i--)
  {
    value = x[i];
    pivot = 0;
    for (p = Lp[i]; p < Lp[i + 1]; p++)
    {
      j = Li[p];
      if (j > i)
        value -= Lx[p] * y[j];
      else if (i == j) pivot = Lx[p];
    }

    y[i] = value / pivot;
  }
  return (1);
}

/* Operate product of a vector by triangular upper part of sparse matrix */
/* y = A %*% x */
void cs_mulvec_uptri(const cs *A,
                     int nout,
                     const double *x,
                     double *y,
                     int flag_diag)
{
  int *Ap, *Ai, i, n;
  double *Ax, value;

  n = cs_getncol(A);
  Ap = A->p;
  Ai = A->i;
  Ax = A->x;

  for (int j = 0; j < nout; j++)
    y[j] = 0.;

  for (int j = 0; j < n; j++)
  {
    value = x[j];
    for (int p = Ap[j]; p < Ap[j + 1]; p++)
    {
      i = Ai[p];
      if (!flag_diag && i == j) continue;
      if (j < i) continue;
      y[i] += Ax[p] * value;
    }
  }
}

/* Operate product of a vector by triangular lower part of sparse matrix */
/* y = A %*% x */
void cs_mulvec_lowtri(const cs *A,
                      int nout,
                      const double *x,
                      double *y,
                      int flag_diag)
{
  int *Ap, *Ai, i, n;
  double *Ax, value;

  n = cs_getncol(A);
  Ap = A->p;
  Ai = A->i;
  Ax = A->x;

  for (int j = 0; j < nout; j++)
    y[j] = 0.;

  for (int j = 0; j < n; j++)
  {
    value = x[j];
    for (int p = Ap[j]; p < Ap[j + 1]; p++)
    {
      i = Ai[p];
      if (!flag_diag && i == j) continue;
      if (j > i) continue;
      y[i] += Ax[p] * value;
    }
  }
}

cs* cs_compress(cs *A)
{
  int *cols, *rows, number;
  double *vals, value;
  cs *Q, *Qtriplet;

  cs_sparse_to_triplet(A, 0, &number, &cols, &rows, &vals);

  Q = Qtriplet = nullptr;
  Qtriplet = cs_spalloc(0, 0, 1, 1, 1);
  for (int i = 0; i < number; i++)
  {
    value = vals[i];
    if (ABS(value) < 1.e-10) continue;
    (void) cs_entry(Qtriplet, rows[i], cols[i], value);
  }
  Q = cs_triplet(Qtriplet);
  Qtriplet = cs_spfree(Qtriplet);
  return (Q);
}

void cs_keypair(const char *key, cs *A, int flag_from_1)
{
  int *rows, *cols, number;
  double *vals;
  char name[100];

  number = 0;
  cols = rows = nullptr;
  vals = nullptr;
  if (A == nullptr) return;

  cs_sparse_to_triplet(A, flag_from_1, &number, &cols, &rows, &vals);

  (void) gslSPrintf(name, "%s.cols", key);
  set_keypair_int(name, 1, number, 1, cols);
  (void) gslSPrintf(name, "%s.rows", key);
  set_keypair_int(name, 1, number, 1, rows);
  (void) gslSPrintf(name, "%s.vals", key);
  set_keypair(name, 1, number, 1, vals);

  rows = (int*) mem_free((char* ) rows);
  cols = (int*) mem_free((char* ) cols);
  vals = (double*) mem_free((char* ) vals);
}

void cs_print_file(const char *radix, int rank, cs *A)
{
  int *rows, *cols, number;
  double *vals;
  FILE *file;
  char filename[100];

  number = 0;
  cols = rows = nullptr;
  vals = nullptr;
  if (A == nullptr) return;

  if (!IFFFF(rank))
    (void) gslSPrintf(filename, "%s-%d", radix, rank);
  else
    (void) gslStrcpy(filename, radix);

  file = gslFopen(filename, "w");
  if (file == nullptr) return;

  cs_sparse_to_triplet(A, 0, &number, &cols, &rows, &vals);

  for (int i = 0; i < number; i++)
  {
    fprintf(file, "%10d %10d %20.10lf\n", cols[i], rows[i], vals[i]);
  }

  (void) fclose(file);

  rows = (int*) mem_free((char* ) rows);
  cols = (int*) mem_free((char* ) cols);
  vals = (double*) mem_free((char* ) vals);
}

/* Check if a value exists */
bool cs_exist(const cs* A, int row, int col)
{
  int *Ap, *Ai;

  if (!A) return false;
  Ap = A->p;
  Ai = A->i;

  /* Loop on the elements */

  for (int p = Ap[row]; p < Ap[row + 1]; p++)
  {
    if (Ai[p] == col) return true;
  }
  return false;
}

/* Get a value from the Sparse matrix */
double cs_get_value(const cs *A, int row, int col)
{
  int *Ap, *Ai;
  double *Ax;

  if (!A)
  {
    return TEST;
  }
  Ap = A->p;
  Ai = A->i;
  Ax = A->x;

  /* Loop on the elements */

  for (int p = Ap[row]; p < Ap[row + 1]; p++)
  {
    if (Ai[p] == col) return Ax[p];
  }
  return 0.;
}

/* Set a value from the Sparse matrix */
/* This function can only update a non-zero value; otherwise nothing is done */
void cs_set_value(const cs *A, int row, int col, double value)
{
  int *Ap, *Ai;
  double *Ax;

  if (!A) return;
  Ap = A->p;
  Ai = A->i;
  Ax = A->x;

  /* Loop on the elements */

  for (int p = Ap[row]; p < Ap[row + 1]; p++)
  {
    if (Ai[p] == col)
    {
      Ax[p] = value;
      return;
    }
  }
  if (value != 0.)
  {
    my_throw("Sparse matrix: cannot modify a zero-value by a non-zero one");
  }
}

/* Add a value from the Sparse matrix */
/* This function can only update a non-zero value; otherwise nothing is done */
void cs_add_value(const cs *A, int row, int col, double value)
{
  int *Ap, *Ai;
  double *Ax;

  if (!A) return;
  Ap = A->p;
  Ai = A->i;
  Ax = A->x;

  /* Loop on the elements */

  for (int p = Ap[row]; p < Ap[row + 1]; p++)
  {
    if (Ai[p] == col)
    {
      Ax[p] += value;
      return;
    }
  }
  if (value != 0.)
  {
    my_throw("Sparse matrix: cannot modify a zero-value by a non-zero one");
  }
}

void cs_add_cste(cs *A, double value)
{
  int *Ap, n;
  double *Ax;

  if (!A) return;
  Ap = A->p;
  Ax = A->x;
  n = cs_getncol(A);

  for (int j = 0; j < n; j++)
  {
    for (int p = Ap[j]; p < Ap[j + 1]; p++)
    {
      if (Ax[p] != 0.)
        Ax[p] += value;
    }
  }
}

void cs_set_cste(cs *A, double value)
{
  int *Ap, n;
  double *Ax;

  if (!A) return;
  Ap = A->p;
  Ax = A->x;
  n = cs_getncol(A);

  for (int j = 0; j < n; j++)
  {
    for (int p = Ap[j]; p < Ap[j + 1]; p++)
    {
      if (Ax[p] != 0.)
        Ax[p] = value;
    }
  }
}

/* Convert a sparse matrix to a complete matrix
 returned as vector of double */
double* cs_toArray(const cs *A)
{
  if (!A)
  {
    message("(null)\n");
    return nullptr;
  }
  int n = cs_getncol(A);
  int *Ap = A->p;
  int *Ai = A->i;
  double *Ax = A->x;

  // Core allocation

  int size = cs_get_ncell(A);
  double *mat = (double*) mem_alloc(sizeof(double) * size, 1);
  for (int i = 0; i < size; i++)
    mat[i] = 0.;

  /* Loop on the elements */

  for (int j = 0; j < n; j++)
    for (int p = Ap[j]; p < Ap[j + 1]; p++)
      MAT(j,Ai[p]) = Ax[p];
  return mat;
}

int cs_nnz(const cs *A)
{
  if (!A) return 0;
  int n = cs_getncol(A);
  int *Ap = A->p;
  return (Ap[n]);
}

/**
 * Strip off elements of the input Sparse Matrix whose absolute value is smaller than eps.
 * Return a new compressed sparse matrix.
 * Consequently, strip off the vector P[in/out] which contains the order of the samples
 * @param A       Input sparse matrix
 * @param eps     Tolerance on absolute value of the input sparse matrix elements
 * @param hypothesis Stripping hypothesis
 * @param verbose Verbose flag
 * @return A pointer to the new sparse matrix (it must be freed by calling function)
 *
 * @note Note that in the current version, the input matrix A is also modified
 */
cs* cs_strip(cs *A, double eps, int hypothesis, bool verbose)
{
  cs *Q, *Qtriplet;
  if (!A) return nullptr;
  int ntotal = cs_nnz(A);

  if (eps <= 0)
  {
    Q = cs_duplicate(A);

    if (verbose)
    {
      message("No Stripping Sparse Matrix:\n");
      message("- Dimension of the sparse matrix   = %d\n", cs_getncol(Q));
      message("- Number of non-zero terms         = %d\n", ntotal);
    }

    return Q;
  }
  int Apj, Apjp1;
  double epsloc;
  bool rescale = false;

  int error = 1;
  int n = cs_getncol(A);
  int *Ap = A->p;
  int *Ai = A->i;
  double *Ax = A->x;

  Q = Qtriplet = nullptr;
  Qtriplet = cs_spalloc(0, 0, 1, 1, 1);

  /* Loop on the elements */

  Apj = Apjp1 = Ap[0];
  for (int j = 0; j < n; j++)
  {
    Apj = Apjp1;
    Apjp1 = Ap[j + 1];

    // Find the value of the diagonal term

    int p0 = -1;
    for (int p = Apj; p < Apjp1 && p0 < 0; p++)
    {
      if (Ai[p] == j) p0 = p;
    }

    // Adapt the value for 'epsloc' according to the choice 'hyp'

    if (hypothesis == 1)
    {
      epsloc = eps;
    }
    else if (hypothesis == 2)
    {
      epsloc = eps * j / n;
    }
    else if (hypothesis == 3)
    {
      epsloc = eps * Ax[p0];
      rescale = false;
    }
    else
    {
      epsloc = eps * Ax[p0];
      rescale = true;
    }

    // Establish the correcting value for non-zero terms

    double ratio = 1.;
    if (rescale)
    {
      double totpos = 0.;
      double totnul = 0.;
      for (int p = Apj; p < Apjp1; p++)
      {
        if (Ai[p] == p0) continue;
        double value = Ax[p];
        if (ABS(value) < epsloc)
        {
          totnul += value * value;
        }
        else
        {
          totpos += value * value;
        }
      }
      ratio = sqrt((totpos + totnul) / totpos);
    }

    // Review all elements of the row, keeping only the ones larger than 'epsloc'

    for (int p = Apj; p < Apjp1; p++)
    {
      double value = Ax[p];
      if (ABS(value) < epsloc)
      {
        Ax[p] = 0.;
      }
      else
      {
        double coeff = (p == p0) ? 1. : ratio;
        if (!cs_entry(Qtriplet, Ai[p], j, value * coeff)) goto label_end;
      }
    }
  }

  // Transform triplet into Sparse matrix

  Q = cs_triplet(Qtriplet);
  if (Q == nullptr) goto label_end;

  // Clean the P vector

  if (verbose)
  {
    int nremain = cs_nnz(Q);
    message("Stripping Sparse Matrix:\n");
    message("- Tolerance = %lf\n", eps);
    message("- Filtering Hypothesis = %d\n", hypothesis);
    message("- Dimension of the sparse matrix    = %d\n", n);
    message("- Initial Number of non-zero values = %d\n", ntotal);
    message("- Final number of non-zero values   = %d\n", nremain);
    double reduc = 100. * (double) (ntotal - nremain) / (double) ntotal;
    message("- Reduction percentage              = %6.2lf\n", reduc);
  }

  error = 0;

  label_end: Qtriplet = cs_spfree(Qtriplet);
  if (error) Q = cs_spfree(Q);
  return (Q);
}

bool cs_are_same(const cs* A, const cs* B, double tol)
{
  int *Ap, *Ai, *Bp, *Bi;
  double *Ax, *Bx;

  if (!A || !B) return false;
  bool flag_same = true;

  /* Loop on the elements of A and check B */

  Ap = A->p;
  Ai = A->i;
  Ax = A->x;

  for (int j = 0; j < cs_getncol(A); j++)
     for (int p = Ap[j]; p < Ap[j + 1]; p++)
     {
       double refval = Ax[p];
       if (ABS(refval) > tol)
       {
         if (! cs_exist(B, j, Ai[p]))
         {
           messerr("A(%d,%d)=%lf is a non-zero term ... that is not present in B",
                   j, Ai[p], refval);
           flag_same = false;
         }
         else
         {
           double testval = cs_get_value(B, j, Ai[p]);
           if (ABS(testval - refval) > tol)
           {
             messerr("A(%d,%d) = %f is different from B=%lf",
                     j, Ai[p], refval, testval);
             flag_same = false;
           }
         }
       }
     }

  /* Loop on the elements of B and check A */

  Bp = B->p;
  Bi = B->i;
  Bx = B->x;

  for (int j = 0; j < cs_getncol(B); j++)
    for (int p = Bp[j]; p < Bp[j + 1]; p++)
    {
      double refval = Bx[p];
      if (ABS(refval) > tol)
      {
        if (!cs_exist(A, j, Bi[p]))
        {
          messerr("B(%d,%d)=%f is a non-zero term ... that is not present in A",
                  j, Bi[p], refval);
          flag_same = false;
        }
      }
    }
  return flag_same;
}<|MERGE_RESOLUTION|>--- conflicted
+++ resolved
@@ -1581,11 +1581,9 @@
   }
 
   if (verbose) message("Testing if Matrix is Symmetric:\n");
-<<<<<<< HEAD
   // Test is performed on half matrix, excluding the diagonal.
-=======
-  // TODO : convert into triplets then parse only defined values of the upper triangle
->>>>>>> 05299262
+  // Test is kept on all elements (defined or not) in order to check that a defined element in upper triangle
+  // is also defined in the lower triangle
   int numError = 0;
   for (int irow = 0; irow < nrows; irow++)
     for (int icol = irow; icol < irow; icol++)
