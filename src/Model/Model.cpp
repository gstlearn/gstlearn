--- conflicted
+++ resolved
@@ -970,11 +970,7 @@
   // model::addCov() and model::addDrift
   // The defaulted types of CovAnisoList and DriftList are assumed
 
-<<<<<<< HEAD
-  CovAnisoList tmp(_ctxt);
-=======
   CovAnisoList tmp{_ctxt};
->>>>>>> f829e3e9
   setCovAnisoList(&tmp);
   _driftList = new DriftList(_ctxt);
 }
