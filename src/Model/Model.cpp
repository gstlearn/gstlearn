/******************************************************************************/
/*                                                                            */
/*                            gstlearn C++ Library                            */
/*                                                                            */
/* Copyright (c) (2023) MINES Paris / ARMINES                                 */
/* Authors: gstlearn Team                                                     */
/* Website: https://gstlearn.org                                              */
/* License: BSD 3-clause                                                      */
/*                                                                            */
/******************************************************************************/
#include "geoslib_f.h"

#include "Enum/ECov.hpp"
#include "Enum/EModelProperty.hpp"

#include "Anamorphosis/AnamHermite.hpp"
#include "Geometry/GeometryHelper.hpp"
#include "Model/Model.hpp"
#include "Model/Option_AutoFit.hpp"
#include "Model/ANoStat.hpp"
#include "Model/CovInternal.hpp"
#include "Drifts/DriftFactory.hpp"
#include "Space/SpaceRN.hpp"
#include "Variogram/Vario.hpp"
#include "Matrix/MatrixSquareSymmetric.hpp"
#include "Matrix/MatrixFactory.hpp"
#include "Basic/Utilities.hpp"
#include "Basic/VectorHelper.hpp"
#include "Covariances/ACovAnisoList.hpp"
#include "Covariances/CovLMC.hpp"
#include "Covariances/CovLMGradient.hpp"
#include "Covariances/CovLMCConvolution.hpp"
#include "Covariances/CovLMCTapering.hpp"
#include "Covariances/CovLMCAnamorphosis.hpp"
#include "Covariances/CovGradientNumerical.hpp"
#include "Covariances/CovGradientFunctional.hpp"
#include "Drifts/DriftList.hpp"
#include "Drifts/ADrift.hpp"

#include "Db/Db.hpp"

#include <math.h>

Model::Model(const CovContext &ctxt)
    : AStringable(),
      ASerializable(),
      _cova(nullptr),
      _driftList(nullptr),
      _ctxt(ctxt)
{
  _create();
}

Model::Model(int nvar, int ndim)
    : AStringable(),
      ASerializable(),
      _cova(nullptr),
      _driftList(nullptr),
      _ctxt()
{
  SpaceRN space = SpaceRN(ndim);
  _ctxt = CovContext(nvar, &space);
  _create();
}

Model::Model(const Model &m)
    : AStringable(m),
      ASerializable(m),
      _cova(nullptr),
      _driftList(nullptr),
      _ctxt(m._ctxt)
{
  ACovAnisoList* mcovalist = dynamic_cast<ACovAnisoList*>(m._cova);
  if (mcovalist != nullptr)
    _cova = dynamic_cast<ACovAnisoList*>(mcovalist->clone());
  if (m._driftList != nullptr)
    _driftList = m._driftList->clone();
}

Model& Model::operator=(const Model &m)
{
  if (this != &m)
  {
    AStringable::operator=(m);
    ASerializable::operator=(m);
    ACovAnisoList* mcovalist = dynamic_cast<ACovAnisoList*>(m._cova);
    if (mcovalist != nullptr)
      _cova = dynamic_cast<ACovAnisoList*>(mcovalist->clone());
    if (m._driftList != nullptr)
      _driftList = m._driftList->clone();
    _ctxt = m._ctxt;
  }
  return (*this);
}

Model::~Model()
{
  _clear();
}

int Model::resetFromDb(const Db *db)
{
  int ndim = db->getNDim();
  int nvar = db->getLocNumber(ELoc::Z);
  if (nvar <= 0) nvar = 1;
  SpaceRN space = SpaceRN(ndim);
  _ctxt = CovContext(nvar, &space);
  _create();
  return 0;
}

Model* Model::create(const CovContext& ctxt)
{
  return new Model(ctxt);
}

Model* Model::createFromEnvironment(int nvar, int ndim)
{
  return new Model(nvar, ndim);
}

Model* Model::createNugget(int nvar, int ndim, double sill)
{
  Model* model = new Model(nvar, ndim);
  model->addCovFromParam(ECov::NUGGET, 0., sill);
  return model;
}

Model* Model::createFromParam(const ECov& type,
                              double range,
                              double sill,
                              double param,
                              const VectorDouble& ranges,
                              const VectorDouble& sills,
                              const VectorDouble& angles,
                              const ASpace* space,
                              bool flagRange)
{
  int nvar = 1;
  if (! sills.empty())
    nvar = (int)  sqrt(sills.size());

  // TODO: Improve this tedious manipulation
  ASpace* spaceloc = nullptr;
  if (space != nullptr) spaceloc = dynamic_cast<ASpace*>(space->clone());

  if (! ranges.empty())
  {
    delete spaceloc;
    spaceloc = new SpaceRN((int) ranges.size());
  }

  CovContext ctxt = CovContext(nvar,spaceloc);
  Model* model = new Model(ctxt);
  model->addCovFromParam(type, range, sill, param, ranges, sills, angles, flagRange);

  delete spaceloc;
  return model;
}

Model* Model::createFromDb(const Db* db)
{
  Model* model = new Model();
  if (model->resetFromDb(db) != 0)
  {
    messerr("Problem when creating Model from Db");
    delete model;
    return nullptr;
  }
  return model;
}

Model* Model::createFromNF(const String &neutralFilename, bool verbose)
{
  Model* model = nullptr;
  std::ifstream is;
  model = new Model();
  bool success = false;
  if (model->_fileOpenRead(neutralFilename, is, verbose))
  {
    success = model->deserialize(is, verbose);
  }

  if (! success)
  {
    delete model;
    model = nullptr;
  }
  return model;
}

String Model::toString(const AStringFormat* /*strfmt*/) const
{
  std::stringstream sstr;
  int ncov   = getCovaNumber();
  int ndrift = getDriftNumber();
  if (ncov <= 0 && ndrift <= 0) return sstr.str();

  sstr << toTitle(0, "Model characteristics");
  if (isFlagGradient()) sstr << "(Specific for Handling Gradient)" << std::endl;
  sstr << "Space dimension              = " << getDimensionNumber()
       << std::endl;
  sstr << "Number of variable(s)        = " << getVariableNumber() << std::endl;
  sstr << "Number of basic structure(s) = " << ncov << std::endl;
  sstr << "Number of drift function(s)  = " << ndrift << std::endl;
  sstr << "Number of drift equation(s)  = " << getDriftEquationNumber() << std::endl;

  /* Covariance part */

  if (ncov > 0)
  {
    sstr << toTitle(1, "Covariance Part");
    sstr << _cova->toString();
  }

  /* Drift part */

  if (ndrift > 0)
  {
    sstr << toTitle(1, "Drift Part");
    sstr << _driftList->toString();

    if (isFlagLinked())
      sstr << "Drifts are linked" << std::endl;
  }

  /* Mean Part */

  if (getDriftNumber() <= 0)
  {
    sstr << toVector("Known Mean(s)", getMeans());
    // TODO: could be added but changes all non-regression files
//    sstr << "(Note: Simple Kriging will be used)" << std::endl;
  }

  return sstr.str();
}

void Model::delCova(int icov)
{
  if (_cova == nullptr) return;
  ACovAnisoList* covalist = _castInCovAnisoList(icov);
  if (covalist == nullptr) return;
  covalist->delCov(icov);
}

void Model::delAllCovas()
{
  if (_cova == nullptr) return;
  ACovAnisoList* covalist = _castInCovAnisoList();
  if (covalist == nullptr) return;
  covalist->delAllCov();
}

/**
 * Add a list of Covariances. This operation cleans any previously stored covariance
 * @param covalist List of Covariances to be added
 */
void Model::setCovList(const ACovAnisoList* covalist)
{
  if (covalist == nullptr) return;
  delete _cova;
  _cova = dynamic_cast<ACov*>(covalist->clone());
}

void Model::addCov(const CovAniso *cov)
{
  if (cov == nullptr) return;
  if (! cov->getContext().isEqual(_ctxt))
  {
    messerr("Error: Covariance should share the same Context as 'Model'");
    messerr("Operation is cancelled");
    return;
  }
  if (_cova == nullptr) return;
  ACovAnisoList* covalist = _castInCovAnisoList();
  if (covalist == nullptr) return;
  covalist->addCov(cov);
}

void Model::addCovFromParam(const ECov& type,
                            double range,
                            double sill,
                            double param,
                            const VectorDouble& ranges,
                            const VectorDouble& sills,
                            const VectorDouble& angles,
                            bool flagRange)
{
  // Check consistency with parameters of the model

  int ndim = getDimensionNumber();
  if (! ranges.empty())
  {
    if (ndim > 0 && (int) ranges.size() != ndim)
    {
      messerr("Mismatch between the dimension of 'ranges' (%d)",(int) ranges.size());
      messerr("and the Space dimension stored in the Model (%d)",ndim);
      messerr("Operation is cancelled");
      return;
    }
    ndim = (int) ranges.size();
  }
  if (! angles.empty())
  {
    if (ndim > 0 && (int) angles.size() != ndim)
    {
      messerr("Mismatch between the dimension of 'angles' (%d)",(int) angles.size());
      messerr("and the Space dimension stored in the Model (%d)",ndim);
      messerr("Operation is cancelled");
      return;
    }
    ndim = (int) angles.size();
  }
  int nvar = getVariableNumber();
  if (! sills.empty())
  {
    if (nvar > 0 && (int) sills.size() != nvar * nvar)
    {
      messerr("Mismatch between the size of 'sills' (%d)",(int) sills.size());
      messerr("and the Number of variables stored in the Model (%d)",nvar);
      messerr("Operation is cancelled");
      return;
    }
    nvar = (int) sqrt((double) sills.size());
  }

  // Define the covariance

  SpaceRN space = SpaceRN(ndim);
  _ctxt = CovContext(nvar, &space);
  CovAniso cov(type, _ctxt);

  double parmax = cov.getParMax();
  if (param > parmax) param = parmax;
  cov.setParam(param);
  if (! ranges.empty())
  {
    if (flagRange)
      cov.setRanges(ranges);
    else
      cov.setScales(ranges);
  }
  else
  {
    if (flagRange)
      cov.setRangeIsotropic(range);
    else
      cov.setScale(range);
  }
  if (! sills.empty())
    cov.setSill(sills);
  else
    cov.setSill(sill);

  if (! angles.empty())
    cov.setAnisoAngles(angles);
  addCov(&cov);
}

/**
 * Add a list of Drifts. This operation cleans any previously stored drift function
 * @param driftlist List of Drifts to be added
 *
 * @remark This method deletes any pre-existing drift functions
 */
void Model::setDriftList(const DriftList* driftlist)
{
  if (driftlist == nullptr) return;
  delete _driftList;
  _driftList = driftlist->clone();

  // Check that the DriftList has the same type of CovContext as the Model
  _driftList->copyCovContext(_ctxt);
}

/**
 * Define the list of drift functions for:
 * - a given degree of the IRF
 * - a given number of external drifts
 * @param order Order of the IRF
 * @param nfex  Number of External Drifts
 *
 * @remark This method deletes any pre-existing drift functions and replaces them by the new definition
 * @remark This replacement is performed accounting for information stored in 'model', such as:
 * - the space dimension
 * - the number of variables
 */
void Model::setDriftIRF(int order, int nfex)
{
  delete _driftList;
  _driftList = DriftFactory::createDriftListFromIRF(order, nfex, _ctxt);
}

void Model::setFlagLinked(bool flagLinked)
{
  if (_driftList == nullptr) return;
  _driftList->setFlagLinked(flagLinked);
}

void Model::addDrift(const ADrift *drift)
{
  if (drift == nullptr) return;
  if (_driftList == nullptr) _driftList = new DriftList(_ctxt);
  ADrift* drift_loc = dynamic_cast<ADrift*>(drift->clone());
  _driftList->addDrift(drift_loc);

  // Check that the DriftList has the same type of CovContext as the Model
  _driftList->copyCovContext(_ctxt);
}

void Model::setDrifts(const VectorString &driftSymbols)
{
  if (_driftList == nullptr)
    _driftList = new DriftList();
  else
    delAllDrifts();

  for (int i = 0; i < (int) driftSymbols.size(); i++)
  {
    ADrift *drift = DriftFactory::createDriftBySymbol(driftSymbols[i]);
    addDrift(drift);
  }
}

void Model::delDrift(int rank)
{
  if (_driftList == nullptr) return;
  _driftList->delDrift(rank);
}

void Model::delAllDrifts()
{
  if (_driftList == nullptr) return;
  _driftList->delAllDrifts();
}

const CovAniso* Model::getCova(int icov) const
{
  if (_cova == nullptr) return nullptr;
  const ACovAnisoList* covalist = _castInCovAnisoListConst(icov);
  if (covalist == nullptr) return nullptr;
  return covalist->getCova(icov);
}
CovAniso* Model::getCova(int icov)
{
  if (_cova == nullptr) return nullptr;
  ACovAnisoList* covalist = _castInCovAnisoList(icov);
  if (covalist == nullptr) return nullptr;
  return covalist->getCova(icov);
}
int Model::getCovaNumber(bool skipNugget) const
{
  if (_cova == nullptr) return 0;
  const ACovAnisoList* covalist = _castInCovAnisoListConst();
  if (covalist == nullptr) return ITEST;
  return covalist->getCovaNumber(skipNugget);
}
const ECov& Model::getCovaType(int icov) const
{
  if (_cova == nullptr) return ECov::UNKNOWN;
  const ACovAnisoList* covalist = _castInCovAnisoListConst(icov);
  if (covalist == nullptr) return ECov::UNKNOWN;
  return covalist->getType(icov);
}
const MatrixSquareSymmetric& Model::getSillValues(int icov) const
{
  if (_cova == nullptr) return _dummy;
  const ACovAnisoList* covalist = _castInCovAnisoListConst(icov);
  if (covalist == nullptr) return _dummy;
  return covalist->getSill(icov);
}
double Model::getSill(int icov, int ivar, int jvar) const
{
  if (_cova == nullptr) return TEST;
  const ACovAnisoList* covalist = _castInCovAnisoListConst(icov);
  if (covalist == nullptr) return TEST;
  return covalist->getSill(icov, ivar, jvar);
}
double Model::getRange(int icov) const
{
  if (_cova == nullptr) return TEST;
  const ACovAnisoList* covalist = _castInCovAnisoListConst(icov);
  if (covalist == nullptr) return TEST;
  return covalist->getRange(icov);
}
VectorDouble Model::getRanges(int icov) const
{
  if (_cova == nullptr) return VectorDouble();
  const ACovAnisoList* covalist = _castInCovAnisoListConst(icov);
  if (covalist == nullptr) return VectorDouble();
  return covalist->getRanges(icov);
}
double Model::getParam(int icov) const
{
  if (_cova == nullptr) return TEST;
  const ACovAnisoList* covalist = _castInCovAnisoListConst(icov);
  if (covalist == nullptr) return TEST;
  return covalist->getParam(icov);
}
bool Model::isCovaFiltered(int icov) const
{
  if (_cova == nullptr) return false;
  const ACovAnisoList* covalist = _castInCovAnisoListConst(icov);
  if (covalist == nullptr) return false;
  return covalist->isFiltered(icov);
}
bool Model::isStationary() const
{
  if (_cova == nullptr) return false;
  const ACovAnisoList* covalist = _castInCovAnisoListConst();
  if (covalist == nullptr) return false;
  return covalist->isStationary();
}
String Model::getCovName(int icov) const
{
  if (_cova == nullptr) return String();
  const ACovAnisoList* covalist = _castInCovAnisoListConst(icov);
  if (covalist == nullptr) return String();
  return covalist->getCovName(icov);
}
int Model::getGradParamNumber(int icov) const
{
  if (_cova == nullptr) return ITEST;
  const ACovAnisoList* covalist = _castInCovAnisoListConst(icov);
  if (covalist == nullptr) return ITEST;
  return covalist->getGradParamNumber(icov);
}
void Model::setSill(int icov, int ivar, int jvar, double value)
{
  if (_cova == nullptr) return;
  ACovAnisoList* covalist = _castInCovAnisoList(icov);
  if (covalist == nullptr) return;
  covalist->setSill(icov, ivar, jvar, value);
}
void Model::setRangeIsotropic(int icov, double range)
{
  if (_cova == nullptr) return;
  ACovAnisoList* covalist = _castInCovAnisoList(icov);
  if (covalist == nullptr) return;
  covalist->setRangeIsotropic(icov, range);
}
void Model::setMarkovCoeffs(int icov, const VectorDouble& coeffs)
{
  if (_cova == nullptr) return;
  ACovAnisoList* covalist = _castInCovAnisoList(icov);
  if (covalist == nullptr) return;
  covalist->setMarkovCoeffs(icov, coeffs);
}
void Model::updateCovByPoints(int icas1, int iech1, int icas2, int iech2)
{
  if (_cova == nullptr) return;
  _cova->updateCovByPoints(icas1, iech1, icas2, iech2);
}
void Model::updateCovByMesh(int imesh)
{
  if (_cova == nullptr) return;
  _cova->updateCovByMesh(imesh);
}
void Model::setCovaFiltered(int icov, bool filtered)
{
  if (_cova == nullptr) return;
  ACovAnisoList* covalist = _castInCovAnisoList(icov);
  if (covalist == nullptr) return;
  covalist->setFiltered(icov, filtered);
}
int Model::hasExternalCov() const
{
  if (_cova == nullptr) return 0;
  const ACovAnisoList* covalist = _castInCovAnisoListConst();
  if (covalist == nullptr) return 0;
  for (int icov = 0; icov < (int) covalist->getCovaNumber(); icov++)
  {
    if (covalist->getType(icov) == ECov::FUNCTION) return 1;
  }
  return 0;
}
double Model::getMaximumDistance() const
{
  const ACovAnisoList* covalist = _castInCovAnisoListConst();
  if (covalist == nullptr) return TEST;
  return covalist->getMaximumDistance();
}
int Model::getCovaMinIRFOrder() const
{
  const ACovAnisoList* covalist = _castInCovAnisoListConst();
  if (covalist == nullptr) return ITEST;
  return covalist->getCovaMinIRFOrder();
}
bool Model::hasAnam() const
{
  const ACovAnisoList* covalist = _castInCovAnisoListConst();
  if (covalist == nullptr) return false;
  return covalist->hasAnam();
}
const AAnam* Model::getAnam() const
{
  const ACovAnisoList* covalist = _castInCovAnisoListConst();
  if (covalist == nullptr) return nullptr;
  return covalist->getAnam();
}
bool Model::isChangeSupportDefined() const
{
  const ACovAnisoList* covalist = _castInCovAnisoListConst();
  if (covalist == nullptr) return false;
  return covalist->getAnam()->isChangeSupportDefined();
}
void Model::normalize(double sill)
{
  ACovAnisoList* covalist = _castInCovAnisoList();
  if (covalist == nullptr) return;
  covalist->normalize(sill);
}
bool Model::hasNugget() const
{
  const ACovAnisoList* covalist = _castInCovAnisoListConst();
  if (covalist == nullptr) return false;
  return covalist->hasNugget();
}
int Model::getRankNugget() const
{
  const ACovAnisoList* covalist = _castInCovAnisoListConst();
  if (covalist == nullptr) return -1;
  return covalist->getRankNugget();
}
VectorInt Model::getActiveCovList() const
{
  const ACovAnisoList* covalist = _castInCovAnisoListConst();
  if (covalist == nullptr) return VectorInt();
  return covalist->getActiveCovList();
}
VectorInt Model::getAllActiveCovList() const
{
  const ACovAnisoList* covalist = _castInCovAnisoListConst();
  if (covalist == nullptr) return VectorInt();
  return covalist->getAllActiveCovList();
}
bool Model::isAllActiveCovList() const
{
  const ACovAnisoList* covalist = _castInCovAnisoListConst();
  if (covalist == nullptr) return false;
  return covalist->isAllActiveCovList();
}
void Model::setActiveFactor(int iclass)
{
  ACovAnisoList* covalist = _castInCovAnisoList();
  if (covalist == nullptr) return;
  covalist->setActiveFactor(iclass);
}
int Model::getActiveFactor() const
{
  const ACovAnisoList* covalist = _castInCovAnisoListConst();
  if (covalist == nullptr) return ITEST;
  return covalist->getActiveFactor();
}
int Model::getAnamNClass() const
{
  const ACovAnisoList* covalist = _castInCovAnisoListConst();
  if (covalist == nullptr) return ITEST;
  return covalist->getAnamNClass();
}

void Model::evalZAndGradients(const SpacePoint &p1,
                              const SpacePoint &p2,
                              double &covVal,
                              VectorDouble &covGp,
                              VectorDouble &covGG,
                              const CovCalcMode *mode,
                              bool flagGrad) const
{
  CovLMGradient* covgrad = dynamic_cast<CovLMGradient *>(_cova);
  if (covgrad != nullptr)
    covgrad->evalZAndGradients(p1, p2, covVal, covGp, covGG, mode, flagGrad);
}
void Model::evalZAndGradients(const VectorDouble &vec,
                              double &covVal,
                              VectorDouble &covGp,
                              VectorDouble &covGG,
                              const CovCalcMode *mode,
                              bool flagGrad) const
{
  CovLMGradient* covgrad = dynamic_cast<CovLMGradient *>(_cova);
  if (covgrad != nullptr)
    covgrad->evalZAndGradients(vec, covVal, covGp, covGG, mode, flagGrad);
}

double Model::evalCov(const VectorDouble &incr,
                      int icov,
                      const ECalcMember &member) const
{
  if (_cova == nullptr) return TEST;
  const ACovAnisoList* covalist = _castInCovAnisoListConst(icov);
  if (covalist == nullptr) return TEST;

  if (member != ECalcMember::LHS && isCovaFiltered(icov))
    return (0.);
  return getCova(icov)->evalIvarIpas(1., incr);
}

/**
 * Define Non-stationary parameters
 * @param anostat ANoStat pointer will be duplicated
 * @return Error return code
 */
int Model::addNoStat(const ANoStat *anostat)
{
  if (anostat == nullptr) return 0;
  if (_cova == nullptr) return 1;
  ACovAnisoList* covalist = _castInCovAnisoList();
  if (covalist == nullptr) return 1;
  return covalist->addNoStat(anostat);
}

/**
 * Switch to a Model dedicated to Gradients
 * (transforms it from CovLMC to CovLMGradient)
 */
void Model::switchToGradient()
{
  // If the Model is already dedicated to Gradient: do nothing
  if (isFlagGradient()) return;

  // If no covariance has been defined yet: do nothing
  if (_cova == nullptr)
  {
    _cova = new CovLMGradient(_ctxt.getSpace());
  }
  else
  {
    const ACovAnisoList* covalist = _castInCovAnisoListConst();
    if (covalist == nullptr) return;
    _cova = new CovLMGradient(*covalist);
  }
}

/**
 * Defining an Anamorphosis information for the Model
 * (in fact, this is added to ACovAnisoList part and transforms it from CovLMC to CovLMCAnamorphosis
 * @param anam Pointer to the anamorphosis
 * @param strcnt Array of covariance description used for IR case
 * @return
 */
int Model::setAnam(const AAnam* anam, const VectorInt& strcnt)
{
  if (anam == nullptr)
  {
    messerr("You must define 'anam' beforehand");
    return 1;
  }
  if (hasAnam())
  {
    // ACovAnisoList is already a covLMCAnamorphosis, simply update the anamorphosis
    CovLMCAnamorphosis* cov = dynamic_cast<CovLMCAnamorphosis*>(_cova);
    if (cov == nullptr)
    {
      messerr("Impossible to reach the internal CovLMCAnamorphosis structure");
      return 1;
    }
    cov->setAnam(anam);
  }
  else
  {
    CovLMC* cov = dynamic_cast<CovLMC*>(_cova);
    if (cov == nullptr)
    {
      messerr("Impossible to add 'anam' to the covariance part of the Model");
      messerr("The original covariance is probably not a 'CovLMC'");
      return 1;
    }

    // Initiate a new CovLMCAnamorphosis class
    CovLMCAnamorphosis* newcov = new CovLMCAnamorphosis(*cov, anam, strcnt);

    // Delete the current ACovAnisoList structure
    delete _cova;

    // Replace it by the newly create one (CovLMCAnamorphosis)
    _cova = newcov;
  }
  return 0;
}

void Model::setTapeRange(double range)
{
  CovLMCTapering* covtape = dynamic_cast<CovLMCTapering*>(_cova);
  if (covtape != nullptr) covtape->setTapeRange(range);
}

int Model::unsetAnam()
{
  if (!hasAnam())
  {
    // ACovAnisoList does not have any Anam: do nothing
    return 0;
  }
    CovLMC* cov = dynamic_cast<CovLMC*>(_cova);
    if (cov == nullptr)
    {
      messerr("Impossible to unset 'anam' from the covariance part of the Model");
      messerr("The original covariance is probably not valid");
      return 1;
    }

  // Initiate a new CovLMC class
  CovLMC* newcov = new CovLMC(*cov);

  // Delete the current ACovAnisoList structure
  delete _cova;

    // Replace it by the newly create one (CovLMC)
    _cova = newcov;
  return 0;
}

void Model::_copyCovContext()
{
  if (_cova == nullptr) return;
  ACovAnisoList *covalist = _castInCovAnisoList();
  if (covalist != nullptr) covalist->copyCovContext(_ctxt);
  if (_driftList != nullptr) _driftList->copyCovContext(_ctxt);
}

void Model::setMeans(const VectorDouble& mean)
{
  if (mean.empty()) return;
  _ctxt.setMean(mean);
  _copyCovContext();
}
void Model::setMean(double mean, int ivar)
{
  _ctxt.setMean(mean, ivar);
  _copyCovContext();
}
void Model::setCovar0s(const VectorDouble& covar0)
{
  _ctxt.setCovar0(covar0);
  _copyCovContext();
}
void Model::setCovar0(int ivar, int jvar, double covar0)
{
  _ctxt.setCovar0(ivar,jvar,covar0);
  _copyCovContext();
}
void Model::setField(double field)
{
  _ctxt.setField(field);
  _copyCovContext();
}

int Model::getNoStatElemNumber() const
{
  if (!isNoStat()) return 0;
  const ACovAnisoList* covalist = _castInCovAnisoListConst();
  if (covalist == nullptr) return 0;
  return covalist->getNoStatElemNumber();
}

int Model::addNoStatElem(int igrf,
                         int icov,
                         const EConsElem &type,
                         int iv1,
                         int iv2)
{
  if (!isNoStat()) return 0;
  ACovAnisoList* covalist = _castInCovAnisoList();
  if (covalist == nullptr) return 0;
  return covalist->addNoStatElem(igrf, icov, type, iv1, iv2);
}

int Model::addNoStatElems(const VectorString &codes)
{
  if (!isNoStat()) return 0;
  ACovAnisoList* covalist = _castInCovAnisoList();
  if (covalist == nullptr) return 0;
  return covalist->addNoStatElems(codes);
}

CovParamId Model::getCovParamId(int ipar) const
{
  if (!isNoStat()) return CovParamId();
  const ACovAnisoList* covalist = _castInCovAnisoListConst();
  if (covalist == nullptr) return CovParamId();
  return covalist->getCovParamId(ipar);
}

/****************************************************************************/
/*!
 **  Check if the non-stationary Model has a given non-stationary parameter
 **
 ** \return  1 if the given non-stationary parameter is defined; 0 otherwise
 **
 ** \param[in]   type0    Requested type (EConsElem)
 **
 *****************************************************************************/
bool Model::isNostatParamDefined(const EConsElem &type0) const
{
  if (! isNoStat()) return true;
  const ANoStat *nostat = getNoStat();
  return (nostat->isDefinedByType(type0));
}

const DriftList* Model::getDriftList() const
{
  return _driftList;
}
const ADrift* Model::getDrift(int il) const
{
  if (_driftList == nullptr) return nullptr;
  return _driftList->getDrift(il);
}
int Model::getDriftNumber() const
{
  if (_driftList == nullptr) return 0;
  return _driftList->getDriftNumber();
}
int Model::getExternalDriftNumber() const
{
  if (_driftList == nullptr) return 0;
  int nfex = 0;
  for (int il = 0; il < getDriftNumber(); il++)
  {
    if (getDrift(il)->isDriftExternal()) nfex++;
  }
  return nfex;
}
int Model::getRankFext(int il) const
{
  if (_driftList == nullptr) return ITEST;
  return _driftList->getRankFex(il);
}
bool Model::isDriftSampleDefined(const Db *db,
                                 int ib,
                                 int nech,
                                 const VectorInt &nbgh,
                                 const ELoc &loctype) const
{
  if (_driftList == nullptr) return false;
  return _driftList->isDriftSampleDefined(db,ib,nech,nbgh,loctype);
}
int Model::getDriftEquationNumber() const
{
  if (_driftList == nullptr) return 0;
  return _driftList->getDriftEquationNumber();
}
bool Model::isDriftFiltered(unsigned int il) const
{
  if (_driftList == nullptr) return false;
  return _driftList->isFiltered(il);
}
void Model::setDriftFiltered(int il, bool filtered)
{
  if (_driftList == nullptr) return;
  _driftList->setFiltered(il, filtered);
}
bool Model::isDriftDefined(const VectorInt &powers, int rank_fex) const
{
  if (_driftList == nullptr) return false;
  return _driftList->isDriftDefined(powers, rank_fex);
}
bool Model::isDriftDifferentDefined(const VectorInt &powers, int rank_fex) const
{
  if (_driftList == nullptr) return false;
  return _driftList->isDriftDifferentDefined(powers, rank_fex);
}
void Model::setBetaHat(const VectorDouble &betaHat)
{
  if (_driftList == nullptr) return;
  _driftList->setBetaHat(betaHat);
}
int Model::getDriftMaxIRFOrder(void) const
{
  if (_driftList == nullptr) return -1;
  return _driftList->getDriftMaxIRFOrder();
}
VectorVectorDouble Model::getDrifts(const Db *db, bool useSel)
{
  if (_driftList == nullptr) return VectorVectorDouble();
  return _driftList->getDrifts(db, useSel);
}

/**
 * Evaluate a given drift function for a given sample
 * @param db     Db structure
 * @param iech   Rank of the target sample
 * @param il     Rank of the drift function
 * @param member Member type (used to check filtering)
 * @return
 */
double Model::evalDrift(const Db *db,
                        int iech,
                        int il,
                        const ECalcMember &member) const
{
  if (_driftList == nullptr) return TEST;
  return _driftList->evalDrift(db, iech, il, member);
}

VectorDouble Model::evalDriftBySample(const Db *db,
                                      int iech,
                                      const ECalcMember &member) const
{
  if (_driftList == nullptr) return VectorDouble();
  return _driftList->evalDriftBySample(db, iech, member);
}

void Model::evalDriftBySampleInPlace(const Db *db,
                                     int iech,
                                     const ECalcMember &member,
                                     VectorDouble &drftab) const
{
  if (_driftList == nullptr) return;
  _driftList->evalDriftBySampleInPlace(db, iech, member, drftab);
}

/**
 * Returns the value of the normalized covariance (by the variance/covariance value)
 * for a given pair of variables
 * @param hh    Vector of distances
 * @param ivar  Rank of the first variable
 * @param jvar  Rank of the second variable
 * @param codir Direction coefficients
 * @param mode  CovCalcMode structure
 * @return
 */
VectorDouble Model::sampleUnitary(const VectorDouble &hh,
                                  int ivar,
                                  int jvar,
                                  VectorDouble codir,
                                  const CovCalcMode* mode)
{
  if (ivar < 0 || ivar >= getVariableNumber()) return VectorDouble();
  if (jvar < 0 || jvar >= getVariableNumber()) return VectorDouble();
  if (ivar == jvar) return VectorDouble();
  int ndim = getDimensionNumber();
  if (codir.empty())
  {
    (void) GH::rotationGetDirectionDefault(ndim, codir);
  }
  int nh = (int) hh.size();

  double c00 = eval0(ivar, ivar, mode);
  double c11 = eval0(jvar, jvar, mode);
  c00 = sqrt(c00 * c11);
  VectorDouble gg = sample(hh, codir, ivar, jvar, mode);

  for (int i = 0; i < nh; i++)
    gg[i] /= c00;

  return gg;
}

VectorDouble Model::envelop(const VectorDouble &hh,
                            int ivar,
                            int jvar,
                            int isign,
                            VectorDouble codir,
                            const CovCalcMode* mode)
{
  if (ivar < 0 || ivar >= getVariableNumber()) return VectorDouble();
  if (jvar < 0 || jvar >= getVariableNumber()) return VectorDouble();
  if (ivar == jvar) return VectorDouble();
  if (isign != -1 && isign != 1) return VectorDouble();
  int ndim = getDimensionNumber();
  if (codir.empty())
  {
    (void) GH::rotationGetDirectionDefault(ndim, codir);
  }
  int nh = (int) hh.size();
  VectorDouble gg(nh);
  VectorDouble g1 = sample(hh, codir, ivar, ivar, mode);
  VectorDouble g2 = sample(hh, codir, jvar, jvar, mode);

  for (int i = 0; i < nh; i++)
    gg[i] = isign * sqrt(abs(g1[i] * g2[i]));

  return gg;
}

/**
 * Automatic Fitting procedure
 *
 * @param vario       Experimental variogram to be fitted
 * @param types       Vector of ECov integer values
 * @param constraints Set of Constraints
 * @param optvar      Set of options
 * @param mauto       Special parameters for Automatic fitting procedure
 * @param verbose     Verbose option
 *
 * @return 0 if no error, 1 otherwise
 */
int Model::fitFromCovIndices(Vario *vario,
                             const VectorECov &types,
                             const Constraints &constraints,
                             const Option_VarioFit& optvar,
                             const Option_AutoFit& mauto,
                             bool verbose)
{
  if (vario == nullptr) return 1;

  // Clean out possible covariances in the existing model

  delAllCovas();

  // Add the relevant covariances

  _ctxt = CovContext(vario); /// TODO : What to do with that ?
  for (int is = 0; is < (int) types.size(); is++)
  {
    CovAniso cov = CovAniso(types[is], _ctxt);
    addCov(&cov);
  }

  return model_auto_fit(vario, this, verbose, mauto, constraints, optvar);
}

/**
 * Automatic Fitting procedure from an experimental Variogram
 *
 * @param vario       Experimental variogram to be fitted
 * @param types       Vector of ECov (see remarks)
 * @param constraints Set of Constraints
 * @param optvar      Set of options
 * @param mauto       Special parameters for Automatic fitting procedure (instance of Option_AutoFit), for exemple wmode (type of weighting function)
 * @param verbose     Verbose option
 *
 * @remarks If no list of specific basic structure is specified, the automatic fitting
 * is performed using a single spherical structure by default.
 *
 * @return 0 if no error, 1 otherwise
 */
int Model::fit(Vario* vario,
               const VectorECov& types,
               const Constraints& constraints,
               const Option_VarioFit& optvar,
               const Option_AutoFit& mauto,
               bool verbose)
{
  if (vario == nullptr) return 1;

  // Clean out possible covariances in the existing model

  delAllCovas();

  // Add the relevant covariances

  _ctxt = CovContext(vario); /// TODO : What to do with that ?
  for (int is = 0; is < (int) types.size(); is++)
  {
    CovAniso cov = CovAniso(types[is], _ctxt);
    addCov(&cov);
  }
  return model_auto_fit(vario, this, verbose, mauto, constraints, optvar);
}

/**
 * Automatic Fitting procedure from A Variogram Map stored on a DbGrid
 *
 * @param dbmap       DbGrid containing the Variogram Map
 * @param types       Vector of ECov
 * @param constraints Set of Constraints
 * @param optvar      Set of options
 * @param mauto       Special parameters for Automatic fitting procedure (instance of Option_AutoFit), for exemple wmode (type of weighting function)
 * @param verbose     Verbose option
 *
 * @return 0 if no error, 1 otherwise
 */
int Model::fitFromVMap(DbGrid* dbmap,
                       const VectorECov& types,
                       const Constraints& constraints,
                       const Option_VarioFit& optvar,
                       const Option_AutoFit& mauto,
                       bool verbose)
{
  if (dbmap == nullptr) return 1;

  // Clean out possible covariances in the existing model

  delAllCovas();

  // Add the relevant covariances

  for (int is = 0; is < (int) types.size(); is++)
  {
    CovAniso cov = CovAniso(types[is], _ctxt);
    addCov(&cov);
  }
  return vmap_auto_fit(dbmap, this, verbose, mauto, constraints, optvar);
}

bool Model::_deserialize(std::istream& is, bool /*verbose*/)
{
  int ndim = 0;
  int nvar = 0;
  int ncova = 0;
  int nbfl = 0;
  int type = 0;
  int flag_aniso = 0;
  int flag_rotation = 0;

  double field = 0.;
  double range = 0.;
  double param = 0.;
  double value = 0.;

  VectorDouble aniso_ranges;
  VectorDouble aniso_rotmat;

  /* Create the Model structure */

  bool ret = true;
  ret = ret && _recordRead<int>(is, "Space Dimension", ndim);
  ret = ret && _recordRead<int>(is, "Number of Variables", nvar);
  ret = ret && _recordRead<double>(is, "Field dimension", field);
  ret = ret && _recordRead<int>(is, "Number of Basic Structures", ncova);
  ret = ret && _recordRead<int>(is, "Number of Basic Drift Functions", nbfl);
  if (! ret) return ret;

  /// TODO : Force SpaceRN creation (deserialization doesn't know yet how to manage other space types)
  _ctxt = CovContext(nvar, ndim);
  _ctxt.setField(field);
  _clear();
  _create();

  /* Reading the covariance part and store it into a CovLMC */

  CovLMC covs(_ctxt.getSpace());
  for (int icova = 0; ret && icova < ncova; icova++)
  {
    flag_aniso = flag_rotation = 0;

    ret = ret && _recordRead<int>(is, "Covariance Type", type);
    ret = ret && _recordRead<double>(is, "Isotropic Range", range);
    ret = ret && _recordRead<double>(is, "Model third Parameter", param);
    ret = ret && _recordRead(is, "Flag for Anisotropy", flag_aniso);
    if (! ret) return ret;
    if (flag_aniso != 0)
    {
      aniso_ranges.resize(ndim);
      // In fact, the file contains the anisotropy coefficients
      // After reading, we must turn them into anisotropic ranges
      for (int idim = 0; idim < ndim; idim++)
        ret = ret && _recordRead<double>(is, "Anisotropy coefficient", aniso_ranges[idim]);
      if (! ret) return ret;
      for (int idim = 0; idim < ndim; idim++)
        aniso_ranges[idim] *= range;

      ret = ret && _recordRead<int>(is, "Flag for Anisotropy Rotation", flag_rotation);
      if (! ret) return ret;
      if (flag_rotation != 0)
      {
        // Warning: the storage in the File is performed by column
        // whereas the internal storage is by column (TODO : ???)
        aniso_rotmat.resize(ndim * ndim);
        int lec = 0;
        for (int idim = 0; ret && idim < ndim; idim++)
          for (int jdim = 0; ret && jdim < ndim; jdim++)
            ret = ret && _recordRead<double>(is, "Anisotropy Rotation Matrix", aniso_rotmat[lec++]);
      }
    }
    if (! ret) return ret;

    CovAniso cova(ECov::fromValue(type), _ctxt);
    cova.setParam(param);
    if (flag_aniso != 0)
    {
      cova.setRanges(aniso_ranges);
      if (flag_rotation != 0) cova.setAnisoRotation(aniso_rotmat);
    }
    else
      cova.setRangeIsotropic(range);
    covs.addCov(&cova);
  }
  setCovList(&covs);

  /* Reading the drift part */

  DriftList drifts(_ctxt);
  ADrift* drift;
  for (int ibfl = 0; ret && ibfl < nbfl; ibfl++)
  {
    ret = true; // Reset 'ret' to continue reading after previous error...
    String driftname;
    ret = ret && _recordRead<String>(is, "Drift Identifier", driftname);
    drift = DriftFactory::createDriftByIdentifier(driftname);
    drifts.addDrift(drift);
    delete drift;
  }
  setDriftList(&drifts);

  /* Reading the matrix of means (only if nbfl <= 0) */

  if (nbfl <= 0)
    for (int ivar = 0; ret && ivar < nvar; ivar++)
    {
      double mean = 0.;
      ret = ret && _recordRead<double>(is, "Mean of Variable", mean);
      setMean(mean, ivar);
  }

  /* Reading the matrices of sills (optional) */

  for (int icova = 0; icova < ncova && ret; icova++)
  {
    for (int ivar = 0; ret && ivar < nvar; ivar++)
      for (int jvar = 0; ret && jvar < nvar; jvar++)
      {
        ret = ret && _recordRead<double>(is, "Matrix of Sills", value);
        if (ret) setSill(icova, ivar, jvar, value);
      }
  }

  /* Reading the variance-covariance at the origin (optional) */

  for (int ivar = 0; ret && ivar < nvar; ivar++)
    for (int jvar = 0; ret && jvar < nvar; jvar++)
    {
      ret = ret && _recordRead<double>(is, "Variance-covariance at Origin",
                                       value);
      if (ret) setCovar0(ivar, jvar, value);
    }

  return ret;
}

bool Model::_serialize(std::ostream& os, bool /*verbose*/) const
{
  bool ret = true;

  /* Write the Model structure */

  ret = ret && _recordWrite<int>(os, "", getDimensionNumber());
  ret = ret && _recordWrite<int>(os, "", getVariableNumber());
  ret = ret && _recordWrite<double>(os, "General parameters", getField());
  ret = ret && _recordWrite<int>(os, "Number of basic covariance terms", getCovaNumber());
  ret = ret && _recordWrite<int>(os, "Number of drift terms", getDriftNumber());

  /* Writing the covariance part */

  for (int icova = 0; ret && icova < getCovaNumber(); icova++)
  {
    const CovAniso *cova = getCova(icova);
    ret = ret && _recordWrite<int>(os, "", cova->getType().getValue());
    ret = ret && _recordWrite<double>(os, "", cova->getRange());
    ret = ret && _recordWrite<double>(os, "Covariance characteristics", cova->getParam());

    // Writing the Anisotropy information

    ret = ret && _recordWrite<int>(os, "Anisotropy Flag", (int) cova->getFlagAniso());

    if (!cova->getFlagAniso()) continue;

    for (int idim = 0; ret && idim < getDimensionNumber(); idim++)
      ret = ret && _recordWrite<double>(os, "", cova->getAnisoCoeffs(idim));
    ret = ret && _commentWrite(os, "Anisotropy Coefficients");
    ret = ret && _recordWrite<int>(os, "Anisotropy Rotation Flag", (int) cova->getFlagRotation());

    if (!cova->getFlagRotation()) continue;

    // Storing the rotation matrix by Column (compatibility)
    for (int idim = 0; ret && idim < getDimensionNumber(); idim++)
      for (int jdim = 0; ret && jdim < getDimensionNumber(); jdim++)
        ret = ret && _recordWrite<double>(os, "", cova->getAnisoRotMat(jdim, idim));
    ret = ret && _commentWrite(os, "Anisotropy Rotation Matrix");
  }

  /* Writing the drift part */

  for (int ibfl = 0; ret && ibfl < getDriftNumber(); ibfl++)
  {
    const ADrift *drift = getDrift(ibfl);
    ret = ret && _recordWrite<String>(os,"Drift Identifier", drift->getDriftName());
  }

  /* Writing the matrix of means (if nbfl <= 0) */

  if (getDriftNumber() <= 0)
    for (int ivar = 0; ret && ivar < getVariableNumber(); ivar++)
    {
      ret = ret && _recordWrite<double>(os, "Mean of Variables", getContext().getMean(ivar));
    }

  /* Writing the matrices of sills (optional) */

  for (int icova = 0; ret && icova < getCovaNumber(); icova++)
  {
    for (int ivar = 0; ret && ivar < getVariableNumber(); ivar++)
      for (int jvar = 0; ret && jvar < getVariableNumber(); jvar++)
        ret = ret && _recordWrite<double>(os, "", getSill(icova, ivar, jvar));
    ret = ret && _commentWrite(os, "Matrix of sills");
  }

  /* Writing the variance-covariance at the origin (optional) */

  for (int ivar = 0; ret && ivar < getVariableNumber(); ivar++)
    for (int jvar = 0; ret && jvar < getVariableNumber(); jvar++)
      ret = ret && _recordWrite<double>(os, "", getContext().getCovar0(ivar, jvar));
  ret = ret && _commentWrite(os, "Var-Covar at origin");

  return ret;
}

void Model::_clear()
{
  delete _cova;
  _cova = nullptr;
  delete _driftList;
  _driftList = nullptr;
}

void Model::_create()
{
  // TODO: The next two lines are there in order to allow direct call to
  // model::addCov() and model::addDrift
  // The defaulted types of CovAnisoList and DriftList are assumed
  _cova = new CovLMC(_ctxt.getSpace());
  _driftList = new DriftList(_ctxt);
}

double Model::getTotalSill(int ivar, int jvar) const
{
  return getCovAnisoList()->getTotalSill(ivar, jvar);
}

MatrixSquareSymmetric Model::getTotalSills() const
{
  return getCovAnisoList()->getTotalSill();
}

/**
 * Returns the Ball radius (from the first covariance of _covaList)
 * @return Value of the Ball Radius (if defined, i.e. for Numerical Gradient calculation)
 */
double Model::getBallRadius() const
{
  if (_cova == nullptr) return TEST;

  // Check is performed on the first covariance
  const ACovAnisoList* covalist = _castInCovAnisoListConst(0);
  if (covalist == nullptr) return ITEST;
  const CovAniso* cova = covalist->getCova(0);
  double ball_radius = cova->getBallRadius();
  if (! FFFF(ball_radius)) return ball_radius;
  return 0.;
}

const AnamHermite* Model::getAnamHermite() const
{
  const ACovAnisoList* covalist = _castInCovAnisoListConst(0);
  if (covalist == nullptr) return nullptr;
  const AAnam* anam = covalist->getAnam();
  if (anam == nullptr) return nullptr;
  const AnamHermite *anamH = dynamic_cast<const AnamHermite*>(anam);
  return anamH;
}

Model* Model::duplicate() const
{
  Model* model = new Model(getContext());

  /* Add the list of Covariances */

  model->setCovList(getCovAnisoList());

  /* Add the list of Drifts */

  model->setDriftList(getDriftList());

  /* Add non-stationarity information */

  model->addNoStat(getNoStat());

  return model;
}

Model* Model::createReduce(const VectorInt& validVars) const
{
  VectorInt localValidVars = VH::filter(validVars, 0, getVariableNumber());
  int nvar = (int) localValidVars.size();
  if (nvar <= 0)
  {
    messerr("Your new Model has no variable left");
    return nullptr;
  }

  Model* model = new Model(*_ctxt.createReduce(validVars));

  /* Add the list of Covariances */

  model->setCovList(getCovAnisoList()->createReduce(validVars));

  /* Add the list of Drifts */

  model->setDriftList(getDriftList());

  /* Add non-stationarity information */

  model->addNoStat(getNoStat());

  return model;
}

/**
 * Evaluate the Goodness-of_fit of the Model on the Experimental Variogram
 * It is expressed as the average departure between Model and Variogram
 * scaled to the variance.
 * As this variance may be poorly calculated (< gmax / 5), it may be replaced
 * by the largest value (gmax) divided by 2 (highly non_stationary cases).
 * @param vario Experimental variogram
 * @param verbose Verbose flag

 * @return Value for the Goodness-of_fit (as percentage of the total sill)
 */
double Model::gofToVario(const Vario *vario, bool verbose)
{
  int nvar = getVariableNumber();
  int ndir = vario->getDirectionNumber();

  double total = 0.;

  // Loop on the pair of variables

  CovCalcMode mode(ECalcMember::LHS);
  mode.setAsVario(true);
  for (int ivar = 0; ivar < nvar; ivar++)
    for (int jvar = 0; jvar < nvar; jvar++)
    {
      double varij  = vario->getVar(ivar, jvar);
      double varmax = vario->getGmax(ivar, jvar);
      // Modify the normalization as variance seems not consistent
      if (ABS(varij) < varmax / 5)
      {
        if (verbose)
          messerr("Variance seems erroneous. It is replaced by Gmax / 2.");
        varij = varmax / 2.;
      }

      // Loop on the variogram directions

      double totdir = 0.;
      for (int idir = 0; idir < ndir; idir++)
      {

        // Read information from Experimental Variogram

        VectorDouble codir = vario->getCodirs(idir);
        VectorDouble sw = vario->getSwVec(idir, ivar, jvar);
        VectorDouble hh = vario->getHhVec(idir, ivar, jvar);
        VectorDouble gexp = vario->getGgVec(idir, ivar, jvar);

        // Evaluate the Model

        int npas = (int) gexp.size();
        VectorDouble gmod = sample(hh, codir, ivar, jvar, &mode);

        // Evaluate the score

        double totpas = 0;
        double scale = 0.;
        for (int ipas = 0; ipas < npas; ipas++)
        {
          if (sw[ipas] <= 0 || hh[ipas] <= 0.) continue;
          double ecart = sw[ipas] * ABS(gexp[ipas] - gmod[ipas]) / hh[ipas];
          totpas += ecart;
          scale  += sw[ipas] / hh[ipas];
        }
        totpas  = totpas / scale;
        totdir += totpas;
      }
      totdir /= (double) ndir;
      totdir /= varij;
      total  += ABS(totdir);
    }
  total = 100. * total / (double) (nvar * nvar);
  return total;
}

/**
 * Printout of statement concerning the Quality of the GOF
 * @param gof        Value of the Gof
 * @param byValue    true: display GOF value; false: print its quality level
 * @param thresholds Vector giving the Quality thresholds
 */
void Model::gofDisplay(double gof, bool byValue, const VectorDouble& thresholds)
{
  message("Goodness-of-fit (as a percentage of the variance)");
  if (byValue)
  {
    message(" = %5.2lf\n", gof);
    return;
  }
  int nclass = (int)thresholds.size();
  for (int iclass = 0; iclass < nclass; iclass++)
  {
    if (gof < thresholds[iclass])
    {
      message(" corresponds to level #%d (1 for very good)\n", iclass + 1);
      return;
    }
  }
}

const EModelProperty& Model::getCovMode() const
{
  ACovAnisoList* covs;
  if (_cova == nullptr) return EModelProperty::NONE;

  covs = dynamic_cast<CovLMCTapering*>(_cova);
  if (covs != nullptr) return EModelProperty::TAPE;

  covs = dynamic_cast<CovLMCConvolution*>(_cova);
  if (covs != nullptr) return EModelProperty::CONV;

  covs = dynamic_cast<CovLMCAnamorphosis*>(_cova);
  if (covs != nullptr) return EModelProperty::ANAM;

  covs = dynamic_cast<CovLMGradient*>(_cova);
  if (covs != nullptr) return EModelProperty::GRAD;

  return EModelProperty::NONE;
}

bool Model::isFlagLinked() const
{
  if (_driftList == nullptr) return false;
  return _driftList->isFlagLinked();
}

bool Model::isFlagGradient() const
{
  if (_cova == nullptr) return false;
  return getCovMode() == EModelProperty::GRAD;
}

bool Model::isFlagGradientNumerical() const
{
  if (! isFlagGradient()) return false;

  // Check is performed on the first covariance
  const ACovAnisoList* covalist = _castInCovAnisoListConst(0);
  if (covalist == nullptr) return false;
  const CovGradientNumerical* cova = dynamic_cast<const CovGradientNumerical*>(covalist->getCova(0));
  return (cova != nullptr);
}

bool Model::isFlagGradientFunctional() const
{
  if (! isFlagGradient()) return false;

  // Check is performed on the first covariance
  const ACovAnisoList* covalist = _castInCovAnisoListConst(0);
  if (covalist == nullptr) return false;
  const CovGradientFunctional* cova = dynamic_cast<const CovGradientFunctional*>(covalist->getCova(0));
  return (cova != nullptr);
}

/****************************************************************************/
/*!
 **  Evaluate the drift with a given sample and a given variable
 **  The value is scaled by 'coeffs'
 **
 ** \param[in]  db      Db structure
 ** \param[in]  iech    Rank of the sample
 ** \param[in]  ivar    Rank of the variable
 ** \param[in]  coeffs  Vector of coefficients
 **
 *****************************************************************************/
double Model::evalDriftVarCoef(const Db *db,
                               int iech,
                               int ivar,
                               const VectorDouble &coeffs) const
{
  if (_driftList == nullptr)
  {
    double mean = getMean(ivar);
    return mean;
  }
  double drift = 0.;
  for (int ib = 0, nfeq = getDriftEquationNumber(); ib < nfeq; ib++)
    drift += evalDriftValue(db, iech, ivar, ib, ECalcMember::LHS) * coeffs[ib];
  return drift;
}

/**
 * A vector of the drift evaluation (for all samples)
 * @param db     Db structure
 * @param coeffs Vector of drift coefficients
 * @param ivar   Variable rank (used for constant drift value)
 * @param useSel When TRUE, only non masked samples are returned
 * @return The vector of values
 *
 * @remark When no drift is defined, a vector is returned filled with the variable mean
 */
VectorDouble Model::evalDriftVarCoefs(const Db *db,
                                      const VectorDouble &coeffs,
                                      int ivar,
                                      bool useSel) const
{
  VectorDouble vec;
  if (_driftList == nullptr)
  {
    if (db == nullptr) return vec;
    int nech = db->getSampleNumber(useSel);
    double mean = getMean(ivar);
    vec = VectorDouble(nech, mean);
  }
  else
  {
    vec = _driftList->evalDriftCoefs(db, coeffs, useSel);
  }
  return vec;
}

double Model::evalDriftValue(const Db *db,
                             int iech,
                             int ivar,
                             int ib,
                             const ECalcMember &member) const
{
  if (_driftList == nullptr) return TEST;
  return _driftList->evalDriftValue(db, iech, ivar, ib, member);
}

VectorECov Model::initCovList(const VectorInt & covranks)
{
  VectorECov list;

  for (int i = 0; i < (int) covranks.size(); i++)
  {
    ECov ec = ECov::fromValue(covranks[i]);
    if (ec == ECov::UNKNOWN)
    {
      ECov::printAll();
      list.clear();
      break;
    }
    list.push_back(ec);
  }
  return list;
}

bool Model::isValid() const
{
  // Covariances: there should be some defined
  if (_cova == nullptr)
  {
    messerr("Model is not valid: no covariance has been defined");
    return false;
  }

  // Drifts: there should be valid
  if (_driftList != nullptr)
  {
    if (! _driftList->isValid()) return false;
  }

  // Check the consistency between the Covariance and the Drift parts
  int irf_drift = getDriftMaxIRFOrder();
  int irf_cova = getCovaMinIRFOrder();
  if (irf_cova > irf_drift)
  {
    messerr("Model if invalid due to IRF degree inconsistency");
    messerr("- Covariance implies a order >= %d", irf_cova);
    messerr("- Drift implies a order %d", irf_drift);
    messerr("(Order -1 stands for strict stationarity)");
    return false;
  }
  return true;
}

const ACovAnisoList* Model::getCovAnisoList() const
{
  return _castInCovAnisoListConst();
}

/**
 * This internal function tries to cast the member '_cova' into a pointer to ACovAnisoList
 * and checks the validity of the argument 'icov' which gives the rank within this list
 * @param icov Rank of the CovAniso (to be checked if >= 0)
 * @return 'nullptr' if not valid cast (the error message is printed internally)
 */
const ACovAnisoList* Model::_castInCovAnisoListConst(int icov) const
{
  // Check the cast procedure
  const ACovAnisoList* covalist = dynamic_cast<const ACovAnisoList*>(_cova);
  if (covalist == nullptr)
  {
    messerr("The member '_cova' in this model cannot be converted into a pointer to CovAnisoList");
    return nullptr;
  }
  if (icov < 0) return covalist;

  // Check the rank
  if (icov >= covalist->getCovaNumber())
  {
    messerr("The rank 'icov' (%d) is not valid. The CovAnisoList contains %d covariances",
            icov, covalist->getCovaNumber());
    return nullptr;
  }
  return covalist;
}

ACovAnisoList* Model::_castInCovAnisoList(int icov)
{
  // Check the cast procedure
  ACovAnisoList* covalist = dynamic_cast<ACovAnisoList*>(_cova);
  if (covalist == nullptr)
  {
    messerr("The member '_cova' in this model cannot be converted into a pointer to CovAnisoList");
    return nullptr;
  }
  if (icov < 0) return covalist;

  // Check the rank
  if (icov >= covalist->getCovaNumber())
  {
    messerr("The rank 'icov' (%d) is not valid. The CovAnisoList contains %d covariances",
            icov, covalist->getCovaNumber());
    return nullptr;
  }
  return covalist;
}

CovAniso Model::extractCova(int icov) const
{
  const ACovAnisoList* covalist = _castInCovAnisoListConst(icov);
  if (covalist == nullptr) return CovAniso(ECov::UNKNOWN, _ctxt);
  return covalist->extractCova(icov);
}

/****************************************************************************/
/*!
 **  Calculate the variogram map from a Model
 **  (presented as Variogram, not Covariance)
 **
 ** \return  Error return code
 **
 ** \param[in]  dbgrid      Grid structure
 ** \param[in]  namconv     Naming convention
 **
 *****************************************************************************/
int Model::buildVmapOnDbGrid(DbGrid *dbgrid, const NamingConvention &namconv) const
{
  if (dbgrid == nullptr) return 1;

  /* Initializations */

  int ndim = dbgrid->getNDim();
  int nvar = dbgrid->getLocNumber(ELoc::Z);
  int nv2  = nvar * (nvar + 1) / 2;

  /* Create the variables in the Variogram Map file */

  int iptr = dbgrid->addColumnsByConstant(nv2, 0.);
  if (iptr < 0) return 1;

  /* Loop on the grid nodes */

  CovCalcMode mode(ECalcMember::LHS);
  mode.setAsVario(true);
  VectorInt center = dbgrid->getCenterIndices();
  VectorDouble dincr(ndim);
  VectorInt indices(ndim);
  MatrixSquareGeneral mat;
  for (int iech = 0; iech < dbgrid->getSampleNumber(); iech++)
  {
    if (! dbgrid->isActive(iech)) continue;
    dbgrid->rankToIndice(iech, indices);

    for (int idim = 0; idim < ndim; idim++)
      dincr[idim] = (indices[idim] - center[idim]) * dbgrid->getDX(idim);

    // Evaluate the variogram map
    mat = evalNvarIpasIncr(dincr, &mode);

    int ecr = 0;
    for (int ivar = 0; ivar < nvar; ivar++)
      for (int jvar = 0; jvar <= ivar; jvar++, ecr++)
        dbgrid->setArray(iech, iptr+ecr, mat.getValue(ivar, jvar));
  }

  /* Set the error return code */

  namconv.setNamesAndLocators(dbgrid, iptr, "Model", nv2);
  return 0;
}

/****************************************************************************/
/*!
 **  Stabilize the model (in the monovariate case)
 **
 ** \return  Error returned code
 **
 ** \param[in]  percent  Percentage of nugget effect added
 ** \param[in]  verbose  true for a verbose output
 **
 ** \remark  If the model only contains GAUSSIAN structures, add
 ** \remark  a NUGGET EFFECT structure with a sill equal to a percentage
 ** \remark  of the total sill of the GAUSSIAN component(s)
 **
 ** \remark  This function does not do anything in the multivariate case
 **
 *****************************************************************************/
int Model::stabilize(double percent, bool verbose)
{
  int nvar = getVariableNumber();
  if (nvar > 1) return 0;
  if (percent <= 0.) return 0;
  int ncov = getCovaNumber();

  /* Check if the model only contains GAUSSIAN components */

  double total = 0.;
  for (int icov = 0; icov < ncov; icov++)
  {
    if (getCova(icov)->getType() != ECov::GAUSSIAN) return (0);
    total += getSill(icov, 0, 0);
  }
  total = total * percent / 100.;

  /* Update each Gaussian component */

  for (int icov = 0; icov < ncov; icov++)
    setSill(icov, 0, 0, 1. - total);

  /* Add a NUGGET EFFECT component */

  addCovFromParam(ECov::NUGGET, 0., total);

  /* Printout */

  if (verbose)
  {
    message("The model which only contains Gaussian components\n");
    message("has been stabilized by adding a small Nugget Effect\n");
  }
  return 0;
}

/****************************************************************************/
/*!
 **  Normalize the model
 **
 ** \param[in]  verbose  true for a verbose output
 **
 *****************************************************************************/
int Model::standardize(bool verbose)

{
  int nvar = getVariableNumber();
  int ncov = getCovaNumber();
  VectorDouble total(nvar,0.);

  /* Calculate the total sills for each variable */

  bool flag_norm = false;
  for (int ivar = 0; ivar < nvar; ivar++)
  {
    total[ivar] = getTotalSill(ivar, ivar);
    if (isZero(total[ivar])) return 1;
    total[ivar] = sqrt(total[ivar]);
    if (ABS(total[ivar] - 1.) > EPSILON6) flag_norm = true;
  }

  /* Scale the different sills for the different variables */

  for (int ivar = 0; ivar < nvar; ivar++)
    for (int jvar = 0; jvar < nvar; jvar++)
      for (int icov = 0; icov < ncov; icov++)
      {
        double sill = getSill(icov,ivar, jvar);
        sill /= total[ivar] * total[jvar];
        setSill(icov, ivar, jvar, sill);
      }

  /* Printout */

  if (verbose && flag_norm)
  {
    message("The model has been normalized\n");
    for (int ivar = 0; ivar < nvar; ivar++)
      message("- Variable %d : Scaling factor = %lf\n", ivar + 1,
              total[ivar] * total[ivar]);
  }
  return 0;
}

/****************************************************************************/
/*!
 **  Calculate the value of the model for a set of distances
 **
 ** \return  Array containing the model values
 **
 ** \param[in]  ivar       Rank of the first variable
 ** \param[in]  jvar       Rank of the second variable
 ** \param[in]  codir      Array giving the direction coefficients (optional)
 ** \param[in]  h          Vector of increments
 ** \param[in]  mode       CovCalcMode structure
 ** \param[in]  covint     Non-stationary parameters
 **
 *****************************************************************************/
VectorDouble Model::sample(const VectorDouble &h,
                           const VectorDouble &codir,
                           int ivar,
                           int jvar,
                           const CovCalcMode *mode,
                           const CovInternal *covint)
{
  int nh   = (int) h.size();
  int ndim = getDimensionNumber();
  int nvar = getVariableNumber();

  /* Core allocation */

  VectorDouble d1(ndim);
  MatrixSquareGeneral covtab(nvar);

  /* Get the normalized direction vector */

  VectorDouble codir_loc = codir;
  if (codir_loc.empty())
  {
    (void) GH::rotationGetDirectionDefault(ndim, codir_loc);
  }
  else
  {
    VH::normalizeCodir(ndim, codir_loc);
  }

  /* Loop on the lags */

  VectorDouble g(nh);
  for (int ih = 0; ih < nh; ih++)
  {
    double hh = h[ih];
    for (int idim = 0; idim < ndim; idim++)
      d1[idim] = hh * codir_loc[idim];
    evaluateMatInPlace(covint, d1, covtab, true, 1., mode);
    g[ih] = covtab.getValue(ivar, jvar);
  }
  return g;
}

/****************************************************************************/
/*!
 **  Calculate the value of the model for a set of distances
 **
 ** \return  The model value
 **
 ** \param[in]  ivar       Rank of the first variable
 ** \param[in]  jvar       Rank of the second variable
 ** \param[in]  mode       CovCalcMode structure
 ** \param[in]  codir      Array giving the direction coefficients (optional)
 ** \param[in]  hh         Vector of increments
 **
 *****************************************************************************/
double Model::evaluateOneIncr(double hh,
                              const VectorDouble &codir,
                              int ivar,
                              int jvar,
                              const CovCalcMode *mode)
{
  int ndim = getDimensionNumber();
  int nvar = getVariableNumber();

  /* Core allocation */

  VectorDouble d1(ndim);
  MatrixSquareGeneral covtab(nvar);

  /* Normalize the direction vector codir */

  /* Get the normalized direction vector */

  VectorDouble codir_loc = codir;
  if (codir_loc.empty())
  {
    (void) GH::rotationGetDirectionDefault(ndim, codir_loc);
  }
  else
  {
    VH::normalizeCodir(ndim, codir_loc);
  }

  for (int idim = 0; idim < ndim; idim++)
    d1[idim] = hh * codir_loc[idim];
  evaluateMatInPlace(nullptr, d1, covtab, true, 1., mode);
  return covtab.getValue(ivar, jvar);
}

/*****************************************************************************/
/*!
 **  Returns the covariances for an increment
 **  This is the generic internal function
 **  It can be called for stationary or non-stationary case
 **
 ** \param[in]  covint       Internal structure for non-stationarityAddress for the next term after the drift
 **                          or NULL (for stationary case)
 ** \param[in]  mode         CovCalcMode structure
 ** \param[in]  flag_init    Initialize the array beforehand
 ** \param[in]  weight       Multiplicative weight
 ** \param[in]  d1           Distance vector
 ** \param[out] covtab       Covariance array
 **
 *****************************************************************************/
void Model::evaluateMatInPlace(const CovInternal *covint,
                               const VectorDouble &d1,
                               MatrixSquareGeneral &covtab,
                               bool flag_init,
                               double weight,
                               const CovCalcMode *mode)
{
  // Load the non-stationary parameters if needed

  if (isNoStat() && covint != nullptr)
  {
    updateCovByPoints(covint->getIcas1(), covint->getIech1(),
                      covint->getIcas2(), covint->getIech2());
  }

  // Evaluate the Model

  MatrixSquareGeneral mat = evalNvarIpas(1., d1, mode);

  int nvar = getVariableNumber();
  for (int ivar = 0; ivar < nvar; ivar++)
    for (int jvar = 0; jvar < nvar; jvar++)
    {
      double value = weight * mat.getValue(ivar, jvar);
      if (flag_init)
        covtab.setValue(ivar,jvar,value);
      else
        covtab.updValue(ivar,jvar, EOperator::ADD, value);
      }
}

/*****************************************************************************/
/*!
 **  Returns the covariance for an increment
 **  This is the generic internal function
 **  It can be called for stationary or non-stationary case
 **
 ** \param[in]  covint       Internal structure for non-stationarityAddress for the next term after the drift
 **                          or NULL (for stationary case)
 ** \param[in]  mode         CovCalcMode structure
 ** \param[in]  weight       Multiplicative weight
 ** \param[in]  d1           Distance vector
 **
 *****************************************************************************/
double Model::evaluateOneGeneric(const CovInternal *covint,
                                 const VectorDouble &d1,
                                 double weight,
                                 const CovCalcMode *mode)
{
  // Load the non-stationary parameters if needed

  if (isNoStat() && covint != nullptr)
  {
    updateCovByPoints(covint->getIcas1(), covint->getIech1(),
                      covint->getIcas2(), covint->getIech2());
  }

  // Return the (weighted) Model value

  return (weight * evalIvarIpas(1, d1, 0, 0, mode));
}

/****************************************************************************/
/*!
 **  Evaluate the model on a Db
 **
 ** \param[in]  db         Db structure
 ** \param[in]  ivar       Rank of the first variable
 ** \param[in]  jvar       Rank of the second variable
 ** \param[in]  mode       CovCalcMode structure
 **
 *****************************************************************************/
VectorDouble Model::evaluateFromDb(Db *db,
                                   int ivar,
                                   int jvar,
                                   const CovCalcMode *mode)
{
  if (getDimensionNumber() != db->getNDim())
  {
    messerr("Dimension of the Db (%d) does not match dimension of the Model (%d)",
            db->getNDim(), getDimensionNumber());
    return VectorDouble();
  }
  int ndim = getDimensionNumber();
  int nvar = getVariableNumber();
  int nech = db->getSampleNumber();

  /* Core allocation */

  VectorDouble d1(ndim,0.);
  MatrixSquareGeneral covtab(nvar);
  VectorDouble gg(nech, TEST);

  /* Loop on the lags */

  for (int iech = 0; iech < nech; iech++)
  {
    if (!db->isActive(iech)) continue;
    db->getCoordinatesPerSampleInPlace(iech, d1);
    evaluateMatInPlace(nullptr, d1, covtab, true, 1., mode);
    gg[iech] = covtab.getValue(ivar, jvar);
  }
  return gg;
}

/*****************************************************************************/
/*!
 **  Returns the standard deviation at a given increment for a given model
 **  between two samples of two Dbs
 **
 ** \param[in]  db1         First Db
 ** \param[in]  iech1       Rank in the first Db
 ** \param[in]  db2         Second Db
 ** \param[in]  iech2       Rank in the second Db
 ** \param[in]  verbose     Verbose flag
 ** \param[in]  factor      Multiplicative factor for standard deviation
 ** \param[in]  mode        CovCalcMode structure
 **
 *****************************************************************************/
double Model::calculateStdev(Db *db1,
                             int iech1,
                             Db *db2,
                             int iech2,
                             bool verbose,
                             double factor,
                             const CovCalcMode *mode)
{

  /* Covariance at origin */

  int ndim = db1->getNDim();
  VectorDouble dd(ndim, 0.);
  double c00 = evaluateOneGeneric(nullptr, dd, 1., mode);

  /* Covariance at increment */

  if (db1->getDistanceVecInPlace(iech1, iech2, dd, db2) != 0) return TEST;
  double cov = evaluateOneGeneric(nullptr, dd, 1., mode);
  double stdev = factor * sqrt(c00 - cov);

  if (verbose)
  {
    message("Db1(%d) - Db2(%d)", iech1 + 1, iech2 + 1);
    message(" - Incr=");
    for (int idim = 0; idim < ndim; idim++)
      message(" %lf", dd[idim]);
    message(" - c(0)=%lf cov=%lf stdev=%lf\n", c00, cov, stdev);
  }
  return stdev;
}

/*****************************************************************************/
/*!
 **  Update the Model in the case of Non-stationary parameters
 **  This requires the knowledge of the two end-points
 **
 ** \param[in]  covint       Internal structure for non-stationarity
 **                          or NULL (for stationary case)
 **
 *****************************************************************************/
void Model::nostatUpdate(CovInternal *covint)
{
  if (covint == NULL) return;
  updateCovByPoints(covint->getIcas1(), covint->getIech1(),
                    covint->getIcas2(), covint->getIech2());
}

/**
 * Compute the log-likelihood (traditional method)
 *
 * @param db  Db structure where variable are loaded from
 * @param verbose Verbose flag
 *
 * @remarks The calculation considers all the active samples.
 * @remarks It can work in multivariate case with or without drift conditions (linked or not)
 * @remarks The algorithm is stopped (with a message) in the heterotopic case
 * // TODO; improve for heterotopic case
 */
double Model::computeLogLikelihood(Db* db, bool verbose)
{
  int nvar = db->getLocatorNumber(ELoc::Z);
  if (nvar < 1)
  {
    messerr("The 'db' should have at least one variable defined");
    return TEST;
  }
  int nDrift = getDriftEquationNumber();
 
  // Calculate the covariance matrix C and perform its Cholesky decomposition
  MatrixSquareSymmetric cov = evalCovMatrixSymmetric(db);
  if (cov.computeCholesky() != 0)
  {
    messerr("Cholesky decomposition of Covariance matrix failed");
    return TEST;
  }

  // Establish the vector of multivariate data
  VectorDouble Z;
  if (nDrift > 0)
    Z = db->getColumnsByLocator(ELoc::Z, true, true);
  else
    Z = db->getColumnsByLocator(ELoc::Z, true, true, getMeans());

  int size = (int)Z.size();
  if (verbose)
  {
    message("Likelihood calculation:\n");
    message("- Number of active samples     = %d\n", db->getSampleNumber(true));
    message("- Number of variables          = %d\n", nvar);
    message("- Length of Information Vector = %d\n", size);
    if (nDrift > 0)
      message("- Number of drift conditions = %d\n", getDriftEquationNumber());
    else
      VH::display("Constant Mean(s)", getMeans());
  }

  // If Drift functions are present, evaluate the optimal Drift coefficients first
  if (nDrift > 0)
  {
    // Extract the matrix of drifts at samples X
    MatrixRectangular X = evalDriftMatrix(db);

    // Calculate Cm1X = Cm1 * X
    MatrixRectangular Cm1X;
    if (cov.solveCholeskyMat(X, Cm1X) != 0)
    {
      messerr(
        "Problem when solving a Linear System after Cholesky decomposition");
      return TEST;
    }

    // Calculate XtCm1X = Xt * Cm1 * X
    MatrixSquareSymmetric* XtCm1X =
      MatrixFactory::prodMatMat<MatrixSquareSymmetric>(&X, &Cm1X, true, false);

   
    // Construct ZtCm1X = Zt * Cm1 * X and perform its Cholesky decomposition
    VectorDouble ZtCm1X = Cm1X.prodVecMat(Z);
    if (XtCm1X->computeCholesky() != 0)
    {
      messerr("Cholesky decomposition of XtCm1X matrix failed");
      delete XtCm1X;
      return TEST;
    }

    // Calculate beta = (XtCm1X)-1 * ZtCm1X
    VectorDouble beta;
    if (XtCm1X->solveCholesky(ZtCm1X, beta) != 0)
    {
      messerr("Error when calculating Maximum Likelihood criterion");
      delete XtCm1X;
      return TEST;
    }
    setBetaHat(beta);
    delete XtCm1X;

    if (verbose)
    {
      VH::display("Optimal Drift coefficients = ", beta);
    }

    // Center the data by the optimal drift: Z = Z - beta * X
    VH::subtractInPlace(Z, X.prodMatVec(beta));
  }

   // Calculate Cm1Z = Cm1 * Z
  VectorDouble Cm1Z;
  if (cov.solveCholesky(Z, Cm1Z) != 0)
  {
    messerr("Error when calculating Cm1Z");
    return TEST;
  }

  // Calculate the log-determinant
  double logdet = cov.computeCholeskyLogDeterminant();

  // Calculate quad = Zt * Cm1Z
  double quad = VH::innerProduct(Z, Cm1Z);

  // Derive the log-likelihood
<<<<<<< HEAD
  double loglike = -0.5 * (logdet + quad + size * log(GV_PI));
=======
  int size = (int) Z.size();
  double loglike = -0.5 * (logdet + quad + size * log(2. * GV_PI));
>>>>>>> d3974083

  // Optional printout
  if (verbose)
  {
    message("Log-Determinant = %lf\n", logdet);
    message("Quadratic term = %lf\n", quad);
    message("Log-likelihood = %lf\n", loglike);
  }
  return loglike;
}<|MERGE_RESOLUTION|>--- conflicted
+++ resolved
@@ -2382,12 +2382,7 @@
   double quad = VH::innerProduct(Z, Cm1Z);
 
   // Derive the log-likelihood
-<<<<<<< HEAD
-  double loglike = -0.5 * (logdet + quad + size * log(GV_PI));
-=======
-  int size = (int) Z.size();
   double loglike = -0.5 * (logdet + quad + size * log(2. * GV_PI));
->>>>>>> d3974083
 
   // Optional printout
   if (verbose)
