--- conflicted
+++ resolved
@@ -8,13 +8,9 @@
 /* License: BSD 3-clause                                                      */
 /*                                                                            */
 /******************************************************************************/
-<<<<<<< HEAD
 #include "Basic/AStringable.hpp"
 #include "Model/ModelCovList.hpp"
-=======
-#include "Model/ModelGeneric.hpp"
 #include "Space/ASpace.hpp"
->>>>>>> ce68ac9d
 #include "Space/ASpaceObject.hpp"
 #include "geoslib_f.h"
 
@@ -841,11 +837,7 @@
   // If no covariance has been defined yet: do nothing
   if (_cova == nullptr)
   {
-<<<<<<< HEAD
-    ModelCovList::setCovList(new CovLMGradient(_ctxt.getSpace()));
-=======
-    _cova = new CovLMGradient(_ctxt.getSpaceSh());
->>>>>>> ce68ac9d
+    ModelCovList::setCovList(new CovLMGradient(_ctxt.getSpaceSh()));
   }
   else
   {
@@ -1281,11 +1273,7 @@
 
   /* Reading the covariance part and store it into a CovAnisoList */
 
-<<<<<<< HEAD
-  CovAnisoList covs(_ctxt.getSpace());
-=======
-  ACovAnisoList covs(_ctxt.getSpaceSh());
->>>>>>> ce68ac9d
+  CovAnisoList covs(_ctxt.getSpaceSh());
   for (int icova = 0; ret && icova < ncova; icova++)
   {
     flag_aniso = flag_rotation = 0;
@@ -1474,14 +1462,8 @@
   // TODO: The next two lines are there in order to allow direct call to
   // model::addCov() and model::addDrift
   // The defaulted types of CovAnisoList and DriftList are assumed
-<<<<<<< HEAD
-=======
-  _cova = new ACovAnisoList(_ctxt.getSpaceSh());
-  _driftList = new DriftList(_ctxt);
-}
->>>>>>> ce68ac9d
-
-  setCovAnisoList(new CovAnisoList(_ctxt));
+
+  setCovAnisoList(new CovAnisoList(_ctxt.getSpaceSh()));
   _driftList = new DriftList(_ctxt);
 }
 
