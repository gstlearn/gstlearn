--- conflicted
+++ resolved
@@ -79,11 +79,7 @@
   , _xvalidEstim(true)
   , _xvalidStdev(true)
   , _xvalidVarZ(false)
-<<<<<<< HEAD
   , _valuesColcok()
-=======
-  , _valuesColCok()
->>>>>>> 2ab5cb1b
   , _flagBayes(false)
   , _priorMean()
   , _priorCov()
@@ -682,17 +678,11 @@
     }
     else
     {
-<<<<<<< HEAD
       int nvar = _model->getNVar();
       _valuesColcok.resize(nvar);
       _valuesColcok = _dbout->getLocVariables(ELoc::Z, _iechOut);
       if (_X.empty()) VH::subtractInPlace(_valuesColcok, _means);
       if (_algebra.setColCokUnique(&_valuesColcok, &_krigopt.getRankColcok())) return 1;
-=======
-      _valuesColCok = _dbout->getLocVariables(ELoc::Z, _iechOut);
-      if (_X.empty()) VH::subtractInPlace(_valuesColCok, _means);
-      if (_algebra.setColCokUnique(&_valuesColCok, &_krigopt.getRankColcok())) return 1;
->>>>>>> 2ab5cb1b
     }
   }
 
@@ -1093,48 +1083,19 @@
   return 0;
 }
 
+int KrigingSystem::setKrigOpt(const KrigOpt& krigopt)
+{
+  _krigopt = krigopt;
+  return 0;
+}
+
 int KrigingSystem::setKrigOptCalcul(const EKrigOpt& calcul,
                                     const VectorInt& ndiscs,
                                     bool flag_per_cell)
 {
   _isReady = false;
   _calcul  = calcul;
-<<<<<<< HEAD
   _krigopt.setKrigingOption(calcul, _dbout, ndiscs, flag_per_cell);
-=======
-  bool flagPerCell = false;
-  DbGrid* dbgrid   = dynamic_cast<DbGrid*>(_dbout);
-
-  if (_calcul == EKrigOpt::BLOCK)
-  {
-    if (dbgrid == nullptr)
-    {
-      messerr("Block Estimation is only possible for Grid '_dbout'");
-      return 1;
-    }
-
-    // Block support is defined per sample
-    if (flag_per_cell)
-    {
-      flagPerCell = true;
-    }
-    if (_neigh->getType() == ENeigh::CELL)
-    {
-      flagPerCell = true;
-    }
-
-    // Check that discretization is defined
-    if (ndiscs.empty())
-    {
-      messerr("In case of BLOCK kriging, you must define the discretization coefficients");
-      messerr("i.e. a vector (dimension equal Space Dimension) filled with positive numbers");
-      return 1;
-    }
-  }
-
-  // New style operation
-  _krigopt.setKrigingOption(calcul, dbgrid, ndiscs, flagPerCell);
->>>>>>> 2ab5cb1b
   return 0;
 }
 
@@ -1206,30 +1167,6 @@
   if (rank_colcok.empty()) return 0;
 
   _isReady = false;
-<<<<<<< HEAD
-=======
-  int nvar    = _getNVar();
-  _valuesColCok.resize(nvar);
-
-  /* Loop on the ranks of the colocated variables */
-
-  for (int ivar = 0; ivar < nvar; ivar++)
-  {
-    int jvar = rank_colcok[ivar];
-    if (jvar < 0) continue;
-    if (jvar > _dbout->getNLoc(ELoc::Z))
-    {
-      messerr("Error in the Colocation array:");
-      messerr("Input variable (#%d): rank of the colocated variable is %d",
-              ivar + 1, jvar);
-      messerr("But the Output file only contains %d attributes(s)",
-              _dbout->getNColumn());
-      return (1);
-    }
-  }
-
-  // New style operation
->>>>>>> 2ab5cb1b
   _krigopt.setRankColCok(rank_colcok);
   return 0;
 }
