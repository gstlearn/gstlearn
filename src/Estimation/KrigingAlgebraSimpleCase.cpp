/******************************************************************************/
/*                                                                            */
/*                            gstlearn C++ Library                            */
/*                                                                            */
/* Copyright (c) (2023) MINES Paris / ARMINES                                 */
/* Authors: gstlearn Team                                                     */
/* Website: https://gstlearn.org                                              */
/* License: BSD 3-clause                                                      */
/*                                                                            */
/******************************************************************************/
#include "Estimation/KrigingAlgebraSimpleCase.hpp"
#include "Basic/VectorNumT.hpp"
#include "LinearOp/CholeskyDense.hpp"
#include "Matrix/MatrixFactory.hpp"
#include "Matrix/MatrixDense.hpp"
#include "Matrix/MatrixSymmetric.hpp"
#include "Basic/VectorHelper.hpp"
#include "Basic/String.hpp"
#include "Basic/AStringable.hpp"
#include "geoslib_define.h"
#include <cmath>
#include <memory>
#include <omp.h>

KrigingAlgebraSimpleCase::KrigingAlgebraSimpleCase(bool flagDual,
                                                   const VectorVectorInt* sampleRanks,
                                                   const VectorDouble* Z,
<<<<<<< HEAD
=======
                                                   const MatrixSymmetric* Sigma,
                                                   const MatrixDense* X,
                                                   const MatrixSymmetric* Sigma00,
>>>>>>> c079cc0c
                                                   const VectorDouble& Means,
                                                   int flagchol,
                                                   bool neighUnique)
  : _Z(nullptr)
  , _sampleRanks(nullptr)
  , _nbgh(nullptr)
  , _X(nullptr)
  , _Sigma(nullptr)
  , _Sigma00(nullptr)
  , _Sigma0(nullptr)
  , _X0(nullptr)
  , _Means()
  , _InvSigma(nullptr)
  , _cholSigma(nullptr)
  , _XtInvSigma(nullptr)
  , _invSigmaX(nullptr)
  , _XtInvSigmaZ(nullptr)
  , _invSigmac(nullptr)
  , _Beta(nullptr)
  , _LambdaSK(nullptr)
  , _bDual(nullptr)
  , _invSigmaXBeta(nullptr)
  , _Zstar()
  , _LambdaSKtX()
  , _LambdaUK()
  , _MuUK()
  , _Stdv()
  , _VarZSK()
  , _VarZUK()
  , _Y0()
  , _LambdaUKtSigma0()
  , _MuUKtX0t()
  , _invSigmaXMuUK()
  , _X0Beta()
  , _nvar(0)
  , _neq(0)
  , _nbfl(0)
  , _nrhs(0)
  , _flagSK(true)
  , _flagDual(flagDual)
  , _neighUnique(neighUnique)
  , _flagCholesky(flagchol == -1 ? (flagDual || _neighUnique) : flagchol)
  , _dualHasChanged(true)
  , _invSigmaHasChanged(true)
  , _XtInvSigmaHasChanged(true)
{
  _Sigma0 = std::make_shared<MatrixRectangular>();
  _X0     = std::make_shared<MatrixRectangular>();
 
  (void)setData(Z, sampleRanks, Means);
  //(void)setLHS(Sigma, X);
  //(void)setVariance(Sigma00);
  _Sigma00   = std::make_shared<MatrixSquareSymmetric>();
  if (_flagCholesky)
  {
    _cholSigma = std::make_shared<CholeskyDense>(_Sigma.get());
    _invSigmaX = std::make_shared<MatrixDense>();
  }
  else
  {
    _InvSigma   = std::make_shared<MatrixSymmetric>();
    _XtInvSigma = std::make_shared<MatrixDense>();
  }

  _XtInvSigmaZ = std::make_shared<VectorDouble>();
  _invSigmac      = std::make_shared<MatrixSymmetric>();
  _Beta        = std::make_shared<VectorDouble>();
  _LambdaSK    = std::make_shared<MatrixDense>(); // Weights for SK (Dim: _neq * _nrhs)

  // Following elements are defined for Dual programming
  _bDual         = std::make_shared<VectorDouble>(); // Fake Covariance part in Dual (Dim: _neq)
  _invSigmaXBeta = std::make_shared<VectorDouble>();

  _Sigma = std::make_shared<MatrixSquareSymmetric>();
  _X = std::make_shared<MatrixRectangular>();
  _sampleRanks = std::make_shared<VectorVectorInt>();
  _nbgh = std::make_shared<VectorInt>();
}

KrigingAlgebraSimpleCase::KrigingAlgebraSimpleCase(KrigingAlgebraSimpleCase& r)
{

  // Quantities which doesn't evolve with the target in unique Neighborhood

  if (r._neighUnique)
    _copyPtrForUniqueNeigh(r);
  else
    _copyContentForMovingNeigh(r);

  // Quantities which always evolve with the target
  _copyOtherContent(r); // Ptrs
  _copyMatsAndVecs(r);  // Matrices and vectors

  _copyFlags(r);           // various flags
  _copyModelQuantities(r); // Quantities related to the model
}

void KrigingAlgebraSimpleCase::_copyModelQuantities(const KrigingAlgebraSimpleCase& r)
{
  // Quantities related to the model
  _Means = r._Means;
  _nvar  = r._nvar;
  _nbfl  = r._nbfl;

  // Unclear Status but copy can be done
  _neq  = r._neq;
  _nrhs = r._nrhs;
}

void KrigingAlgebraSimpleCase::_copyPtrForUniqueNeigh(KrigingAlgebraSimpleCase& r)
{
  _Z             = r._Z;
  _sampleRanks   = r._sampleRanks;
  _nbgh          = r._nbgh;
  _X             = r._X;
  _Sigma         = r._Sigma;
  _InvSigma      = r._InvSigma;
  _cholSigma     = r._cholSigma;
  _XtInvSigma    = r._XtInvSigma;
  _invSigmaX     = r._invSigmaX;
  _XtInvSigmaZ   = r._XtInvSigmaZ;
  _invSigmac        = r._invSigmac;
  _Beta          = r._Beta;
  _bDual         = r._bDual;
  _invSigmaXBeta = r._invSigmaXBeta;
}

void KrigingAlgebraSimpleCase::_copyContentForMovingNeigh(const KrigingAlgebraSimpleCase& r)
{
  if (r._Z == nullptr)
    _Z = std::make_shared<VectorDouble>();
  else
    _Z = std::shared_ptr<VectorDouble>(new VectorDouble(*r._Z));

  if (r._sampleRanks == nullptr)
    _sampleRanks = std::make_shared<VectorVectorInt>();
  else
    _sampleRanks = std::shared_ptr<VectorVectorInt>(new VectorVectorInt(*r._sampleRanks));

  if (r._nbgh == nullptr)
    _nbgh = std::make_shared<VectorInt>();
  else
    _nbgh = std::shared_ptr<VectorInt>(new VectorInt(*r._nbgh));

  if (r._X == nullptr)
    _X = std::make_shared<MatrixDense>();
  else
    _X = std::shared_ptr<MatrixDense>(r._X->clone());

  if (r._Sigma == nullptr)
    _Sigma = std::make_shared<MatrixSymmetric>();
  else
    _Sigma = std::shared_ptr<MatrixSymmetric>(r._Sigma->clone());

  if (r._flagCholesky)
  {
    if (r._cholSigma == nullptr)
      _cholSigma = std::make_shared<CholeskyDense>();
    else
      _cholSigma = std::shared_ptr<CholeskyDense>(new CholeskyDense(r._Sigma.get()));

    if (r._invSigmaX == nullptr)
      _invSigmaX = std::make_shared<MatrixDense>();
    else
      _invSigmaX = std::shared_ptr<MatrixDense>(_invSigmaX->clone());
  }
  else
  {
    if (r._InvSigma == nullptr)
      _InvSigma = std::make_shared<MatrixSymmetric>();
    else
      _InvSigma = std::shared_ptr<MatrixSymmetric>(r._InvSigma->clone());

    if (r._XtInvSigma == nullptr)
      _XtInvSigma = std::make_shared<MatrixDense>();
    else
      _XtInvSigma = std::shared_ptr<MatrixDense>(r._XtInvSigma->clone());
  }

  if (r._XtInvSigmaZ == nullptr)
    _XtInvSigmaZ = std::make_shared<VectorDouble>();
  else
    _XtInvSigmaZ = std::shared_ptr<VectorDouble>(new VectorDouble(*r._XtInvSigmaZ));

  if (r._invSigmac == nullptr)
    _invSigmac = std::make_shared<MatrixSymmetric>();
  else
    _invSigmac = std::shared_ptr<MatrixSymmetric>(r._invSigmac->clone());

  if (r._Beta == nullptr)
    _Beta = std::make_shared<VectorDouble>();
  else
    _Beta = std::shared_ptr<VectorDouble>(new VectorDouble(*r._Beta));

  if (r._bDual == nullptr)
    _bDual = std::make_shared<VectorDouble>();
  else
    _bDual = std::shared_ptr<VectorDouble>(new VectorDouble(*r._bDual));

  if (r._invSigmaXBeta == nullptr)
    _invSigmaXBeta = std::make_shared<VectorDouble>();
  else
    _invSigmaXBeta = std::shared_ptr<VectorDouble>(new VectorDouble(*r._invSigmaXBeta));
}

void KrigingAlgebraSimpleCase::_copyOtherContent(const KrigingAlgebraSimpleCase& r)
{
  if (r._Sigma00 == nullptr)
    _Sigma00 = std::make_shared<MatrixSymmetric>();
  else
    _Sigma00 = std::shared_ptr<MatrixSymmetric>(r._Sigma00->clone());

  if (r._Sigma0 == nullptr)
    _Sigma0 = std::make_shared<MatrixDense>();
  else
    _Sigma0 = std::shared_ptr<MatrixDense>(r._Sigma0->clone());

  if (r._X0 == nullptr)
    _X0 = std::make_shared<MatrixDense>();
  else
    _X0 = std::shared_ptr<MatrixDense>(r._X0->clone());

  if (r._LambdaSK == nullptr)
    _LambdaSK = std::make_shared<MatrixDense>();
  else
    _LambdaSK = std::shared_ptr<MatrixDense>(r._LambdaSK->clone());
}

void KrigingAlgebraSimpleCase::_copyMatsAndVecs(const KrigingAlgebraSimpleCase& r)
{
  // Vector Double or matrices are simply copied
  _Zstar      = r._Zstar;
  _LambdaSKtX = r._LambdaSKtX;
  _LambdaUK   = r._LambdaUK;
  _MuUK       = r._MuUK;
  _Stdv       = r._Stdv;
  _VarZSK     = r._VarZSK;
  _VarZUK     = r._VarZUK;
  _Y0         = r._Y0;
  _LambdaUKtSigma0         = r._LambdaUKtSigma0;
  _MuUKtX0t         = r._MuUKtX0t;
  _invSigmaXMuUK         = r._invSigmaXMuUK;
  _X0Beta         = r._X0Beta;
}

void KrigingAlgebraSimpleCase::_copyFlags(const KrigingAlgebraSimpleCase& r)
{
  _flagSK               = r._flagSK;
  _flagDual             = r._flagDual;
  _neighUnique          = r._neighUnique;
  _flagCholesky         = r._flagCholesky;
  _dualHasChanged       = r._dualHasChanged;
  _invSigmaHasChanged   = r._invSigmaHasChanged;
  _XtInvSigmaHasChanged = r._XtInvSigmaHasChanged;
}

KrigingAlgebraSimpleCase::~KrigingAlgebraSimpleCase()
{

}

void KrigingAlgebraSimpleCase::_resetAll()
{
  _resetLinkedToZ();
  _resetLinkedToLHS();
  _resetLinkedToRHS();
  _resetLinkedToSigma00();
}

void KrigingAlgebraSimpleCase::setDual(bool status)
{
  _resetAll();
  _flagDual = status;
}

void KrigingAlgebraSimpleCase::_resetLinkedToZ()
{
  _deleteDual();
  _deleteXtInvSigmaZ();
}
void KrigingAlgebraSimpleCase::_resetLinkedToLHS()
{
  _resetLinkedToSigma();
  _resetLinkedToX();
}

void KrigingAlgebraSimpleCase::_resetLinkedToRHS()
{
  _resetLinkedToSigma0();
  _resetLinkedToX0();
}

void KrigingAlgebraSimpleCase::_resetLinkedToX()
{
  _deleteXtInvSigma();
}

void KrigingAlgebraSimpleCase::_resetLinkedToX0()
{
  _Zstar.clear();
  _deleteMuUK();
}
void KrigingAlgebraSimpleCase::_resetLinkedToSigma()
{
  _deleteInvSigma();
}
void KrigingAlgebraSimpleCase::_resetLinkedToSigma0()
{
  _deleteStdv();
  _deleteLambdaSK();
  _deleteVarZSK();
  _deleteVarZUK();
}
void KrigingAlgebraSimpleCase::_resetLinkedToSigma00()
{
  _deleteStdv();
}
void KrigingAlgebraSimpleCase::_deleteBeta()
{
  _deleteDual();
  if (_Beta == nullptr) return;
  _Beta->clear();
}
void KrigingAlgebraSimpleCase::_deleteInvSigma()
{
  _deleteDual();
  _deleteLambdaSK();
  _deleteXtInvSigma();
  _invSigmaHasChanged = true;
}
void KrigingAlgebraSimpleCase::_deleteLambdaSK()
{

  _deleteLambdaUK();
  _Zstar.clear();
  _deleteVarZSK();
  _deleteMuUK();
  if (_LambdaSK == nullptr) return;
  _LambdaSK->clear();
}
void KrigingAlgebraSimpleCase::_deleteLambdaUK()
{
  _deleteVarZUK();
  _deleteStdv();
  _Zstar.clear();
  _LambdaUK.clear();
}
void KrigingAlgebraSimpleCase::_deleteMuUK()
{
  _deleteLambdaUK();
  _deleteStdv();
  _MuUK.clear();
}
void KrigingAlgebraSimpleCase::_deleteSigmac()
{
  _deleteBeta();
  _deleteMuUK();
  _deleteDual();
  if (_invSigmac == nullptr) return;
  _invSigmac->clear();
}

void KrigingAlgebraSimpleCase::_deleteXtInvSigmaZ()
{

  _deleteLambdaUK();
  _deleteBeta();
  _deleteDual();

  if (_XtInvSigmaZ == nullptr) return;
  _XtInvSigmaZ->clear();
}
void KrigingAlgebraSimpleCase::_deleteXtInvSigma()
{
  _deleteLambdaUK();
  _deleteBeta();

  _XtInvSigmaHasChanged = true;
}
void KrigingAlgebraSimpleCase::_deleteStdv()
{
  _Stdv.clear();
}
void KrigingAlgebraSimpleCase::_deleteVarZSK()
{
  _deleteStdv();

  _VarZSK.clear();
}
void KrigingAlgebraSimpleCase::_deleteVarZUK()
{
  _VarZUK.clear();
}

void KrigingAlgebraSimpleCase::_deleteDual()
{
  _Zstar.clear();
  _dualHasChanged = true;
}

/**
 * @brief Method to be used when the data has changed (e.g. Moving Neighborhood)
 */
void KrigingAlgebraSimpleCase::resetNewData()
{
  _neq = 0;
}

/**
 * @brief Modify the Data Values (and Means)
 *
 * @param Z Data flattened vector (possibly multivariate)
 * @param indices Vector Of Vector of sample ranks
 * @param Means  Vector of known Drift coefficients (optional)
 * @return int
 *
 * @note If one element is not provided, its address (if already defined) is
 * @note kept unchanged (even if its contents may have been updated)
 */
int KrigingAlgebraSimpleCase::setData(const VectorDouble* Z,
                                      const VectorVectorInt* indices,
                                      const VectorDouble& Means)
{
  _resetLinkedToZ();

  // Argument Z
  if (Z != nullptr)
  {
    if (!_checkDimensionVD("Z", Z, &_neq)) return 1;
    _Z = std::make_shared<VectorDouble>(*Z);
  }
  else 
  {
    _Z = std::make_shared<VectorDouble>();
  }

  // Argument indices
  if (indices != nullptr)
  {
    if (!_checkDimensionVVI("sampleRanks", indices, &_nvar, &_neq)) return 1;
    _sampleRanks = std::make_shared<VectorVectorInt>(*indices);
  }
  else 
  {
    _sampleRanks = std::make_shared<VectorVectorInt>();
    _neq = 0;

  }
  // Argument Means

  setMeans(Means);
  return 0;
}

void KrigingAlgebraSimpleCase::setMeans(const VectorDouble& Means)
{
  if (!_checkDimensionVD("Means", &Means, &_nvar)) return;
  _Means = Means;
}

/**
 * @brief Modify the elements linked to the LHS
 *
 * @param Sigma Data-Data Covariance matrix
 * @param X     Data Drift Matrix
 * @return int
 *
 * @note If one element is not provided, its address (if already defined) is
 * @note kept unchanged (even if its contents may have been updated)
 */
int KrigingAlgebraSimpleCase::setLHS(const MatrixSymmetric* Sigma,
                                     const MatrixDense* X)
{
  _resetLinkedToLHS();

  // Argument Sigma
  if (Sigma != nullptr)
  {
    if (!_checkDimensionMatrix("Sigma", Sigma, &_neq, &_neq)) return 1;
    _Sigma = std::make_shared<MatrixSymmetric>(*Sigma);
  }

  // Argument X
  if (X == nullptr || X->getNRows() <= 0 || X->getNCols() <= 0)
  {
    _X      = nullptr;
    _flagSK = true;
  }
  else
  {
    if (!_checkDimensionMatrix("X", X, &_neq, &_nbfl)) return 1;
    _X      = std::make_shared<MatrixDense>(*X);
    _flagSK = (_nbfl <= 0);
  }

  return 0;
}

int KrigingAlgebraSimpleCase::setVariance(const MatrixSymmetric* Sigma00)
{
  if (Sigma00 != nullptr)
  {
    if (!_checkDimensionMatrix("Sigma00", Sigma00, &_nrhs, &_nrhs)) return 1;
    _Sigma00 = std::make_shared<MatrixSymmetric>(*Sigma00);
  }
  return 0;
}

int KrigingAlgebraSimpleCase::setRHS(MatrixDense* Sigma0,
                                     MatrixDense* X0)
{
  _resetLinkedToRHS();

  // Argument Sigma0
  if (Sigma0 == nullptr)
  {
    _Sigma0 = std::make_shared<MatrixRectangular>();
  }
  else
  {
    if (!_checkDimensionMatrix("Sigma0", Sigma0, &_neq, &_nrhs)) return 1;
    _Sigma0 = std::make_shared<MatrixDense>(*Sigma0);
  }

  _X0 = std::make_shared<MatrixDense>(*X0);
  return 0;
}

int KrigingAlgebraSimpleCase::updateRHS()
{
  _resetLinkedToRHS();
  return 0;
}
bool KrigingAlgebraSimpleCase::_checkDimensionVD(const String& name,
                                                 const VectorDouble* vec,
                                                 int* sizeRef)
{
  int size = (int)vec->size();
  if (*sizeRef > 0 && size > 0 && size != *sizeRef)
  {
    messerr("Dimension of %s (%d) incorrect: it should be (%d)",
            name.c_str(), size, *sizeRef);
    return false;
  }
  if (size > 0) *sizeRef = size;
  return true;
}

bool KrigingAlgebraSimpleCase::_checkDimensionVI(const String& name,
                                                 const VectorInt* vec,
                                                 int* sizeRef)
{
  int size = (int)vec->size();
  if (*sizeRef > 0 && size != *sizeRef)
  {
    messerr("Dimension of %s (%d) incorrect: it should be (%d)", name.c_str(), size,
            *sizeRef);
    return false;
  }
  if (size > 0) *sizeRef = size;
  return true;
}

bool KrigingAlgebraSimpleCase::_checkDimensionVVI(const String& name,
                                                  const VectorVectorInt* vec,
                                                  int* size1Ref,
                                                  int* size2Ref)
{
  int count = (int)vec->size();
  if (*size1Ref > 0 && count != *size1Ref)
  {
    messerr("First dimension of %s (%d) incorrect: it should be (%d)", name.c_str(),
            count, *size1Ref);
    return false;
  }
  if (count > 0) *size1Ref = count;

  int size = VH::count(*vec);
  if (*size2Ref > 0 && size != *size2Ref)
  {
    messerr("Second dimension of %s (%d) incorrect: it should be (%d)", name.c_str(),
            size, *size2Ref);
    return false;
  }
  if (size > 0) *size2Ref = size;
  return true;
}

bool KrigingAlgebraSimpleCase::_checkDimensionMatrix(const String& name,
                                                     const AMatrix* mat,
                                                     int* nrowsRef,
                                                     int* ncolsRef)
{
  int nrows = mat->getNRows();
  int ncols = mat->getNCols();
  if (*nrowsRef > 0 && nrows != *nrowsRef)
  {
    messerr("Number of Rows of %s (%d) incorrect: it should be (%d)",
            name.c_str(), nrows, *nrowsRef);
    return false;
  }
  if (*ncolsRef > 0 && ncols != *ncolsRef)
  {
    messerr("Number of Columns of %s (%d) incorrect: it should be (%d)",
            name.c_str(), ncols, *ncolsRef);
    return false;
  }
  if (nrows > 0) *nrowsRef = nrows;
  if (ncols > 0) *ncolsRef = ncols;
  return true;
}

VectorDouble& KrigingAlgebraSimpleCase::getEstimation()
{
  _needZstar();
  return _Zstar;
}

bool KrigingAlgebraSimpleCase::_forbiddenWhenDual() const
{
  if (!_flagDual) return true;
  messerr("This option is not available as 'Dual' is switched ON");
  return false;
}

VectorDouble KrigingAlgebraSimpleCase::getStdv()
{
  if (!_forbiddenWhenDual()) return VectorDouble();
  if (_needStdv()) return VectorDouble();
  return _Stdv.getDiagonal();
}

const MatrixSymmetric* KrigingAlgebraSimpleCase::getStdvMat()
{
  if (!_forbiddenWhenDual()) return nullptr;
  if (_needStdv()) return nullptr;
  return &_Stdv;
}

double KrigingAlgebraSimpleCase::getVarianceZstar(int i)
{
  if (!_forbiddenWhenDual()) return TEST;
  if (_flagSK)
  {
    if (_needVarZSK()) return TEST;
    return _VarZSK(i, i);
  }
  if (_needVarZUK()) return TEST;
  return _VarZUK(i, i);
}

VectorDouble KrigingAlgebraSimpleCase::getVarianceZstar()
{
  if (!_forbiddenWhenDual()) return VectorDouble();
  if (_flagSK)
  {
    if (_needVarZSK()) return VectorDouble();
    return _VarZSK.getDiagonal();
  }
  if (_needVarZUK()) return VectorDouble();
  return _VarZUK.getDiagonal();
}

const MatrixSymmetric* KrigingAlgebraSimpleCase::getVarianceZstarMat()
{
  if (!_forbiddenWhenDual()) return nullptr;
  if (_flagSK)
  {
    if (_needVarZSK()) return nullptr;
    return &_VarZSK;
  }
  if (_needVarZUK()) return nullptr;
  return &_VarZUK;
}

const MatrixDense* KrigingAlgebraSimpleCase::getLambda()
{
  if (!_forbiddenWhenDual()) return nullptr;
  if (_flagSK)
  {
    if (_needLambdaSK()) return nullptr;
    return _LambdaSK.get();
  }
  if (_needLambdaUK()) return nullptr;
  return &_LambdaUK;
}

const MatrixDense* KrigingAlgebraSimpleCase::getMu()
{
  if (_needMuUK()) return nullptr;
  return &_MuUK;
}

int KrigingAlgebraSimpleCase::_needInvSigma()
{
  if (!_invSigmaHasChanged) return 0;
  if (_notFindSigma()) return 1;
  if (_flagCholesky)
  {
    _cholSigma = std::make_shared<CholeskyDense>(_Sigma.get());
  }
  else
  {
<<<<<<< HEAD
=======
    _InvSigma = std::make_shared<MatrixSymmetric>();
>>>>>>> c079cc0c
    _InvSigma->resize(_Sigma->getNRows(), _Sigma->getNCols());
    _Sigma->invert2(*_InvSigma);
  }
  _invSigmaHasChanged = false;
  return 0;
}

double KrigingAlgebraSimpleCase::getLTerm()
{
  if (!_flagDual)
  {
    messerr("This Option requires 'Dual' programming");
    return TEST;
  }
  if (_needDual()) return 1;
  if (_notFindZ()) return 1;

  return VH::innerProduct(*_bDual, *_Z);
}

int KrigingAlgebraSimpleCase::prepare()
{
  if (!_neighUnique) return 0;

  if (_flagDual)
  {
    if (_needDual()) return 1;
  }
  else
  {

    if (_nbfl > 0)
    {
      if (_needBeta()) return 1;
    }
    else if (_needInvSigma())
      return 1;
  }
  return 0;
}
int KrigingAlgebraSimpleCase::_computeZstarWithDual()
{
  if (_needDual()) return 1;
  if (_notFindSigma0()) return 1;
  vect vZstar(_Zstar);
  _Sigma0->prodMatVecInPlace(*_bDual, vZstar, true);
  if (_nbfl > 0)
  {
    if (_notFindX0()) return 1;
    if (_needBeta()) return 1;
    _X0Beta.resize(_nbfl);
    if (_notFindX0()) return 1;
    _X0->prodMatVecInPlace(*_Beta, _X0Beta);
    VH::linearCombinationInPlace(1., _Zstar, 1., _X0Beta, _Zstar);
  }
  else
  {
    if (!_Means.empty())
      VH::linearCombinationInPlace(1., _Zstar, 1., _Means, _Zstar);
  }
  return 0;
}

int KrigingAlgebraSimpleCase::_computeZstarSK()
{
  
  if (_needLambdaSK()) return 1;
    _LambdaSK->prodVecMatInPlace(*_Z, _Zstar, false);

    // Adding Mean per Variable
  if (!_Means.empty())
    VH::linearCombinationInPlace(1., _Zstar, 1., _Means, _Zstar);
  return 0;
}

int KrigingAlgebraSimpleCase::_needZstar()
{
  if (!_Zstar.empty()) return 0;

  _Zstar.resize(_nrhs);
  if (_flagDual)
   return _computeZstarWithDual();

  if (_notFindZ()) return 1;
  if (_flagSK)
    return _computeZstarSK();

  if (_needLambdaUK()) return 1;

    _LambdaUK.prodVecMatInPlace(*_Z, _Zstar);
  return 0;
}

int KrigingAlgebraSimpleCase::_needVarZSK()
{
  if (!_VarZSK.empty()) return 0;
  if (_needLambdaSK()) return 1;
  _VarZSK.resize(_nrhs, _nrhs);
  _VarZSK.prodMatMatInPlace(_LambdaSK.get(), _Sigma0.get(), true, false);
  return 0;
}

int KrigingAlgebraSimpleCase::_needVarZUK()
{
  if (!_VarZUK.empty()) return 0;
  if (_needLambdaUK()) return 1;
  _VarZUK.resize(_nrhs, _nrhs);
  _VarZUK.prodNormMatMatInPlace(&_LambdaUK, _Sigma.get(), true);
  return 0;
}

int KrigingAlgebraSimpleCase::_needStdv()
{
  if (!_Stdv.empty()) return 0;
  if (_notFindSigma00()) return 1;
  _Stdv.resize(_nrhs, _nrhs);

  if (_flagSK)
  {
    if (_needVarZSK()) return 1;
    _Stdv.linearCombination(1., _Sigma00.get(), -1., &_VarZSK);
  }
  else
  {
    if (_needLambdaUK()) return 1;
    if (_needMuUK()) return 1;

    _Stdv.resize(_nrhs, _nrhs);
    _LambdaUKtSigma0.resize(_nrhs, _nrhs);
    _LambdaUKtSigma0.prodMatMatInPlace(&_LambdaUK, _Sigma0.get(), true);
    _MuUKtX0t.resize(_nrhs, _nrhs);
    _MuUKtX0t.prodMatMatInPlace(&_MuUK, _X0.get(), true, true);
    _Stdv.linearCombination(1, _Sigma00.get(), -1., &_LambdaUKtSigma0, +1., &_MuUKtX0t);
  }

  // Transform variance into standard deviation

  for (int icol = 0; icol < _nrhs; icol++)
  {
    vect colcur = _Stdv.getViewOnColumnModify(icol);
    
    double* value = &colcur[icol];
    if (*value < -EPSILON10)
    {
      messerr("Negative variance (%g) element %d", *value, icol);
      return 1;
    }
    *value        = sqrt(ABS(*value));
  }
  return 0;
}

bool KrigingAlgebraSimpleCase::_notFindX()
{
  return !_isPresentMatrix("X", _X.get());
}

bool KrigingAlgebraSimpleCase::_notFindX0()
{
  return !_isPresentMatrix("X0", _X0.get());
}

bool KrigingAlgebraSimpleCase::_notFindSigma()
{
  return !_isPresentMatrix("Sigma", _Sigma.get());
}

bool KrigingAlgebraSimpleCase::_notFindSigma00()
{
  return !_isPresentMatrix("Sigma00", _Sigma00.get());
}

bool KrigingAlgebraSimpleCase::_notFindSigma0()
{
  return !_isPresentMatrix("Sigma0", _Sigma0.get());
}

int KrigingAlgebraSimpleCase::_needXtInvSigmaZ()
{
  if (!_XtInvSigmaZ->empty()) return 0;
  if (_needXtInvSigma()) return 1;
  if (_notFindZ()) return 1;
  _XtInvSigmaZ->resize(_nbfl);
  constvect vZ(*_Z);
  vect vres(*_XtInvSigmaZ);
  if (_flagCholesky)
    _invSigmaX->prodMatVecInPlace(vZ, vres, true);
  else
    _XtInvSigma->prodMatVecInPlace(vZ, vres); // TODO in place
  return 0;
}

int KrigingAlgebraSimpleCase::_needXtInvSigma()
{
  if (!_XtInvSigmaHasChanged) return 0;
  if (_notFindX()) return 1;
  if (_needInvSigma()) return 1;
  if (_flagCholesky)
  {
    _invSigmaX->resize(_neq, _nbfl);
    _cholSigma->solveMatInPlace(*_X, *_invSigmaX);
  }
  else
  {
    _XtInvSigma->resize(_nbfl, _neq);
    _XtInvSigma->prodMatMatInPlace(_X.get(), _InvSigma.get(), true, false);
  }
  _XtInvSigmaHasChanged = false;
  return 0;
}

int KrigingAlgebraSimpleCase::_needSigmac()
{
  if (!_invSigmac->empty()) return 0;
  if (_needXtInvSigma()) return 1;
  _Sigmac.resize(_nbfl, _nbfl);
  if (_flagCholesky)
    _Sigmac.prodMatMatInPlace(_invSigmaX.get(), _X.get(), true);
  else
    _Sigmac.prodMatMatInPlace(_XtInvSigma.get(), _X.get());
  // Compute the inverse matrix
  _invSigmac->resize(_nbfl, _nbfl);
  if (_Sigmac.invert2(*_invSigmac)) return 1;
  return 0;
}

int KrigingAlgebraSimpleCase::_needBeta()
{
  if (!_Beta->empty()) return 0;
  if (_needSigmac()) return 1;
  if (_needXtInvSigmaZ()) return 1;
  _Beta->resize(_nbfl);
  _invSigmac->prodMatVecInPlace(*_XtInvSigmaZ, *_Beta);
  return 0;
}

int KrigingAlgebraSimpleCase::_needMuUK()
{
  if (!_MuUK.empty()) return 0;
  if (_flagSK) return 1;
  if (_notFindX0()) return 1;
  if (_needSigmac()) return 1;
  if (_needLambdaSK()) return 1;

  _MuUK.resize(_nbfl, _nrhs);
  _LambdaSKtX.resize(_nrhs, _nbfl);
  _Y0.resize(_nrhs, _nbfl);

  _LambdaSKtX.prodMatMatInPlace(_LambdaSK.get(), _X.get(), true, false);
  _Y0.linearCombination(1., _X0.get(), -1., &_LambdaSKtX);

  _MuUK.prodMatMatInPlace(_invSigmac.get(), &_Y0, false, true);
  return 0;
}

void KrigingAlgebraSimpleCase::updateSampleRanks()
{

  _neq = (*_sampleRanks)[0].size();
  _nrhs = _sampleRanks->size();
  _nvar = _sampleRanks->size();
  _Sigma0->resize(_neq, _nrhs);
  _X0->resize(_neq, _nrhs);
  _resetLinkedToLHS();
  _nbfl = _X->getNCols();
  _flagSK = (_nbfl <= 0);

}
int KrigingAlgebraSimpleCase::_needLambdaSK()
{
  if (!_LambdaSK->empty()) return 0;
  if (_notFindSigma0()) return 1;
  if (_needInvSigma()) return 1;
  _LambdaSK->resize(_neq, _nrhs);
  if (_flagCholesky)
  {
    _cholSigma->solveMatInPlace(*_Sigma0, *_LambdaSK);
  }
  else
    _LambdaSK->prodMatMatInPlace(_InvSigma.get(), _Sigma0.get());
  return 0;
}

bool KrigingAlgebraSimpleCase::_notFindSampleRanks()
{
  return !_isPresentIIVector("SampleRanks", _sampleRanks.get());
}

bool KrigingAlgebraSimpleCase::_notFindZ()
{
  return !_isPresentVector("Z", _Z.get());
}

int KrigingAlgebraSimpleCase::_needLambdaUK()
{
  if (!_LambdaUK.empty()) return 0;
  _LambdaUK.resize(_neq, _nrhs);

  _needXtInvSigma();

  _needLambdaSK();

  _needMuUK();

  _invSigmaXMuUK.resize(_neq, _nrhs);
  if (_flagCholesky)
    _invSigmaXMuUK.prodMatMatInPlace(_invSigmaX.get(), &_MuUK);
  else
    _invSigmaXMuUK.prodMatMatInPlace(_XtInvSigma.get(), &_MuUK, true);

  MatrixRectangular::sum(_LambdaSK.get(), &_invSigmaXMuUK, &_LambdaUK);
 // _LambdaUK.linearCombination(1., _LambdaSK.get(), 1., &_invSigmaXMuUK);

  return 0;
}

int KrigingAlgebraSimpleCase::_needDual()
{
  if (!_dualHasChanged) return 0;
  if (_notFindZ()) return 1;
  if (_needInvSigma()) return 1;

  _bDual->resize(_neq);
  constvect vZ(*_Z);
  vect vB(*_bDual);

  if (_flagCholesky)
    _cholSigma->solve(vZ, vB);
  else
    _InvSigma->prodMatVecInPlace(vZ, vB, true);
  if (_nbfl > 0)
  {
    if (_needBeta()) return 1;
    _invSigmaXBeta->resize(_neq);
    vect vISXD(*_invSigmaXBeta);
    if (_flagCholesky)
      _invSigmaX->prodMatVecInPlace(*_Beta, vISXD);
    else
      _XtInvSigma->prodMatVecInPlace(*_Beta, vISXD, true);
    VH::linearCombinationInPlace(1., *_bDual, -1., *_invSigmaXBeta, *_bDual);
  }
  _dualHasChanged = false;
  return 0;
}

void KrigingAlgebraSimpleCase::_printMatrix(const String& name, const AMatrix* mat)
{
  if (mat == nullptr || mat->empty()) return;
  message(" - %s (%d, %d)\n", name.c_str(), mat->getNRows(), mat->getNCols());
}

void KrigingAlgebraSimpleCase::_printVector(const String& name, const VectorDouble* vec)
{
  if (vec == nullptr) return;
  if (vec->size() <= 0) return;
  message(" - %s (%d)\n", name.c_str(), (int)vec->size());
}

void KrigingAlgebraSimpleCase::printStatus() const
{
  mestitle(1, "List of arrays used in 'KrigingAlgebraSimpleCase'");
  message("\nGeneral Parameters\n");
  message("Number of Covariance Rows ('_neq') = %d\n", _neq);
  message("Number of Drift equations ('_nbfl') = %d\n", _nbfl);
  message("Number of Right_Hand sides ('_nrhs') = %d\n", _nrhs);

  if (_flagSK)
    message("Working with Known Mean(s)\n");
  else
    message("Working with Unknown Mean(s)\n");

  message("\nExternal Pointers\n");
  _printMatrix("Sigma00", _Sigma00.get());
  _printMatrix("Sigma", _Sigma.get());
  _printMatrix("Sigma0", _Sigma0.get());
  _printMatrix("X", _X.get());
  _printMatrix("X0", _X0.get());
  _printVector("Z", _Z.get());
  _printVector("Means", &_Means);

  message("\nInternal Memory (retrievable)\n");
  _printVector("Zstar", &_Zstar);
  _printVector("Beta", _Beta.get());
  _printMatrix("LambdaSK", _LambdaSK.get());
  _printMatrix("LambdaUK", &_LambdaUK);
  _printMatrix("MuUK", &_MuUK);
  _printMatrix("Stdv", &_Stdv);
  _printMatrix("VarZSK", &_VarZSK);
  _printMatrix("VarZUK", &_VarZUK);

  message("\nInternal Memory (hidden)\n");
  _printMatrix("XtInvSigma", _invSigmaX->transpose());
  _printMatrix("Y0", &_Y0);
  if (!_flagCholesky)
    _printMatrix("InvSigma", _InvSigma.get());
  _printMatrix("Sigmac", _invSigmac.get());
}

bool KrigingAlgebraSimpleCase::_isPresentMatrix(const String& name, const AMatrix* mat)
{
  if (mat != nullptr) return true;
  messerr(">>> Matrix %s is missing (required)", name.c_str());
  messerr("    (generated in KrigingAlgebraSimpleCase::_isPresentMatrix)");
  return false;
}

bool KrigingAlgebraSimpleCase::_isPresentVector(const String& name,
                                                const VectorDouble* vec)
{
  if (vec != nullptr) return true;
  messerr(">>> Vector %s is missing (required)", name.c_str());
  messerr("    (generated in KrigingAlgebraSimpleCase::_isPresentVector)");
  return false;
}

bool KrigingAlgebraSimpleCase::_isPresentIVector(const String& name,
                                                 const VectorInt* vec)
{
  if (vec != nullptr) return true;
  messerr(">>> Vector %s is missing (required)", name.c_str());
  messerr("    (generated in KrigingAlgebraSimpleCase::_isIPresentVector)");
  return false;
}

bool KrigingAlgebraSimpleCase::_isPresentIIVector(const String& name, const VectorVectorInt* vec)
{
  if (vec != nullptr) return true;
  messerr(">>> VectorVector %s is missing (required)", name.c_str());
  messerr("    (generated in KrigingAlgebraSimpleCase::_isIIPresentVector)");
  return false;
}

void KrigingAlgebraSimpleCase::dumpLHS(int nbypas) const
{
  int size = _neq;
  if (!_flagSK) size += _nbfl;
  int npass = (size - 1) / nbypas + 1;

  /* General Header */

  mestitle(0, "LHS of Kriging matrix");
  if (_Sigma != nullptr)
    message("Dimension of the Covariance Matrix  = %d\n", _Sigma->getNRows());
  if (_X != nullptr && !_flagSK)
    message("Dimension of the Drift Matrix       = %d\n", _nbfl);

  // LHS matrices
  for (int ipass = 0; ipass < npass; ipass++)
  {
    int ideb = ipass * nbypas;
    int ifin = MIN(size, ideb + nbypas);
    message("\n");

    // Header line
    tab_prints(NULL, "Rank");
    for (int j = ideb; j < ifin; j++) tab_printi(NULL, j + 1);
    message("\n");

    // LHS Matrix
    for (int i = 0; i < size; i++)
    {
      tab_printi(NULL, i + 1);
      if (i < _neq)
      {
        for (int j = ideb; j < ifin; j++)
        {
          if (j < _neq)
            tab_printg(NULL, _Sigma->getValue(i, j, false));
          else
            tab_printg(NULL, _X->getValue(i, j - _neq, false));
        }
        message("\n");
      }
      else
      {
        for (int j = ideb; j < ifin; j++)
        {
          if (j < _neq)
            tab_printg(NULL, _X->getValue(j, i - _neq, false));
          else
            tab_printg(NULL, 0.);
        }
        message("\n");
      }
    }
  }
}

void KrigingAlgebraSimpleCase::dumpRHS() const
{
  int size = _Sigma0->getNRows();
  // Note: X0 is transposed!
  if (_X0 != nullptr) size += _X0->getNCols();

  // Header line
  tab_prints(NULL, "Rank");
  for (int irhs = 0; irhs < _nrhs; irhs++) tab_printi(NULL, irhs + 1);
  message("\n");

  // RHS Matrix
  for (int i = 0; i < size; i++)
  {
    tab_printi(NULL, i + 1);
    if (i < _neq)
    {
      for (int irhs = 0; irhs < _nrhs; irhs++)
        tab_printg(NULL, _Sigma0->getValue(i, irhs, false));
    }
    else
    {
      if (_X0 != nullptr)
        for (int irhs = 0; irhs < _nrhs; irhs++)
          tab_printg(NULL, _X0->getValue(irhs, i - _neq, false));
    }
    message("\n");
  }
}

// This method cannot be const as it may compute _lambda internally upon request
void KrigingAlgebraSimpleCase::dumpWGT()
{
  MatrixDense* lambda;
  if (_flagSK)
  {
    if (_needLambdaSK()) return;
    lambda = _LambdaSK.get();
  }
  else
  {
    if (_needLambdaUK()) return;
    lambda = &_LambdaUK;
  }
  if (_notFindSampleRanks()) return;
  char string[20];

  /* Header Line */

  tab_prints(NULL, "Rank");
  tab_prints(NULL, "Data");
  for (int irhs = 0; irhs < _nrhs; irhs++)
  {
    (void)gslSPrintf(string, "Z%d*", irhs + 1);
    tab_prints(NULL, string);
  }
  message("\n");

  // Matrix lines
  VectorDouble sum(_nrhs);
  int lec = 0;
  for (int ivar = 0; ivar < _nvar; ivar++)
  {
    if (_nvar > 1) message("Using variable Z%-2d\n", ivar + 1);
    int nbyvar = (*_sampleRanks)[ivar].size();
    sum.fill(0.);

    for (int j = 0; j < nbyvar; j++)
    {
      tab_printi(NULL, lec + 1);
      double value = (*_Z)[lec];
      // Correct printout by the mean locally in case of SK
      if (_flagSK && !_Means.empty()) value += _Means[ivar];
      tab_printg(NULL, value);
      for (int irhs = 0; irhs < _nrhs; irhs++)
      {
        value = lambda->getValue(lec, irhs, false);
        tab_printg(NULL, value);
        sum[irhs] += value;
      }
      message("\n");
      lec++;
    }

    // Display sum of weights
    tab_prints(NULL, "Sum of weights", 2, EJustify::LEFT);
    for (int irhs = 0; irhs < _nrhs; irhs++) tab_printg(NULL, sum[irhs]);
    message("\n");
  }
}

void KrigingAlgebraSimpleCase::dumpAux()
{
  if (_notFindSampleRanks()) return;
  char string[20];

  // For Simple Kriging, dump the information on Means
  if (_nbfl <= 0)
  {
    if (!_Means.empty())
    {
      for (int ivar = 0; ivar < _nvar; ivar++)
        message("Mean for Variable Z%d = %lf\n", ivar + 1, _Means[ivar]);
    }
    return;
  }

  if (_needMuUK()) return;
  if (_needBeta()) return;

  // Header Line
  tab_prints(NULL, "Rank");
  for (int irhs = 0; irhs < _nrhs; irhs++)
  {
    (void)gslSPrintf(string, "Mu%d*", irhs + 1);
    tab_prints(NULL, string);
  }
  tab_prints(NULL, "Coeff");
  message("\n");

  for (int ibfl = 0; ibfl < _nbfl; ibfl++)
  {
    tab_printi(NULL, ibfl + 1);
    for (int irhs = 0; irhs < _nrhs; irhs++)
      tab_printg(NULL, _MuUK.getValue(ibfl, irhs, false));
    tab_printg(NULL, _Beta->at(ibfl));
    message("\n");
  }
}<|MERGE_RESOLUTION|>--- conflicted
+++ resolved
@@ -25,12 +25,6 @@
 KrigingAlgebraSimpleCase::KrigingAlgebraSimpleCase(bool flagDual,
                                                    const VectorVectorInt* sampleRanks,
                                                    const VectorDouble* Z,
-<<<<<<< HEAD
-=======
-                                                   const MatrixSymmetric* Sigma,
-                                                   const MatrixDense* X,
-                                                   const MatrixSymmetric* Sigma00,
->>>>>>> c079cc0c
                                                    const VectorDouble& Means,
                                                    int flagchol,
                                                    bool neighUnique)
@@ -734,10 +728,6 @@
   }
   else
   {
-<<<<<<< HEAD
-=======
-    _InvSigma = std::make_shared<MatrixSymmetric>();
->>>>>>> c079cc0c
     _InvSigma->resize(_Sigma->getNRows(), _Sigma->getNCols());
     _Sigma->invert2(*_InvSigma);
   }
