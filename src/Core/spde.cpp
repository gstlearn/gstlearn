--- conflicted
+++ resolved
@@ -2483,11 +2483,7 @@
                             Vercoloc *vercoloc,
                             Db *dbin,
                             Db *dbout,
-<<<<<<< HEAD
                             SPDE_Option& /*s_option*/)
-=======
-                            SPDE_Option &s_option)
->>>>>>> 119d46b6
 {
   int ecr, ijoint, vertype_loc, ngibbs;
 
@@ -2574,17 +2570,10 @@
  ** \param[in]  nvertex    Number of vertices
  **
  *****************************************************************************/
-<<<<<<< HEAD
-GEOSLIB_API Vertype *vertype_manage(int mode,
-                                    Vertype *vertype,
-                                    Vercoloc * /*vercoloc*/,
-                                    int nvertex)
-=======
-Vertype* vertype_manage(int mode,
+Vertype *vertype_manage(int mode,
                         Vertype *vertype,
-                        Vercoloc *vercoloc,
+                        Vercoloc * /*vercoloc*/,
                         int nvertex)
->>>>>>> 119d46b6
 {
   int error, ngibbs;
 
@@ -3250,11 +3239,7 @@
  ** \remarks Dimension: nvertex
  **
  *****************************************************************************/
-<<<<<<< HEAD
 static int *st_get_vertex_ranks(SPDE_Mesh *s_mesh, Db * /*dbin*/, Db * /*dbout*/)
-=======
-static int* st_get_vertex_ranks(SPDE_Mesh *s_mesh, Db *dbin, Db *dbout)
->>>>>>> 119d46b6
 {
   Vertype *vertype;
   int *ranks, nvertex, ndata, ngrid;
@@ -4283,11 +4268,7 @@
 static void st_load_data(SPDE_Mesh *s_mesh,
                          Db *dbin,
                          Db *dbout,
-<<<<<<< HEAD
                          SPDE_Option& /*s_option*/,
-=======
-                         SPDE_Option &s_option,
->>>>>>> 119d46b6
                          int ivar0,
                          double *data,
                          double *zcur)
@@ -6028,11 +6009,7 @@
                              const VectorDouble &gext,
                              int nb_dupl,
                              int *is_dupl,
-<<<<<<< HEAD
                              SPDE_Option& /*s_option*/,
-=======
-                             SPDE_Option &s_option,
->>>>>>> 119d46b6
                              SPDE_Mesh *s_mesh)
 {
   int error;
@@ -6057,13 +6034,8 @@
   {
     if (meshes_1D_from_db(dbin, nb_dupl, is_dupl, &in)) goto label_end;
   }
-<<<<<<< HEAD
   if (!(dbin != nullptr && S_DECIDE.flag_mesh_dbin) &&
       !(dbout != nullptr && S_DECIDE.flag_mesh_dbout))
-=======
-  if (!(dbin != nullptr && S_DECIDE.flag_mesh_dbin) && !(dbout != nullptr
-      && S_DECIDE.flag_mesh_dbout))
->>>>>>> 119d46b6
   {
     meshes_1D_default(dbin, dbout, &in);
   }
@@ -6994,16 +6966,6 @@
  ** \param[in,out]  s_mesh   Pointer to SPDE_Mesh to be assigned
  **
  *****************************************************************************/
-<<<<<<< HEAD
-GEOSLIB_API void spde_mesh_assign(SPDE_Mesh *s_mesh,
-                                  int ndim,
-                                  int ncorner,
-                                  int nvertex,
-                                  int nmesh,
-                                  int *meshes,
-                                  double *points,
-                                  int /*verbose*/)
-=======
 void spde_mesh_assign(SPDE_Mesh *s_mesh,
                       int ndim,
                       int ncorner,
@@ -7011,8 +6973,7 @@
                       int nmesh,
                       int *meshes,
                       double *points,
-                      int verbose)
->>>>>>> 119d46b6
+                      int /*verbose*/)
 {
   int number;
   static int debug = 0;
@@ -7212,17 +7173,10 @@
  ** \return  Error return code
  **
  *****************************************************************************/
-<<<<<<< HEAD
-GEOSLIB_API int spde_posterior(Db * /*dbin*/,
-                               Db * /*dbout*/,
-                               const VectorDouble& /*gext*/,
-                               SPDE_Option& /*s_option*/)
-=======
-int spde_posterior(Db *dbin,
-                   Db *dbout,
-                   const VectorDouble &gext,
-                   SPDE_Option &s_option)
->>>>>>> 119d46b6
+int spde_posterior(Db * /*dbin*/,
+                   Db * /*dbout*/,
+                   const VectorDouble& /*gext*/,
+                   SPDE_Option& /*s_option*/)
 {
   if (st_get_model()->isNoStat())
   {
@@ -7527,11 +7481,7 @@
  ** \remarks order in Db)
  **
  *****************************************************************************/
-<<<<<<< HEAD
-GEOSLIB_API cs *db_mesh_sparse(Db *db, MeshEStandard *amesh, int /*verbose*/)
-=======
-cs* db_mesh_sparse(Db *db, MeshEStandard *amesh, int verbose)
->>>>>>> 119d46b6
+cs *db_mesh_sparse(Db *db, MeshEStandard *amesh, int /*verbose*/)
 {
   double *units, *coor, *contain, *weight;
   int error, imesh, imesh0, ip, flag_sphere, found, iech, ip_max;
@@ -9829,23 +9779,13 @@
  ** \remarks if the smallest value between the Db et Mesh space dimensions.
  **
  *****************************************************************************/
-<<<<<<< HEAD
-GEOSLIB_API cs *db_mesh_neigh(const Db *db,
-                              SPDE_Mesh *s_mesh,
-                              double radius,
-                              int flag_exact,
-                              int /*verbose*/,
-                              int *nactive_arg,
-                              int **ranks_arg)
-=======
-cs* db_mesh_neigh(const Db *db,
+cs *db_mesh_neigh(const Db *db,
                   SPDE_Mesh *s_mesh,
                   double radius,
                   int flag_exact,
-                  int verbose,
+                  int /*verbose*/,
                   int *nactive_arg,
                   int **ranks_arg)
->>>>>>> 119d46b6
 {
   double *coor, *caux, total;
   int *pts, *ranks, error, ncorner, ip, flag_sphere, ndimd, ndimv, ndim, jech;
