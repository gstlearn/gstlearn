--- conflicted
+++ resolved
@@ -1,12 +1,12 @@
 /******************************************************************************/
-/* COPYRIGHT ARMINES, ALL RIGHTS RESERVED                                      */
+/* COPYRIGHT ARMINES, ALL RIGHTS RESERVED                                     */
 /*                                                                            */
-/* THE CONTENT OF THIS WORK CONTAINS CONFIDENTIAL AND PROPRIETARY              */
-/* INFORMATION OF ARMINES. ANY DUPLICATION, MODIFICATION,                      */
+/* THE CONTENT OF THIS WORK CONTAINS CONFIDENTIAL AND PROPRIETARY             */
+/* INFORMATION OF ARMINES. ANY DUPLICATION, MODIFICATION,                     */
 /* DISTRIBUTION, OR DISCLOSURE IN ANY FORM, IN WHOLE, OR IN PART, IS STRICTLY */
-/* PROHIBITED WITHOUT THE PRIOR EXPRESS WRITTEN PERMISSION OF ARMINES          */
+/* PROHIBITED WITHOUT THE PRIOR EXPRESS WRITTEN PERMISSION OF ARMINES         */
 /*                                                                            */
-/* TAG_SOURCE_CG                                                               */
+/* TAG_SOURCE_CG                                                              */
 /******************************************************************************/
 #include "geoslib_old_f.h"
 #include "Basic/Utilities.hpp"
@@ -39,10 +39,11 @@
 #define CS_OVERFLOW(n,size) (n > INT_MAX / (int) size)
 
 #define MAX_NEIGH 100
-#define XCR(ilevel,i)        (xcr[(ilevel) * ncur + (i)])
-#define RHS(ilevel,i)        (rhs[(ilevel) * ncur + (i)])
+#define XCR(ilevel,i)       (xcr[(ilevel) * ncur + (i)])
+#define RHS(ilevel,i)       (rhs[(ilevel) * ncur + (i)])
 #define MAT(i,j)            (mat[(i) * n + (j)])
 #define DEBUG 0
+
 
 /*
  Purpose:
@@ -116,56 +117,12 @@
 }
 
 /* keep off-diagonal entries; drop diagonal entries */
-<<<<<<< HEAD
-static int cs_diag (int i, int j, double /*aij*/, void * /*other*/)
-{ 
-  return (i != j); 
+static int cs_diag(int i, int j, double /*aij*/, void* /*other*/)
+{
+  return (i != j);
 }
 
 /* p = amd(A+A') if symmetric is true, or amd(A'A) otherwise */
-int *cs_amd ( const cs *A, int order )	 
-  /*
-    Purpose:
-    
-    CS_AMD carries out the approximate minimum degree algorithm.
-    
-    Reference:
-    
-    Timothy Davis,
-    Direct Methods for Sparse Linear Systems,
-    SIAM, Philadelphia, 2006.
-    
-    Parameters:
-    
-    Input, int ORDER:
-    -1:natural, <other
-    0:Cholesky,  
-    1:LU, 
-    2:QR
-  */
- {
-   cs *C, *A2, *AT ;
-   int *Cp, *Ci, *last, *ww, *len, *nv, *next, *P, *head, *elen, *degree, *w,
-	 *hhead, *ATp, *ATi, d, dk, dext, lemax = 0, e, elenk, eln, i, j, k, k1,
-	 k2, k3, jlast, ln, dense, nzmax, mindeg = 0, nvi, nvj, nvk, mark, wnvi,
-	 ok, cnz, nel = 0, p, p1, p2, p3, p4, pj, pk, pk1, pk2, pn, q, n, m ;
-     unsigned int h ;
-     /* --- Construct matrix C ----------------------------------------------- */
-     if (!A || order < 0) return (NULL) ;    /* check inputs; quick return */
-      AT = cs_transpose (A, 0) ;		    /* compute A' */
-      if (!AT) return (NULL) ;
-      m = A->m ; n = A->n ;
-      dense = CS_MAX (16, 10 * sqrt ((double) n)) ;   /* find dense threshold */
-      dense = CS_MIN (n-2, dense) ;
-      if (order == 0 && n == m)
-=======
-static int cs_diag(int i, int j, double aij, void *other)
-{
-  return (i != j);
-}
-
-/* p = amd(A+A') if symmetric is true, or amd(A'A) otherwise */
-
 /*
  Purpose:
 
@@ -180,7 +137,7 @@
  Parameters:
 
  Input, int ORDER:
- -1:natural,
+ -1:natural, <other
  0:Cholesky,
  1:LU,
  2:QR
@@ -199,7 +156,7 @@
   if (!AT) return (NULL);
   m = A->m;
   n = A->n;
-  dense = CS_MAX(16, 10 * (int ) sqrt((double ) n)); /* find dense threshold */
+  dense = CS_MAX(16, 10 * sqrt((double) n)); /* find dense threshold */
   dense = CS_MIN(n - 2, dense);
   if (order == 0 && n == m)
   {
@@ -312,7 +269,6 @@
         }
       }
       for (q = 0, p = 0; p < cnz;) /* scan all of memory */
->>>>>>> 119d46b6
       {
         if ((j = CS_FLIP(Ci[p++])) >= 0) /* found object j */
         {
@@ -883,12 +839,12 @@
   rr[set] = kr;
 }
 
-static void cs_unmatched(int m, const int *wi, int *P, int *rr, int set)
 /*
  Purpose:
 
  CS_UNMATCHED collects unmatched rows into the permutation vector P.
  */
+static void cs_unmatched(int m, const int *wi, int *P, int *rr, int set)
 {
   int i, kr = rr[set];
   for (i = 0; i < m; i++)
@@ -1019,43 +975,6 @@
 /*
  Purpose:
 
-<<<<<<< HEAD
-      Timothy Davis,
-      Direct Methods for Sparse Linear Systems,
-      SIAM, Philadelphia, 2006.
-  */
-  {
-      int i, j ;
-      double x ;
-      cs *T ;
-      if (!f) return (NULL) ;
-      T = cs_spalloc (0, 0, 1, 1, 1) ;
-      while (gslFScanf (f, "%d %d %lg\n", &i, &j, &x) == 3)
-      {
-	  if (!cs_entry (T, i, j, x)) return (cs_spfree (T)) ;
-      }
-      return (T) ;
-  }
-
-  /*
-    Purpose:
-    
-    CS_LSOLVE solves L*x=b.
-    
-    Discussion:
-    
-    On input, X contains the right hand side, and on output, the solution.
-    
-    Reference:
-    
-    Timothy Davis,
-    Direct Methods for Sparse Linear Systems,
-    SIAM, Philadelphia, 2006.
-  */
-int cs_lsolve ( const cs *L, double *x )
-{
-  int p, j, n, *Lp, *Li, Lpj, Lpjp1;
-=======
  CS_DUPL removes duplicate entries from A.
 
  Reference:
@@ -1250,7 +1169,6 @@
   return (1);
 }
 
-cs* cs_load(FILE *f)
 /*
  Purpose:
 
@@ -1262,6 +1180,7 @@
  Direct Methods for Sparse Linear Systems,
  SIAM, Philadelphia, 2006.
  */
+cs* cs_load(FILE *f)
 {
   int i, j;
   double x;
@@ -1292,8 +1211,7 @@
  */
 int cs_lsolve(const cs *L, double *x)
 {
-  int p, p0, j, n, *Lp, *Li, Lpj, Lpjp1;
->>>>>>> 119d46b6
+  int p, j, n, *Lp, *Li, Lpj, Lpjp1;
   double *Lx, xval;
   if (!L || !x) return (0); /* check inputs */
   n = L->n;
@@ -1305,22 +1223,10 @@
   for (j = 0; j < n; j++)
   {
     Lpj = Lpjp1;
-<<<<<<< HEAD
-    Lpjp1 = Lp[j+1];
+    Lpjp1 = Lp[j + 1];
     x[j] /= Lx[Lpj];
-    xval  = x[j];
-    for (p = Lpj+1; p < Lpjp1; p++)
-=======
-    Lpjp1 = Lp[j + 1];
-    for (p = Lpj; p < Lpjp1 && p0 < 0; p++)
-    {
-      if (ABS(Lx[p]) > 1.e-10) p0 = p;
-    }
-
-    x[j] /= Lx[p0];
     xval = x[j];
-    for (p = Lpj; p < Lpjp1; p++)
->>>>>>> 119d46b6
+    for (p = Lpj + 1; p < Lpjp1; p++)
     {
       x[Li[p]] -= Lx[p] * xval;
     }
@@ -1503,511 +1409,18 @@
   #define calloc mxCalloc
   #endif
 
-<<<<<<< HEAD
-  /* wrapper for malloc */
-  void *cs_malloc (int n, size_t size)
-  {
-    return (CS_OVERFLOW (n,size) ? 
-	    NULL : mem_alloc(CS_MAX (n,1) * static_cast<int> (size),0)) ;
- }
-
- /* wrapper for calloc */
- void *cs_calloc (int n, size_t size)
- {
-   return (CS_OVERFLOW (n,size) ? 
-	   NULL : (void *) mem_calloc(CS_MAX (n,1), static_cast<int> (size),0)) ;
- }
-
- /* wrapper for free */
- void *cs_free (void *p)
- {
-   if (p)
-   { 
-     mem_free ((char *) p) ; /* free p if it is not already NULL */
-   }
-   return (NULL) ;	    /* return NULL to simplify the use of cs_free */
- }
-
- /* wrapper for realloc */
- void *cs_realloc (void *p, int n, size_t size, int *ok)
- {
-     void *p2 ;
-     *ok = !CS_OVERFLOW (n,size) ;	    /* guard against int overflow */
-     if (!(*ok)) return (p) ;		    /* p unchanged if n too large */
-     /* realloc the block */
-     p2 = (void *) mem_realloc ((char *) p, CS_MAX (n,1) * static_cast<int> (size),0) ;
-     *ok = (p2 != NULL) ;
-     return ((*ok) ? p2 : p) ;		    /* return original p if failure */
- }
-
- /* find an augmenting path starting at column k and extend the match if found */
- static void cs_augment (int k, const cs *A, int *jmatch, int *cheap, int *w,
-	 int *js, int *is, int *ps)
- {
-     int found = 0, p, i = -1, *Ap = A->p, *Ai = A->i, head = 0, j ;
-     js [0] = k ;			/* start with just node k in jstack */
-     while (head >= 0)
-     {
-	 /* --- Start (or continue) depth-first-search at node j ------------- */
-	 j = js [head] ;			/* get j from top of jstack */
-	 if (w [j] != k)			/* 1st time j visited for kth path */
-	 {
-	     w [j] = k ;			/* mark j as visited for kth path */
-	     for (p = cheap [j] ; p < Ap [j+1] && !found ; p++)
-	     {
-		 i = Ai [p] ;		/* try a cheap assignment (i,j) */
-		 found = (jmatch [i] == -1) ;
-	     }
-	     cheap [j] = p ;		/* start here next time j is traversed*/
-	     if (found)
-	     {
-		 is [head] = i ;		/* column j matched with row i */
-		 break ;			/* end of augmenting path */
-	     }
-	     ps [head] = Ap [j] ;	/* no cheap match: start dfs for j */
-	 }
-	 /* --- Depth-first-search of neighbors of j ------------------------- */
-	 for (p = ps [head] ; p < Ap [j+1] ; p++)
-	 {
-	     i = Ai [p] ;		/* consider row i */
-	     if (w [jmatch [i]] == k) continue ;	/* skip jmatch [i] if marked */
-	     ps [head] = p + 1 ;		/* pause dfs of node j */
-	     is [head] = i ;		/* i will be matched with j if found */
-	     js [++head] = jmatch [i] ;	/* start dfs at column jmatch [i] */
-	     break ;
-	 }
-	 if (p == Ap [j+1]) head-- ;	/* node j is done; pop from stack */
-     }					/* augment the match if path found: */
-     if (found) for (p = head ; p >= 0 ; p--) jmatch [is [p]] = js [p] ;
- }
-
- /* find a maximum transveral */
- int *cs_maxtrans (const cs *A)	  /* returns jmatch [0..m-1]; imatch [0..n-1] */
- {
-     int i, j, k, n, m, p, n2 = 0, m2 = 0, *Ap, *jimatch, *w, *cheap, *js, *is,
-	 *ps, *Ai, *Cp, *jmatch, *imatch ;
-     cs *C ;
-     if (!A) return (NULL) ;			    /* check inputs */
-     n = A->n ; m = A->m ; Ap = A->p ; Ai = A->i ;
-     w = jimatch = (int *) cs_calloc (m+n, sizeof (int)) ; /* allocate result */
-     if (!jimatch) return (NULL) ;
-     for (j = 0 ; j < n ; j++)		/* count non-empty rows and columns */
-     {
-	 n2 += (Ap [j] < Ap [j+1]) ;
-	 for (p = Ap [j] ; p < Ap [j+1] ; p++) w [Ai [p]] = 1 ;
-     }
-     for (i = 0 ; i < m ; i++) m2 += w [i] ;
-     C = (m2 < n2) ? cs_transpose (A,0) : ((cs *) A) ; /* transpose if needed */
-     if (!C) return (cs_idone (jimatch, (m2 < n2) ? C : NULL, NULL, 0)) ;
-     n = C->n ; m = C->m ; Cp = C->p ;
-     jmatch = (m2 < n2) ? jimatch + n : jimatch ;
-     imatch = (m2 < n2) ? jimatch : jimatch + m ;
-     w = (int *) cs_malloc (5*n, sizeof (int)) ;		    /* allocate workspace */
-     if (!w) return (cs_idone (jimatch, (m2 < n2) ? C : NULL, w, 0)) ;
-     cheap = w + n ; js = w + 2*n ; is = w + 3*n ; ps = w + 4*n ;
-     for (j = 0 ; j < n ; j++) cheap [j] = Cp [j] ;  /* for cheap assignment */
-     for (j = 0 ; j < n ; j++) w [j] = -1 ;	    /* all columns unflagged */
-     for (i = 0 ; i < m ; i++) jmatch [i] = -1 ;	    /* nothing matched yet */
-     for (k = 0 ; k < n ; k++) cs_augment (k, C, jmatch, cheap, w, js, is, ps) ;
-     for (j = 0 ; j < n ; j++) imatch [j] = -1 ;	    /* find row match */
-     for (i = 0 ; i < m ; i++) if (jmatch [i] >= 0) imatch [jmatch [i]] = i ;
-     return (cs_idone (jimatch, (m2 < n2) ? C : NULL, w, 1)) ;
- }
-
- /* C = A * B */
- cs *cs_multiply (const cs *A, const cs *B)
- {
-     int p, j, nz = 0, anz, *Cp, *Ci, *Bp, m, n, bnz, *w, values, *Bi ;
-     double *x, *Bx, *Cx ;
-     cs *C ;
-     if (!A || !B)
-     {
-       messerr("Both matrices should be defined");
-       return (NULL) ;	/* check inputs */
-     }
-     m = A->m ; anz = A->p [A->n] ;
-     n = B->n ; Bp = B->p ; Bi = B->i ; Bx = B->x ; bnz = Bp [n] ;
-     w = (int *) cs_calloc (m, sizeof (int)) ;
-     values = (A->x != NULL) && (Bx != NULL) ;
-     x = values ? (double *) cs_malloc (m, sizeof (double)) : NULL ;
-     C = cs_spalloc (m, n, anz + bnz, values, 0) ;
-     if (!C || !w || (values && !x)) 
-     {
-       messerr("Core allocation problem in CSparse Library (%d x %d)",m,n);
-       return (cs_done (C, w, x, 0)) ;
-     }
-     Cp = C->p ;
-     for (j = 0 ; j < n ; j++)
-     {
-       if (nz + m > C->nzmax && !cs_sprealloc (C, 2*(C->nzmax)+m))
-       {
-         messerr("Out of memory in CSparse Library %d",2*(C->nzmax)+m);
-         return (cs_done (C, w, x, 0)) ;		/* out of memory */
-       } 
-       Ci = C->i ; Cx = C->x ;		/* C may have been reallocated */
-       Cp [j] = nz ;			/* column j of C starts here */
-       for (p = Bp [j] ; p < Bp [j+1] ; p++)
-       {
-         nz = cs_scatter (A, Bi [p], Bx ? Bx [p] : 1, w, x, j+1, C, nz) ;
-       }
-       if (values)
-         for (p = Cp [j] ; p < nz ; p++)
-           Cx [p] = x [Ci [p]] ;
-     }
-     Cp [n] = nz ;			/* finalize the last column of C */
-     cs_sprealloc (C, 0) ;		/* remove extra space from C */
-     return (cs_done (C, w, x, 1)) ;	/* success; free workspace, return C */
- }
-
- /* 1-norm of a sparse matrix = max (sum (abs (A))), largest column sum */
- double cs_norm (const cs *A)
- {
-     int p, j, n, *Ap ;
-     double *Ax,  norm = 0, s ;
-     if (!A || !A->x) return (-1) ;		/* check inputs */
-     n = A->n ; Ap = A->p ; Ax = A->x ;
-     for (j = 0 ; j < n ; j++)
-     {
-       for (s = 0, p = Ap [j] ; p < Ap [j+1] ; p++) s += fabs (Ax [p]) ;
-       norm = CS_MAX (norm, s) ;
-     }
-     return (norm) ;
- }
-
- /* C = A(P,Q) where P and Q are permutations of 0..m-1 and 0..n-1. */
- cs *cs_permute (const cs *A, const int *Pinv, const int *Q, int values)
- {
-     int p, j, k, nz = 0, m, n, *Ap, *Ai, *Cp, *Ci ;
-     double *Cx, *Ax ;
-     cs *C ;
-     if (!A) return (NULL) ;		/* check inputs */
-     m = A->m ; n = A->n ; Ap = A->p ; Ai = A->i ; Ax = A->x ;
-     C = cs_spalloc (m, n, Ap [n], values && Ax != NULL, 0) ;
-     if (!C) 
-     {
-       messerr("Core allocation problem in CSparse Library (%d x %d)",m,n);
-       return (cs_done (C, NULL, NULL, 0)) ;   /* out of memory */
-     }
-     Cp = C->p ; Ci = C->i ; Cx = C->x ;
-     for (k = 0 ; k < n ; k++)
-     {
-	 Cp [k] = nz ;			/* column k of C is column Q[k] of A */
-	 j = Q ? (Q [k]) : k ;
-	 for (p = Ap [j] ; p < Ap [j+1] ; p++)
-	 {
-	     if (Cx) Cx [nz] = Ax [p] ;	/* row i of A is row Pinv[i] of C */
-	     Ci [nz++] = Pinv ? (Pinv [Ai [p]]) : Ai [p] ;
-	 }
-     }
-     Cp [n] = nz ;			/* finalize the last column of C */
-     return (cs_done (C, NULL, NULL, 1)) ;
- }
-
- /* Pinv = P', or P = Pinv' */
- int *cs_pinv (int const *P, int n)
- {
-     int k, *Pinv ;
-     if (!P) return (NULL) ;			/* P = NULL denotes identity */
-     Pinv = (int *) cs_malloc (n, sizeof (int)) ;	/* allocate resuult */
-     if (!Pinv) return (NULL) ;			/* out of memory */
-     for (k = 0 ; k < n ; k++) Pinv [P [k]] = k ;/* invert the permutation */
-     return (Pinv) ;				/* return result */
- }
-
- /* post order a forest */
- int *cs_post (int n, const int *parent)
- {
-     int j, k = 0, *post, *w, *head, *next, *stack ;
-     if (!parent) return (NULL) ;			/* check inputs */
-     post = (int *) cs_malloc (n, sizeof (int)) ;		/* allocate result */
-     w = (int *) cs_malloc (3*n, sizeof (int)) ;			/* 3*n workspace */
-     head = w ; next = w + n ; stack = w + 2*n ;
-     if (!w || !post) return (cs_idone (post, NULL, w, 0)) ;
-     for (j = 0 ; j < n ; j++) head [j] = -1 ;		/* empty link lists */
-     for (j = n-1 ; j >= 0 ; j--)	    /* traverse nodes in reverse order*/
-     {
-	 if (parent [j] == -1) continue ;    /* j is a root */
-	 next [j] = head [parent [j]] ;	    /* add j to list of its parent */
-	 head [parent [j]] = j ;
-     }
-     for (j = 0 ; j < n ; j++)
-     {
-	 if (parent [j] != -1) continue ;    /* skip j if it is not a root */
-	 k = cs_tdfs (j, k, head, next, post, stack) ;
-     }
-     return (cs_idone (post, NULL, w, 1)) ;  /* success; free w, return post */
- }
-
- /* print a sparse matrix */
- int cs_print (const cs *A, int brief)
- {
-     int p, j, m, n, nzmax, nz, *Ap, *Ai ;
-     double *Ax ;
-     if (!A) { message ("(null)\n") ; return (0) ; }
-     m = A->m ; n = A->n ; Ap = A->p ; Ai = A->i ; Ax = A->x ;
-     nzmax = A->nzmax ; nz = A->nz ;
-     message ("CSparse Version %d.%d.%d, %s.  %s\n", CS_VER, CS_SUBVER,
-              CS_SUBSUB, CS_DATE, CS_COPYRIGHT) ;
-     if (nz < 0)
-     {
-       message ("%d-by-%d, nzmax: %d nnz: %d, 1-norm: %g\n", m, n, nzmax,
-                Ap [n], cs_norm (A)) ;
-       for (j = 0 ; j < n ; j++)
-       {
-         message ("    col %d : locations %d to %d\n", j,Ap[j],Ap[j+1]-1);
-         for (p = Ap [j] ; p < Ap [j+1] ; p++)
-         {
-           message ("	   %d : %g\n", Ai [p], Ax ? Ax [p] : 1) ;
-           if (brief && p > 20) { message ("  ...\n") ; return (1) ; }
-         }
-       }
-     }
-     else
-     {
-	 message ("triplet: %d-by-%d, nzmax: %d nnz: %d\n", m, n, nzmax, nz) ;
-	 for (p = 0 ; p < nz ; p++)
-	 {
-	     message ("	   %d %d : %g\n", Ai [p], Ap [p], Ax ? Ax [p] : 1) ;
-	     if (brief && p > 20) { message ("	...\n") ; return (1) ; }
-	 }
-     }
-     return (1) ;
- }
-
- /* x = b(P), for dense vectors x and b; P=NULL denotes identity */
- int cs_pvec (int n, const int *P, const double *b, double *x)
- {
-     int k ;
-     if (!x || !b) return (0) ;				    /* check inputs */
-     for (k = 0 ; k < n ; k++) x [k] = b [P ? P [k] : k] ;
-     return (1) ;
- }
-
- /* sparse QR factorization [V,beta,p,R] = qr (A) */
- csn *cs_qr (const cs *A, const css *S)
- {
-     double *Rx, *Vx, *Ax, *Beta, *x ;
-     int i, k, p, m, n, vnz, p1, top, m2, len, col, rnz, *s, *leftmost, *Ap,
-	 *Ai, *parent, *Rp, *Ri, *Vp, *Vi, *w, *Pinv, *Q ;
-     cs *R, *V ;
-     csn *N ;
-     if (!A || !S || !S->parent || !S->Pinv) return (NULL) ; /* check inputs */
-     m = A->m ; n = A->n ; Ap = A->p ; Ai = A->i ; Ax = A->x ;
-     Q = S->Q ; parent = S->parent ; Pinv = S->Pinv ; m2 = S->m2 ;
-     vnz = S->lnz ; rnz = S->unz ;
-     leftmost = Pinv + m + n ;
-     w = (int *) cs_malloc (m2+n, sizeof (int)) ;
-     x = (double *) cs_malloc (m2, sizeof (double)) ;
-     N = (csn *) cs_calloc (1, sizeof (csn)) ;
-     if (!w || !x || !N) return (cs_ndone (N, NULL, w, x, 0)) ;
-     s = w + m2 ;				/* size n */
-     for (k = 0 ; k < m2 ; k++) x [k] = 0 ;	/* clear workspace x */
-     N->L = V = cs_spalloc (m2, n, vnz, 1, 0) ;	/* allocate V */
-     N->U = R = cs_spalloc (m2, n, rnz, 1, 0) ;	/* allocate R, m2-by-n */
-     N->B = Beta = (double *) cs_malloc (n, sizeof (double)) ;
-     if (!R || !V || !Beta) 
-     {
-       messerr("Core allocation problem in CSparse Library (%d x %d)",m2,n);
-       return (cs_ndone (N, NULL, w, x, 0)) ;
-     }
-     Rp = R->p ; Ri = R->i ; Rx = R->x ;
-     Vp = V->p ; Vi = V->i ; Vx = V->x ;
-     for (i = 0 ; i < m2 ; i++) w [i] = -1 ;	/* clear w, to mark nodes */
-     rnz = 0 ; vnz = 0 ;
-     for (k = 0 ; k < n ; k++)		    /* compute V and R */
-     {
-	 Rp [k] = rnz ;			    /* R(:,k) starts here */
-	 Vp [k] = p1 = vnz ;		    /* V(:,k) starts here */
-	 w [k] = k ;			    /* add V(k,k) to pattern of V */
-	 Vi [vnz++] = k ;
-	 top = n ;
-	 col = Q ? Q [k] : k ;
-	 for (p = Ap [col] ; p < Ap [col+1] ; p++)   /* find R(:,k) pattern */
-	 {
-	     i = leftmost [Ai [p]] ;	    /* i = min(find(A(i,Q))) */
-	     for (len = 0 ; w [i] != k ; i = parent [i])	/* traverse up to k */
-	     {
-		 s [len++] = i ;
-		 w [i] = k ;
-	     }
-	     while (len > 0) s [--top] = s [--len] ; /* push path on stack */
-	     i = Pinv [Ai [p]] ;		    /* i = permuted row of A(:,col) */
-	     x [i] = Ax [p] ;		    /* x (i) = A(.,col) */
-	     if (i > k && w [i] < k)	    /* pattern of V(:,k) = x (k+1:m) */
-	     {
-		 Vi [vnz++] = i ;	    /* add i to pattern of V(:,k) */
-		 w [i] = k ;
-	     }
-	 }
-	 for (p = top ; p < n ; p++) /* for each i in pattern of R(:,k) */
-	 {
-	     i = s [p] ;			    /* R(i,k) is nonzero */
-	     cs_happly (V, i, Beta [i], x) ; /* apply (V(i),Beta(i)) to x */
-	     Ri [rnz] = i ;		    /* R(i,k) = x(i) */
-	     Rx [rnz++] = x [i] ;
-	     x [i] = 0 ;
-	     if (parent [i] == k) vnz = cs_scatter (V, i, 0, w, NULL, k, V, vnz);
-	 }
-	 for (p = p1 ; p < vnz ; p++)	    /* gather V(:,k) = x */
-	 {
-	     Vx [p] = x [Vi [p]] ;
-	     x [Vi [p]] = 0 ;
-	 }
-	 Ri [rnz] = k ;			   /* R(k,k) = norm (x) */
-	 Rx [rnz++] = cs_house (Vx+p1, Beta+k, vnz-p1) ;	/* [v,beta]=house(x) */
-     }
-     Rp [n] = rnz ;			    /* finalize R */
-     Vp [n] = vnz ;			    /* finalize V */
-     return (cs_ndone (N, NULL, w, x, 1)) ;  /* success */
- }
-
- /* x=A\b where A can be rectangular; b overwritten with solution */
- int cs_qrsol (const cs *A, double *b, int order)
- {
-     double *x ;
-     css *S ;
-     csn *N ;
-     cs *AT = NULL ;
-     int k, m, n, ok ;
-     if (!A || !b) return (0) ;		/* check inputs */
-     n = A->n ;
-     m = A->m ;
-     if (m >= n)
-     {
-	 S = cs_sqr (A, order, 1) ;	/* ordering and symbolic analysis */
-	 N = cs_qr (A, S) ;		/* numeric QR factorization */
-	 x = (double *) cs_calloc (S ? S->m2 : 1, sizeof (double)) ;
-	 ok = (S && N && x) ;
-	 if (ok)
-	 {
-	     cs_ipvec (m, S->Pinv, b, x) ;   /* x(0:m-1) = P*b(0:m-1) */
-	     for (k = 0 ; k < n ; k++)	    /* apply Householder refl. to x */
-	     {
-		 cs_happly (N->L, k, N->B [k], x) ;
-	     }
-	     cs_usolve (N->U, x) ;	    /* x = R\x */
-	     cs_ipvec (n, S->Q, x, b) ;	    /* b(0:n-1) = Q*x (permutation) */
-	 }
-     }
-     else
-     {
-	 AT = cs_transpose (A, 1) ;	/* Ax=b is underdetermined */
-	 S = cs_sqr (AT, order, 1) ;	/* ordering and symbolic analysis */
-	 N = cs_qr (AT, S) ;		/* numeric QR factorization of A' */
-	 x = (double *) cs_calloc (S ? S->m2 : 1, sizeof (double)) ;
-	 ok = (AT && S && N && x) ;
-	 if (ok)
-	 {
-	     cs_pvec (m, S->Q, b, x) ;	    /* x(0:m-1) = Q'*b (permutation) */
-	     cs_utsolve (N->U, x) ;	    /* x = R'\x */
-	     for (k = m-1 ; k >= 0 ; k--)    /* apply Householder refl. to x */
-	     {
-		 cs_happly (N->L, k, N->B [k], x) ;
-	     }
-	     cs_pvec (n, S->Pinv, x, b) ;    /* b (0:n-1) = P'*x */
-	 }
-     }
-     cs_free (x) ;
-     cs_sfree (S) ;
-     cs_nfree (N) ;
-     cs_spfree (AT) ;
-     return (ok) ;
- }
-
- /* xi [top...n-1] = nodes reachable from graph of L*P' via nodes in B(:,k).
-  * xi [n...2n-1] used as workspace */
- int cs_reach (cs *L, const cs *B, int k, int *xi, const int *Pinv)
- {
-     int p, n, top, *Bp, *Bi, *Lp ;
-     if (!L || !B || !xi) return (-1) ;
-     n = L->n ; Bp = B->p ; Bi = B->i ; Lp = L->p ;
-     top = n ;
-     for (p = Bp [k] ; p < Bp [k+1] ; p++)
-     {
-	 if (!CS_MARKED (Lp, Bi [p]))	/* start a dfs at unmarked node i */
-	 {
-	     top = cs_dfs (Bi [p], L, top, xi, xi+n, Pinv) ;
-	 }
-     }
-     for (p = top ; p < n ; p++) CS_MARK (Lp, xi [p]) ;	/* restore L */
-     return (top) ;
- }
-
- /* x = x + beta * A(:,j), where x is a dense vector and A(:,j) is sparse */
- int cs_scatter (const cs *A, int j, double beta, int *w, double *x, int mark,
-     cs *C, int nz)
- {
-     int i, p, *Ap, *Ai, *Ci ;
-     double *Ax ;
-     if (!A || !w || !C) return (-1) ;		/* ensure inputs are valid */
-     Ap = A->p ; Ai = A->i ; Ax = A->x ; Ci = C->i ;
-     for (p = Ap [j] ; p < Ap [j+1] ; p++)
-     {
-	 i = Ai [p] ;				/* A(i,j) is nonzero */
-	 if (w [i] < mark)
-	 {
-	     w [i] = mark ;			/* i is new entry in column j */
-	     Ci [nz++] = i ;			/* add i to pattern of C(:,j) */
-	     if (x) x [i] = beta * Ax [p] ;	/* x(i) = beta*A(i,j) */
-	 }
-	 else if (x) x [i] += beta * Ax [p] ;	/* i exists in C(:,j) already */
-     }
-     return (nz) ;
- }
-
- /* find the strongly connected components of a square matrix */
- csd *cs_scc (cs *A)	/* matrix A temporarily modified, then restored */
- {
-     int n, i, k, b = 0, top, *xi, *pstack, *P, *R, *Ap, *ATp ;
-     cs *AT ;
-     csd *D ;
-     if (!A) return (NULL) ;
-     n = A->n ; Ap = A->p ;
-     D = cs_dalloc (n, 0) ;
-     AT = cs_transpose (A, 0) ;		    /* AT = A' */
-     xi = (int *) cs_malloc (2*n, sizeof (int)) ;    /* allocate workspace */
-     pstack = xi + n ;
-     if (!D || !AT || !xi) return (cs_ddone (D, AT, xi, 0)) ;
-     P = D->P ; R = D->R ; ATp = AT->p ;
-     top = n ;
-     for (i = 0 ; i < n ; i++)	/* first dfs(A) to find finish times (xi) */
-     {
-	 if (!CS_MARKED (Ap,i)) top = cs_dfs (i, A, top, xi, pstack, NULL) ;
-     }
-     for (i = 0 ; i < n ; i++) CS_MARK (Ap, i) ;	/* restore A; unmark all nodes*/
-     top = n ;
-     b = n ;
-     for (k = 0 ; k < n ; k++)	/* dfs(A') to find strongly connnected comp. */
-     {
-	 i = xi [k] ;		/* get i in reverse order of finish times */
-	 if (CS_MARKED (ATp,i)) continue ;  /* skip node i if already ordered */
-	 R [b--] = top ;		/* node i is the start of a component in P */
-	 top = cs_dfs (i, AT, top, P, pstack, NULL) ;
-     }
-     R [b] = 0 ;			/* first block starts at zero; shift R up */
-     for (k = b ; k <= n ; k++) R [k-b] = R [k] ;
-     D->nb = R [n+1] = b = n-b ;	/* b = # of strongly connected components */
-     return (cs_ddone (D, AT, xi, 1)) ;
- }
-
-/* ordering and symbolic analysis for a Cholesky factorization */
-css *cs_schol(const cs *A, int order)
-=======
 /* wrapper for malloc */
 void* cs_malloc(int n, size_t size)
->>>>>>> 119d46b6
-{
-  return (
-  CS_OVERFLOW(n, size) ?
-  NULL : mem_alloc(CS_MAX (n,1) * static_cast<int> (size), 0));
+{
+  return (CS_OVERFLOW(n, size) ?
+  NULL : mem_alloc(CS_MAX(n, 1) * static_cast<int>(size), 0));
 }
 
 /* wrapper for calloc */
 void* cs_calloc(int n, size_t size)
 {
-  return (
-  CS_OVERFLOW(n, size) ?
-  NULL : (void*) mem_calloc(CS_MAX (n,1), static_cast<int>(size), 0));
+  return (CS_OVERFLOW(n, size) ?
+  NULL : (void*) mem_calloc(CS_MAX(n, 1), static_cast<int>(size), 0));
 }
 
 /* wrapper for free */
@@ -2015,7 +1428,7 @@
 {
   if (p)
   {
-    mem_free((char* ) p); /* free p if it is not already NULL */
+    mem_free ((char *) p); /* free p if it is not already NULL */
   }
   return (NULL); /* return NULL to simplify the use of cs_free */
 }
@@ -2027,7 +1440,7 @@
   *ok = !CS_OVERFLOW(n, size); /* guard against int overflow */
   if (!(*ok)) return (p); /* p unchanged if n too large */
   /* realloc the block */
-  p2 = (void*) mem_realloc((char* ) p, CS_MAX (n,1) * static_cast<int> (size),
+  p2 = (void*) mem_realloc((char* ) p, CS_MAX(n, 1) * static_cast<int>(size),
                            0);
   *ok = (p2 != NULL);
   return ((*ok) ? p2 : p); /* return original p if failure */
@@ -2103,9 +1516,7 @@
   for (i = 0; i < m; i++)
     m2 += w[i];
   C = (m2 < n2) ? cs_transpose(A, 0) : ((cs*) A); /* transpose if needed */
-  if (!C) return (cs_idone(jimatch, (m2 < n2) ? C : NULL,
-  NULL,
-                           0));
+  if (!C) return (cs_idone(jimatch, (m2 < n2) ? C : NULL, NULL, 0));
   n = C->n;
   m = C->m;
   Cp = C->p;
@@ -2291,8 +1702,7 @@
   Ax = A->x;
   nzmax = A->nzmax;
   nz = A->nz;
-  message("CSparse Version %d.%d.%d, %s.  %s\n", CS_VER, CS_SUBVER,
-  CS_SUBSUB,
+  message("CSparse Version %d.%d.%d, %s.  %s\n", CS_VER, CS_SUBVER, CS_SUBSUB,
           CS_DATE, CS_COPYRIGHT);
   if (nz < 0)
   {
@@ -2858,7 +2268,7 @@
   Ci = C->i;
   Cx = C->x;
   for (k = 0; k < nz; k++)
-    w[Tj[k]]++; /* count rows in column Tj[k] */
+    w[Tj[k]]++; /* count rows in column Tj[k]  */
   cs_cumsum(Cp, w, n); /* column pointers */
   for (k = 0; k < nz; k++)
   {
@@ -2945,8 +2355,7 @@
   A->nz = triplet ? 0 : -1; /* allocate triplet or comp.col */
   A->p = (int*) cs_malloc(triplet ? nzmax : n + 1, sizeof(int));
   A->i = (int*) cs_malloc(nzmax, sizeof(int));
-  A->x = values ? (double*) cs_malloc(nzmax, sizeof(double)) :
-  NULL;
+  A->x = values ? (double*) cs_malloc(nzmax, sizeof(double)) : NULL;
   return ((!A->p || !A->i || (values && !A->x)) ? cs_spfree(A) : A);
 }
 
@@ -3627,7 +3036,7 @@
   if (!title.empty()) sstr << title << std::endl;
 
   sstr << " Descr: m=" << C->m << " - n=" << C->n << " - nzmax=" << C->nzmax
-       << std::endl;
+  << std::endl;
   sstr << " Range: [" << mini << " ; " << maxi << "] (" << nvalid << " / "
        << number << ")" << std::endl;
 
@@ -6744,8 +6153,8 @@
     if (verbose)
     {
       message("No Stripping Sparse Matrix:\n");
-      message("- Dimension of the sparse matrix   = %d\n",Q->n);
-      message("- Number of non-zero terms         = %d\n",ntotal);
+      message("- Dimension of the sparse matrix   = %d\n", Q->n);
+      message("- Number of non-zero terms         = %d\n", ntotal);
     }
 
     return Q;
@@ -6851,18 +6260,13 @@
   {
     int nremain = cs_nnz(Q);
     message("Stripping Sparse Matrix:\n");
-<<<<<<< HEAD
-    message("- Tolerance = %lf\n",eps);
-    message("- Filtering Hypothesis = %d\n",hypothesis);
-    message("- Dimension of the sparse matrix    = %d\n",n);
-    message("- Initial Number of non-zero values = %d\n",ntotal);
-    message("- Final number of non-zero values   = %d\n",nremain);
+    message("- Tolerance = %lf\n", eps);
+    message("- Filtering Hypothesis = %d\n", hypothesis);
+    message("- Dimension of the sparse matrix    = %d\n", n);
+    message("- Initial Number of non-zero values = %d\n", ntotal);
+    message("- Final number of non-zero values   = %d\n", nremain);
     double reduc = 100. * (double) (ntotal - nremain) / (double) ntotal;
-    message("- Reduction percentage              = %6.2lf\n",reduc);
-=======
-    message("- Tolerance = %lf\n", eps);
-    message("- Number of values = %d -> %d\n", cs_nnz(A), cs_nnz(Q));
->>>>>>> 119d46b6
+    message("- Reduction percentage              = %6.2lf\n", reduc);
   }
 
   error = 0;
