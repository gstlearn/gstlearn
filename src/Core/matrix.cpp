--- conflicted
+++ resolved
@@ -210,12 +210,8 @@
 
   /* Initializations */
 
-<<<<<<< HEAD
   error = 1;
   ind   = nullptr;
-=======
-  ind = nullptr;
->>>>>>> 119d46b6
   a = tmp = nullptr;
   for (i = 0; i < 4; i++)
     work[i] = nullptr;
