/******************************************************************************/
/*                                                                            */
/*                            gstlearn C++ Library                            */
/*                                                                            */
/* Copyright (c) (2023) MINES Paris / ARMINES                                 */
/* Authors: gstlearn Team                                                     */
/* Website: https://gstlearn.org                                              */
/* License: BSD 3-clause                                                      */
/*                                                                            */
/******************************************************************************/
#include "geoslib_f.h"
#include "geoslib_old_f.h"
#include "geoslib_f_private.h"
#include "geoslib_define.h"

#include "Enum/ECalcMember.hpp"

#include "Db/Db.hpp"
#include "Db/DbGrid.hpp"
#include "Model/Model.hpp"
#include "Model/CovInternal.hpp"
#include "Neigh/NeighMoving.hpp"
#include "Neigh/NeighImage.hpp"
#include "Neigh/NeighUnique.hpp"
#include "Neigh/ANeigh.hpp"
#include "Anamorphosis/AnamDiscreteIR.hpp"
#include "Anamorphosis/AnamHermite.hpp"
#include "Basic/String.hpp"
#include "Basic/NamingConvention.hpp"
#include "Basic/Utilities.hpp"
#include "Basic/Law.hpp"
#include "Basic/File.hpp"
#include "Basic/OptDbg.hpp"
#include "Covariances/CovContext.hpp"
#include "Drifts/DriftList.hpp"
#include "Estimation/KrigingSystem.hpp"
#include "Matrix/MatrixFactory.hpp"

#include <math.h>
#include <string.h>
#include <stdio.h>
#include <limits.h>

/*! \cond */
#define NBYPAS 5
#define VAR0(iv,jv)       (var0_global[(jv) + nvar * (iv)])
#define LHS_C(i,j)        (lhs [(i) + nred * (j)])
#define RHS_C(i,iv)       (rhs [(i) + nred * (iv)])
#define DISC1(i,idim)     (KOPTION->disc1[(idim) * KOPTION->ntot + (i)])
#define DISC2(i,idim)     (KOPTION->disc2[(idim) * KOPTION->ntot + (i)])
#define LHS_EXP(i,j)      (lhs_global[(i) * neq + (j)])
#define RHS_EXP(i)        (rhs_global[(i)])
#define COV_REF(iz)       (cov_ref[cov_radius + (iz)])
#define SMEAN(i,isimu)    (smean[(isimu) * nfeq + (i)])
#define IAD(ix,iy,iz,nn,ss) (((iz) + nn[2]) + ss[2] * (((iy) + nn[1]) + ss[1] * ((ix) + nn[0])))
#define COV_RES(ix,iy,iz) cov_res[IAD(ix,iy,iz,cov_nn,cov_ss)]
#define COV_TOT(ix,iy,iz) cov_tot[IAD(ix,iy,iz,cov_nn,cov_ss)]
#define NUM_TOT(ix,iy,iz) num_tot[IAD(ix,iy,iz,cov_nn,cov_ss)]
#define NEI_CUR(ix,iy,iz) nei_cur[IAD(ix,iy,iz,nei_nn,nei_ss)]
#define NEI_REF(ix,iy,iz) nei_ref[IAD(ix,iy,iz,nei_nn,nei_ss)]
#define CC(iz,jz)         (cc[(jz)*((jz) + 1) / 2 +(iz)])
#define UTAB(i,j)         (utab[(i) + ndat * (j)])
#define TUTIL(i,j)        (tutil[(i) + nutil * (j)])
#define SPART(i,j)        (spart[(i) + npart * (j)])
#define COVSS(is,js)      (covss  [(js) + ns * (is)])
#define COVGEN(i1,i2)     (covgen [(i2) + n2 * (i1)])
#define COVPP(ip,jp)      (covpp  [(jp) + np * (ip)])
#define COVGP(ig,ip)      (covgp  [(ip) + np * (ig)])
#define DISTGEN(i,is)     (distgen[(is) + ns * (i)])
#define DISTPS(ip,is)     (distps [(is) + ns * (ip)])
#define DISTGS(ig,is)     (distgs [(is) + ns * (ig)])
#define PRODGEN(i,is)     (prodgen[(is) + ns * (i)])
#define PRODPS(ip,is)     (prodps [(is) + ns * (ip)])
#define PRODGS(ig,is)     (prodgs [(is) + ns * (ig)])
#define DRFTAB(ip,il)     (drftab [(il) + nbfl * (ip)])
#define YMAT(ip,il)       (ymat   [(il) + nbfl * (ip)])
/*! \endcond */

// TODO : remove all these static stuffs !
static double *covaux_global, *d1_1_global, *d1_2_global, *var0_global;
static VectorDouble d1_global, d1_t_global;
static double *lhs_global, *rhs_global, *wgt_global, *zam1_global;
static int *flag_global;
static int KRIGE_INIT = 0;
static int MODEL_INIT = 0;
static int IECH_OUT   = -1;
static int FLAG_COLK, FLAG_SIMU, FLAG_EST, FLAG_STD, FLAG_VARZ, FLAG_PROF;
static int IPTR_EST, IPTR_STD, IPTR_VARZ, IPTR_NBGH;
static int *RANK_COLCOK;
static Db *DBIN, *DBOUT;
static Koption *KOPTION;
static int INH_FLAG_VERBOSE = 0;
static int INH_FLAG_LIMIT = 1;
static char string[100];

static CovInternal COVINT;

typedef struct
{
  int ndtot;
  int rank1;
  int rank2;
  Model *model;
  int nugget_opt;
  int nostd;
  ECalcMember member;
  int icov_r;
  double weight;
} Disc_Structure;

/****************************************************************************/
/*!
 **  Management of internal array (double)
 **
 ** \return  Pointer to the newly allocated array
 **
 ** \param[in]  nli   Number of lines
 ** \param[in]  nco   Number of columns
 **
 *****************************************************************************/
static double* st_core(int nli, int nco)
{
  double *tab, rsize;
  int size, i;

  /* Initialization */

  tab = nullptr;
  rsize = (double) nli * (double) nco;
  if (rsize < 0 || rsize > INT_MAX)
  {
    messerr("Core allocation problem: Size (%d x %d) too big", nli, nco);
    return (tab);
  }
  size = nli * nco;

  /* Allocation */

  tab = (double*) mem_alloc(sizeof(double) * size, 0);
  if (tab == nullptr)
  {
    messerr("Core allocation problem: Size (%d) too big", size);
    return (tab);
  }

  for (i = 0; i < size; i++)
    tab[i] = 0.;
  return (tab);
}

/****************************************************************************/
/*!
 **  Management of internal array (integer)
 **
 ** \return  Pointer to the newly allocated array
 **
 ** \param[in]  nli   Number of lines
 ** \param[in]  nco   Number of columns
 **
 *****************************************************************************/
static int* st_icore(int nli, int nco)
{
  int *tab, size, i;

  /* Initialization */

  tab = nullptr;
  size = nli * nco;

  /* Allocation */

  tab = (int*) mem_alloc(sizeof(int) * size, 0);
  if (tab != nullptr) for (i = 0; i < size; i++)
    tab[i] = 0;

  return (tab);
}

/****************************************************************************/
/*!
 **  Manage the relative position array
 **
 ** \param[in]  mode    1 for creating, -1 for deleting
 ** \param[in]  neq     Number of kriging equations
 ** \param[in]  rel_arg Relative position array (used for deletion)
 **
 *****************************************************************************/
static int* st_relative_position_array(int mode, int neq, int *rel_arg)
{
  int *rel, i, j;

  /* Dispatch */

  if (mode > 0)
  {

    /* Creation */

    rel = (int*) st_icore(neq, 1);
    if (rel == nullptr) return (rel);
    for (i = j = 0; i < neq; i++)
    {
      if (flag_global != NULL && flag_global[i])
        rel[j++] = i + 1;
      else
        rel[j++] = i + 1;
    }
  }
  else
  {

    /* Deletion */

    rel = rel_arg;
    rel = (int*) mem_free((char* ) rel);
  }
  return (rel);
}

/****************************************************************************/
/*!
 **  Initialize the static global variables
 **
 ** \param[in]  dbin   input Db structure
 ** \param[in]  dbout  output Db structure
 **
 *****************************************************************************/
static void st_global_init(Db *dbin, Db *dbout)
{
  FLAG_COLK = FLAG_PROF = FLAG_SIMU = 0;
  IPTR_EST = IPTR_STD = IPTR_VARZ = IPTR_NBGH = 0;
  IECH_OUT = 0;
  FLAG_EST = FLAG_STD = FLAG_VARZ = false;

  /* Set the global variables */

  DBIN = dbin;
  DBOUT = dbout;

  /* Change of support coefficient for DGM */

  COVINT = CovInternal();
<<<<<<< HEAD

=======
>>>>>>> ab83fd56
}

/****************************************************************************/
/*!
 **  Returns the coordinate of the data (at rank if rank >= 0)
 **  or of the target (at IECH_OUT if rank < 0)
 **
 ** \param[in]  loc_rank   Rank of the sample
 ** \param[in]  idim   Rank of the coordinate
 **
 *****************************************************************************/
static double st_get_idim(int loc_rank, int idim)
{
  double value;

  if (loc_rank >= 0)
  {
    value = DBIN->getCoordinate(loc_rank, idim);
  }
  else
  {
    value = DBOUT->getCoordinate(IECH_OUT, idim);
  }
  return (value);
}

///****************************************************************************/
///*!
// **  Calculate the covariance between two samples from two Db
// **
// ** \param[in]  model        Model structure
// ** \param[in]  flag_init    Initialize the array beforehand
// ** \param[in]  nugget_opt   Option for the nugget effect basic structure
// ** \li                       0 : no particular option
// ** \li                       1 : discard the nugget effect
// ** \li                      -1 : only consider the nugget effect
// ** \param[in]  nostd        0 standard; +-1 special; ITEST normalized
// ** \param[in]  member       Member of the Kriging System (ECalcMember)
// ** \param[in]  icov_r       rank of the target covariance or -1 for all
// ** \param[in]  weight       Weight attached to this calculation
// ** \param[in]  rank1        Rank of the first sample
// ** \param[in]  rank2        Rank of the second sample
// **
// ** \param[out] d1loc        Working array
// ** \param[out] covtab_loc   Output covariance array
// **
// *****************************************************************************/
//static void st_cov(Model *model,
//                   int flag_init,
//                   int nugget_opt,
//                   int nostd,
//                   const ECalcMember &member,
//                   int icov_r,
//                   double weight,
//                   int rank1,
//                   int rank2,
//                   VectorDouble d1loc,
//                   double *covtab_loc)
//{
//  DECLARE_UNUSED(nostd);
//  DECLARE_UNUSED(nugget_opt);
//
//  /* Initializations */
//
//  if (rank1 >= 0)
//  {
//    COVINT.setDb1(DBIN);
//    COVINT.setIcas1(1);
//    COVINT.setIech1(rank1);
//  }
//  else
//  {
//    COVINT.setDb1(DBOUT);
//    COVINT.setIcas1(2);
//    COVINT.setIech1(IECH_OUT);
//  }
//
//  if (rank2 >= 0)
//  {
//    COVINT.setDb2(DBIN);
//    COVINT.setIcas2(1);
//    COVINT.setIech2(rank2);
//  }
//  else
//  {
//    COVINT.setDb2(DBOUT);
//    COVINT.setIcas2(2);
//    COVINT.setIech2(IECH_OUT);
//  }
//
//  CovCalcMode mode(member);
//  mode.setActiveCovListFromOne(icov_r);
//  model->evaluateMatInPlace(&COVINT, d1loc, covtab_loc, flag_init, weight, &mode);
//}
//
///****************************************************************************/
///*!
// **  Internal recursive function for calculating covariance between data
// **  and data, when data are discretized
// **
// ** \param[in]  idim   Space dimension for current iteration (first point)
// ** \param[in]  jdim   Space dimension for current iteration (second point)
// ** \param[in]  it     Pointer to the Internal Disc_Structure
// **
// *****************************************************************************/
//static void st_data_discretize_dd(int idim, int jdim, Disc_Structure *it)
//{
//  double exts2, dsize, decal;
//
//  // Initialization
//
//  if (idim < it->model->getDimensionNumber() - 1)
//  {
//    idim = idim + 1;
//
//    // Loop in the current dimension
//
//    exts2 = DBIN->getLocVariable(ELoc::BLEX,it->rank1, idim) / 2.;
//    dsize = KOPTION->dsize[idim];
//
//    if (exts2 <= 0. || dsize <= 0.)
//    {
//
//      /* Punctual support */
//
//      d1_1_global[idim] = 0.;
//      st_data_discretize_dd(idim, jdim, it);
//    }
//    else
//    {
//
//      /* Implicit loop until reaching the edge of the data */
//
//      decal = -exts2 + dsize / 2.;
//      do
//      {
//        d1_1_global[idim] = decal;
//        st_data_discretize_dd(idim, jdim, it);
//        decal = decal + dsize;
//      }
//      while (decal < exts2);
//    }
//  }
//  else if (jdim < it->model->getDimensionNumber() - 1)
//  {
//    jdim = jdim + 1;
//
//    // Loop in the current dimension
//
//    exts2 = DBIN->getLocVariable(ELoc::BLEX,it->rank2, jdim) / 2.;
//    dsize = KOPTION->dsize[jdim];
//
//    if (exts2 <= 0 || dsize <= 0.)
//    {
//      /* Punctual support */
//
//      d1_2_global[jdim] = 0.;
//      st_data_discretize_dd(idim, jdim, it);
//    }
//    else
//    {
//
//      /* Implicit loop until reaching the edge of the data */
//
//      decal = -exts2 + dsize / 2.;
//      do
//      {
//        d1_2_global[jdim] = decal;
//        st_data_discretize_dd(idim, jdim, it);
//        decal = decal + dsize;
//      }
//      while (decal < exts2);
//    }
//  }
//  else
//  {
//
//    // End of implicit loop on dimensions
//
//    it->ndtot++;
//    for (int i = 0; i < it->model->getDimensionNumber(); i++)
//      d1_t_global[i] = d1_global[i] + d1_1_global[i] + d1_2_global[i];
//    st_cov(it->model, 0, it->nugget_opt, it->nostd, it->member, it->icov_r,
//           it->weight, it->rank1, it->rank2, d1_t_global, covaux_global);
//  }
//}

int is_flag_data_disc_defined(void)
{
  return KOPTION->flag_data_disc;
}

void set_DBIN(Db* dbin)
{
  DBIN = dbin;
}

void set_DBOUT(Db* dbout)
{
  DBOUT = dbout;
}

///****************************************************************************/
///*!
// **  Internal recursive function for calculating covariance between data
// **  and target, when data is discretized
// **
// ** \param[in]  idim   Space dimension for current iteration
// ** \param[in]  it     Pointer to the Internal Disc_Structure
// **
// *****************************************************************************/
//static void st_data_discretize_dg(int idim, Disc_Structure *it)
//{
//  double exts2, dsize, decal;
//
//  // Initialization
//
//  if (idim < it->model->getDimensionNumber() - 1)
//  {
//    idim = idim + 1;
//
//    // Loop in the current dimension
//
//    exts2 = DBIN->getLocVariable(ELoc::BLEX,it->rank1, idim) / 2.;
//    dsize = KOPTION->dsize[idim];
//
//    if (exts2 <= 0. || dsize <= 0.)
//    {
//
//      /* Punctual support */
//
//      d1_1_global[idim] = 0.;
//      st_data_discretize_dg(idim, it);
//    }
//    else
//    {
//
//      /* Implicit loop until reaching the edge of the data */
//
//      decal = -exts2 + dsize / 2.;
//      do
//      {
//
//        d1_1_global[idim] = decal;
//        st_data_discretize_dg(idim, it);
//        decal = decal + dsize;
//      }
//      while (decal < exts2);
//    }
//  }
//  else
//  {
//
//    // End of implicit loop on dimensions
//
//    it->ndtot++;
//    for (int i = 0; i < it->model->getDimensionNumber(); i++)
//      d1_t_global[i] = d1_global[i] + d1_1_global[i];
//    st_cov(it->model, 0, it->nugget_opt, it->nostd, it->member, it->icov_r,
//           it->weight, it->rank1, it->rank2, d1_t_global, covaux_global);
//  }
//}

/****************************************************************************/
/*!
 **  Returns the value of the variable (at rank if rank >= 0)
 **  or of the target (at IECH_OUT if rank < 0)
 **
 ** \param[in]  rank   Rank of the sample
 ** \param[in]  ivar   Rank of the variable
 **
 ** \remarks   In case of simulation, the variable of the first simulation
 ** \remarks   is systematically returned. This has no influence on the rest
 ** \remarks   of the calculations
 **
 *****************************************************************************/
static double st_get_ivar(int rank, int ivar)
{
  double value;
  int jvar;

  if (rank >= 0)
  {

    // Variable in the Input file

    if (!FLAG_SIMU)

      // Particular case of simulations

      value = DBIN->getLocVariable(ELoc::Z,rank, ivar);
    else

      // Case of the traditional kriging based on Z-variables

      value = DBIN->getSimvar(ELoc::SIMU, rank, 0, ivar, 0, 1, 0);
  }
  else
  {

    // Variable in the Output file: colocated case

    jvar = RANK_COLCOK[ivar];
    if (jvar < 0)
      value = TEST;
    else
      value = DBOUT->getArray(IECH_OUT, jvar);
  }

  return (value);
}

/****************************************************************************/
/*!
 **  Returns the value of the measurement error (at rank if rank >= 0)
 **  or of the target (at IECH_OUT if rank < 0)
 **
 ** \param[in]  rank   Rank of the sample
 ** \param[in]  ivar   Rank of the variable
 **
 *****************************************************************************/
static double st_get_verr(int rank, int ivar)
{
  double value;

  if (rank >= 0)
  {
    value = DBIN->getLocVariable(ELoc::V,rank, ivar);
  }
  else
  {
    value = DBOUT->getLocVariable(ELoc::V,IECH_OUT, ivar);
  }
  return (value);
}

/****************************************************************************/
/*!
 **  Checks the kriging environment
 **
 ** \return  Error return code
 **
 ** \param[in]  flag_in    1 if the Input Db is used
 ** \param[in]  flag_out   1 if the Output Db is used
 ** \param[in]  model      Model structure (optional)
 **
 ** \remarks The address of the argument 'neigh' is memorized in a local
 ** \remarks static variable
 **
 *****************************************************************************/
static int st_check_environment(int flag_in,
                                int flag_out,
                                Model *model)
{
  int error, ndim, nvar, nfex;

  /* Initializations */

  error = 1;
  ndim = nfex = 0;

  /*********************************/
  /* Compatibility between two Dbs */
  /*********************************/

  ndim = 0;
  if (flag_in && ndim == 0) ndim = DBIN->getNDim();
  if (flag_out && ndim == 0) ndim = DBOUT->getNDim();
  if (flag_in && flag_out && !DBIN->hasSameDimension(DBOUT)) goto label_end;

  /**********************/
  /* Checking the model */
  /**********************/

  if (model != nullptr)
  {
    nvar = model->getVariableNumber();
    if (nvar <= 0)
    {
      messerr("The number of variables must be positive = %d",
              model->getVariableNumber());
      goto label_end;
    }
    // The following test is avoided in the case of simulations
    // as there may be no Z-variable defined as this stage (Gibbs)
    if (flag_in && !FLAG_SIMU && DBIN->getLocNumber(ELoc::Z) != nvar)
    {
      messerr("The number of variables of the Data (%d)",
              DBIN->getLocNumber(ELoc::Z));
      messerr("does not match the number of variables of the Model (%d)", nvar);
      goto label_end;
    }
    if (model->getCovaNumber() <= 0)
    {
      messerr("The number of covariance must be positive");
      goto label_end;
    }
    if (model->getDimensionNumber() <= 0)
    {
      messerr("The Space Dimension must be positive = %d",
              model->getDimensionNumber());
      goto label_end;
    }
    if (model->getDimensionNumber() != ndim)
    {
      messerr("The Space Dimension of the Db structure (%d)", ndim);
      messerr("Does not correspond to the Space Dimension of the model (%d)",
              model->getDimensionNumber());
      goto label_end;
    }

    // External drifts
    nfex = model->getExternalDriftNumber();
    if (nfex > 0)
    {
      if (flag_out && DBOUT->getLocNumber(ELoc::F) != nfex)
      {
        messerr("The Model requires %d external drift(s)", model->getExternalDriftNumber());
        messerr("but the output Db refers to %d external drift variables",
                DBOUT->getLocNumber(ELoc::F));
        goto label_end;
      }

      if (flag_in && DBIN->getLocNumber(ELoc::F) != nfex)
      {
        if (!(flag_out && DBOUT->isGrid()))
        {
          messerr("The Model requires %d external drift(s)", model->getExternalDriftNumber());
          messerr("but the input Db refers to %d external drift variables",
                  DBIN->getLocNumber(ELoc::F));
          goto label_end;
        }
      }
    }
  }

  /*********************************/
  /* Calculate the field extension */
  /*********************************/

  if (model != nullptr)
  {
    VectorDouble db_mini;
    VectorDouble db_maxi;
    db_mini.resize(ndim,TEST);
    db_maxi.resize(ndim,TEST);

    /* Input Db structure */

    if (flag_in)
      db_extension(DBIN, db_mini, db_maxi, true);

    /* Output Db structure */

    if (flag_out)
      db_extension(DBOUT, db_mini, db_maxi, true);

    model->setField(VH::extensionDiagonal(db_mini, db_maxi));
  }

  /* Set the error return code */

  error = 0;
  label_end:
  return (error);
}

/****************************************************************************/
/*!
 **  Management of internal arrays used by cov and drift functions
 **
 ** \return  Error return code
 **
 ** \param[in]  mode   1 for allocation; -1 for deallocation
 ** \param[in]  model  Model structure
 **
 ** \remarks  This function manages covariance internal arrays with dimension
 ** \remarks  equal to the number of variables in the Model
 **
 *****************************************************************************/
static int st_model_manage(int mode, Model *model)

{
  int nvar;

  /* Initializations */

  nvar = model->getVariableNumber();

  /* Dispatch */

  if (mode == 1)
  {

    /* Allocation */

    if (MODEL_INIT) return (1);
    d1_global.resize(DBIN->getNDim());
    d1_1_global = db_sample_alloc(DBIN, ELoc::X);
    if (d1_1_global == nullptr) return (1);
    d1_2_global = db_sample_alloc(DBIN, ELoc::X);
    if (d1_2_global == nullptr) return (1);
    d1_t_global.resize(DBIN->getNDim());
    covaux_global = st_core(nvar, nvar);
    if (covaux_global == nullptr) return (1);
    MODEL_INIT = 1;
  }
  else
  {
    if (!MODEL_INIT) return (1);
    d1_1_global = db_sample_free(d1_1_global);
    d1_2_global = db_sample_free(d1_2_global);
    covaux_global = (double*) mem_free((char* ) covaux_global);
    MODEL_INIT = 0;
  }
  return (0);
}

/****************************************************************************/
/*!
 **  Management of internal arrays used by kriging procedure
 **
 ** \return  Error return code
 **
 ** \param[in]  mode   1 for allocation; -1 for deallocation
 ** \param[in]  nech   Number of samples in the Input Db
 **                    (only used for the neighborhood search, if any)
 ** \param[in]  nmax   Maximum number of samples per neighborhood
 ** \param[in]  nvar   Number of variables (to be calculated)
 ** \param[in]  nfeq   Number of drift equations
 **
 *****************************************************************************/
static int st_krige_manage_basic(int mode,
                                 int nech,
                                 int nmax,
                                 int nvar,
                                 int nfeq)
{
  DECLARE_UNUSED(nech);
  int neqmax, ncmax;

  /* Initializations */

  ncmax = nmax * nvar;
  neqmax = ncmax + nfeq;
  if (FLAG_COLK) neqmax += nvar;
//  if (FLAG_COLK) nech += 1;

  /* Dispatch */

  if (mode == 1)
  {

    /* Allocation */

    if (KRIGE_INIT) return (1);
    flag_global = st_icore(neqmax, 1);
    if (flag_global == nullptr) return (1);
    lhs_global = st_core(neqmax, neqmax);
    if (lhs_global == nullptr) return (1);
    rhs_global = st_core(neqmax, nvar);
    if (rhs_global == nullptr) return (1);
    zam1_global = st_core(neqmax, 1);
    if (zam1_global == nullptr) return (1);
    wgt_global = st_core(neqmax, nvar);
    if (wgt_global == nullptr) return (1);
    var0_global = st_core(nvar, nvar);
    if (var0_global == nullptr) return (1);
    KRIGE_INIT = 1;
  }
  else
  {

    /* Deallocation */

    if (!KRIGE_INIT) return (1);
    flag_global = (int*) mem_free((char* ) flag_global);
    lhs_global = (double*) mem_free((char* ) lhs_global);
    rhs_global = (double*) mem_free((char* ) rhs_global);
    zam1_global = (double*) mem_free((char* ) zam1_global);
    wgt_global = (double*) mem_free((char* ) wgt_global);
    var0_global = (double*) mem_free((char* ) var0_global);
    KRIGE_INIT = 0;
  }
  return (0);
}

/****************************************************************************/
/*!
 **  Returns the maximum number of points per neighborhood
 **
 ** \return  Maximum number of points per neighborhood
 **
 ** \param[in]  neigh ANeigh structure
 **
 *****************************************************************************/
static int st_get_nmax(ANeigh *neigh)
{
  return neigh->getMaxSampleNumber(DBIN);
}

/****************************************************************************/
/*!
 **  Management of internal arrays used by kriging procedure
 **
 ** \return  Error return code
 **
 ** \param[in]  mode       1 for allocation; -1 for deallocation
 ** \param[in]  nvar       Number of variables to be calculated
 ** \param[in]  model      Model structure
 ** \param[in]  neigh      ANeigh structure
 **
 ** \remarks  The number of variables corresponds to the number of variables
 ** \remarks  to be calculated. It is not necessarily equal to the number of
 ** \remarks  variables contained in Model (when kriging a linear combination
 ** \remarks  of variables for example): hence the use of the 'nvar' passed
 ** \remarks  as an argument
 **
 *****************************************************************************/
static int st_krige_manage(int mode,
                           int nvar,
                           Model *model,
                           ANeigh *neigh)
{
  int nech, nfeq, nmax;

  /* Initializations */

  nvar = model->getVariableNumber();
  nfeq = model->getDriftEquationNumber();
  nech = DBIN->getSampleNumber();
  nmax = st_get_nmax(neigh);

  return (st_krige_manage_basic(mode, nech, nmax, nvar, nfeq));
}

/****************************************************************************/
/*!
 **  Allocate the Target discretization
 **
 ** \param[in]  ndim       Space dimension
 ** \param[in]  ndiscs     Discretization parameters (or NULL)
 **
 *****************************************************************************/
static int st_block_discretize_alloc(int ndim, const VectorInt& ndiscs)
{
  int ntot;

  ntot = 1;
  for (int idim = 0; idim < ndim; idim++)
    ntot *= ndiscs[idim];
  if (ntot <= 0) return (1);
  KOPTION->ntot = ntot;

  KOPTION->ndisc = st_icore(ndim, 1);
  if (KOPTION->ndisc == nullptr) return (1);
  KOPTION->disc1 = st_core(ndim, ntot);
  if (KOPTION->disc1 == nullptr) return (1);
  KOPTION->disc2 = st_core(ndim, ntot);
  if (KOPTION->disc2 == nullptr) return (1);
  for (int idim = 0; idim < ndim; idim++)
    KOPTION->ndisc[idim] = ndiscs[idim];
  return (0);
}

/****************************************************************************/
/*!
 **  Allocate the Data discretization
 **
 ** \param[in] ndim    Space dimension
 **
 *****************************************************************************/
static void st_data_discretize_alloc(int ndim)

{
  int nrow, ncol;

  KOPTION->flag_data_disc = 0;
  if (DBIN->getLocNumber(ELoc::BLEX) > 0)
  {
    if (!get_keypair("Data_Discretization", &nrow, &ncol, &KOPTION->dsize))
    {
      if (nrow * ncol != ndim)
      {
        messerr("Data discretization is defined using set_keypair mechanism");
        messerr("with keyword 'Data_Discretization'");
        messerr("But its dimension should be %d (instead of %d x %d)", ndim,
                nrow, ncol);
      }
      else
      {
        KOPTION->flag_data_disc = 1;
      }
    }
    else
    {
      if (DBIN->getLocNumber(ELoc::BLEX) > 0)
      {
        message("\n");
        message("Your Input Data File contains 'dblk' locator(s)\n");
        message("defining a non-ponctual support to the data\n");
        message("This feature can be taken into account during Kriging\n");
        message("ONLY if you specify the discretization steps\n");
        message("for each space dimension, using\n");
        message("       set.keypair('Data_Discretization',c(hx,hy,...))\n");
        message("before calling the kriging() function\n");
        message("\n");
        message("Currently:\n");
        message("- the support is disregarded\n");
        message("- data are considered as ponctual\n");
        message("\n");
      }
    }
  }
}

/****************************************************************************/
/*!
 **  Discretize a block
 **
 ** \param[in]  mode      0 if the block extension is read from grid
 **                       1 if the block extension is read from variable
 ** \param[in]  flag_rand 0 if the second discretization is regular
 **                       1 if the second point must be randomized
 ** \param[in]  iech      rank of the variable (used when mode=1)
 **
 *****************************************************************************/
static void st_block_discretize(int mode, int flag_rand, int iech)
{
  int i, j, jech, ntot, nd, nval, ndim, idim, memo;
  double taille;

  /* Initializations */

  memo = law_get_random_seed();
  ntot = KOPTION->ntot;
  ndim = KOPTION->ndim;
  law_set_random_seed(1234546);
  DbGrid* dbgrid = dynamic_cast<DbGrid*>(DBOUT);

  /* Loop on the discretization points */

  for (i = 0; i < ntot; i++)
  {
    jech = i;
    nval = ntot;
    for (idim = ndim - 1; idim >= 0; idim--)
    {
      taille = (mode == 0) ? dbgrid->getDX(idim) : DBOUT->getLocVariable(ELoc::BLEX,iech, idim);
      nd = KOPTION->ndisc[idim];
      nval /= nd;
      j = jech / nval;
      jech -= j * nval;
      DISC1(i,idim) = taille * ((j + 0.5) / nd - 0.5);
      DISC2(i,idim) = DISC1(i, idim);
      if (flag_rand)
      DISC2(i,idim) += taille * law_uniform(-0.5, 0.5) / (double) nd;
    }
  }
  law_set_random_seed(memo);
}

/****************************************************************************/
/*!
 **  Management of Kriging option
 **
 ** \return  Error return code
 **
 ** \param[in]  mode        1 for allocation; -1 for deallocation
 ** \param[in]  flag_check  1 if the file should be checked
 ** \param[in]  calcul      Type of calculation (EKrigOpt)
 ** \param[in]  flag_rand   0 if the second discretization is regular
 **                         1 if the second point must be randomized
 ** \param[in]  ndiscs      Discretization parameters (or NULL)
 **
 ** \remark  This function manages the global structure KOPTION
 **
 *****************************************************************************/
int krige_koption_manage(int mode,
                         int flag_check,
                         const EKrigOpt &calcul,
                         int flag_rand,
                         const VectorInt& ndiscs)
{
  int ndim, error;

  /* Initializations */

  error = 1;
  ndim = DBOUT->getNDim();

  /* Dispatch */

  if (mode == 1)
  {

    /* Allocation of the structure */

    KOPTION = new Koption();
    KOPTION->calcul = calcul;

    // Target discretization
    KOPTION->ndim = ndim;
    KOPTION->ntot = 0;
    KOPTION->disc1 = nullptr;
    KOPTION->disc2 = nullptr;
    KOPTION->ndisc = nullptr;

    // Data discretization
    KOPTION->flag_data_disc = 0;
    KOPTION->dsize = nullptr;

    /* Data discretization case (optional) */

    st_data_discretize_alloc(ndim);

    /* Block discretization case */

    switch (KOPTION->calcul.toEnum())
    {
      case EKrigOpt::E_POINT:
      case EKrigOpt::E_DRIFT:
      case EKrigOpt::E_DGM:
        break;

      case EKrigOpt::E_BLOCK:

        /* Preliminary checks */

        if (flag_check && ! DBOUT->isGrid())
        {
          messerr("Discretization is not allowed if the Target is not a Grid");
          goto label_dealloc;
        }
        if (ndiscs.empty())
        {
          messerr("For block estimation, Discretization must be provided");
          goto label_dealloc;
        }

        if (st_block_discretize_alloc(ndim, ndiscs)) goto label_dealloc;

        st_block_discretize(0, flag_rand, 0);

        break;
    }
    error = 0;
  }
  else
  {
    error = 0;

    /* Deallocation procedure */

    label_dealloc: if (KOPTION != nullptr)
    {
      KOPTION->ndisc = (int*)    mem_free((char* ) KOPTION->ndisc);
      KOPTION->disc1 = (double*) mem_free((char* ) KOPTION->disc1);
      KOPTION->disc2 = (double*) mem_free((char* ) KOPTION->disc2);
      KOPTION->dsize = (double*) mem_free((char* ) KOPTION->dsize);
      delete KOPTION;
    }
  }

  return (error);
}

/****************************************************************************/
/*!
 **  Print the L.H.S. matrix
 **
 ** \param[in]  nech    Number of active points (optional)
 ** \param[in]  neq     Number of equations
 ** \param[in]  nred    Reduced number of equations
 ** \param[in]  flag    Flag array (optional)
 ** \param[in]  lhs     Kriging L.H.S
 **
 *****************************************************************************/
void krige_lhs_print(int nech,
                     int neq,
                     int nred,
<<<<<<< HEAD
                     const int *flagloc,
=======
                     const int *flag,
>>>>>>> ab83fd56
                     const double *lhs)
{
  int *rel, i, j, ipass, npass, ideb, ifin;

  /* Initializations */

  rel = nullptr;
  rel = st_relative_position_array(1, neq, rel);
  npass = (nred - 1) / NBYPAS + 1;

  /* General Header */

  mestitle(0, "LHS of Kriging matrix (compressed)");
  if (nech > 0) message("Number of active samples    = %d\n", nech);
  message("Total number of equations   = %d\n", neq);
  message("Reduced number of equations = %d\n", nred);

  /* Loop on the passes */

  for (ipass = 0; ipass < npass; ipass++)
  {
    ideb = ipass * NBYPAS;
    ifin = MIN(nred, ideb + NBYPAS);
    message("\n");

    /* Header line */

    tab_prints(NULL, "Rank");
    tab_prints(NULL, "    ");
    for (j = ideb; j < ifin; j++)
      tab_printi(NULL, j + 1);
    message("\n");

    /* Flag line */

    if (flag != NULL)
    {
      tab_prints(NULL, "    ");
      tab_prints(NULL, "Flag");
      for (j = ideb; j < ifin; j++)
        tab_printi(NULL, rel[j]);
      message("\n");
    }

    /* Matrix lines */

    for (i = 0; i < nred; i++)
    {
      tab_printi(NULL, i + 1);
      tab_printi(NULL, rel[i]);
      for (j = ideb; j < ifin; j++)
        tab_printg(NULL, LHS_C(i, j));
      message("\n");
    }
  }

  st_relative_position_array(-1, neq, rel);
}

/****************************************************************************/
/*!
 **  Print the R.H.S. matrix
 **
 ** \param[in]  nvar     Number of variables
 ** \param[in]  nech     Number of active points (optional)
 ** \param[in]  neq      Number of equations
 ** \param[in]  nred     Reduced number of equations
 ** \param[in]  flag     Flag array (optional)
 ** \param[in]  rhs      Kriging R.H.S. matrix
 **
 *****************************************************************************/
void krige_rhs_print(int nvar,
                     int nech,
                     int neq,
                     int nred,
                     const int *flag,
                     double *rhs)
{
  int *rel, i, ivar, idim;

  /* Initializations */

  rel = nullptr;
  rel = st_relative_position_array(1, neq, NULL);

  /* General Header */

  mestitle(0, "RHS of Kriging matrix (compressed)");
  if (nech > 0) message("Number of active samples    = %d\n", nech);
  message("Total number of equations   = %d\n", neq);
  message("Reduced number of equations = %d\n", nred);
  message("Number of right-hand sides  = %d\n", nvar);

  /* Kriging option */

  if (KOPTION != nullptr)
  {
    switch (KOPTION->calcul.toEnum())
    {
      case EKrigOpt::E_POINT:
        message("Punctual Estimation\n");
        break;

      case EKrigOpt::E_BLOCK:
        message("Block Estimation : Discretization = ");
        for (idim = 0; idim < KOPTION->ndim; idim++)
        {
          if (idim != 0) message(" x ");
          message("%d", KOPTION->ndisc[idim]);
        }
        message("\n");
        break;

      case EKrigOpt::E_DRIFT:
        message("Drift Estimation\n");
        break;

      case EKrigOpt::E_DGM:
        message("DGM Estimation\n");
        break;
    }
  }
  message("\n");

  /* Header line */

  tab_prints(NULL, "Rank");
  if (flag != nullptr) tab_prints(NULL, "Flag");
  for (ivar = 0; ivar < nvar; ivar++)
    tab_printi(NULL, ivar + 1);
  message("\n");

  /* Matrix lines */

  for (i = 0; i < nred; i++)
  {
    tab_printi(NULL, i + 1);
    if (flag != nullptr) tab_printi(NULL, rel[i]);
    for (ivar = 0; ivar < nvar; ivar++)
      tab_printg(NULL, RHS_C(i, ivar));
    message("\n");
  }

  st_relative_position_array(-1, neq, rel);
}

/****************************************************************************/
/*!
 **  Print the Dual matrix
 **
 ** \param[in]  nech     Number of active points (optional)
 ** \param[in]  neq      Number of equations
 ** \param[in]  nred     Reduced number of equations
 ** \param[in]  flag     Flag array (optional)
 ** \param[in]  dual     Kriging Dual matrix
 **
 *****************************************************************************/
void krige_dual_print(int nech, int neq, int nred, const int *flag, double *dual)
{
  int *rel, i;

  /* Initializations */

  rel = nullptr;
  rel = st_relative_position_array(1, neq, NULL);

  /* General Header */

  mestitle(0, "Dual Vector (completed with zeroes and compressed)");
  if (nech > 0) message("Number of active samples    = %d\n", nech);
  message("Total number of equations   = %d\n", neq);
  message("Reduced number of equations = %d\n", nred);

  /* Header line */

  tab_prints(NULL, "Rank");
  if (flag != nullptr) tab_prints(NULL, "Flag");
  message("\n");

  /* Matrix lines */

  for (i = 0; i < nred; i++)
  {
    tab_printi(NULL, i + 1);
    if (flag != nullptr) tab_printi(NULL, rel[i]);
    tab_printg(NULL, dual[i]);
    message("\n");
  }

  st_relative_position_array(-1, neq, rel);
}

/****************************************************************************/
/*!
 **  Print the kriging weights
 **
 ** \param[in]  status  Kriging error status
 ** \param[in]  nvar    Number of variables (output)
 ** \param[in]  nvar_m  Number of variables in the Model
 ** \param[in]  nfeq    Number of drift equations
 ** \param[in]  nbgh_ranks Vector of selected samples
 ** \param[in]  nred    Reduced number of equations
 ** \param[in]  icase   Rank of the PGS or GRF
 ** \param[in]  flag    Flag array
 ** \param[in]  wgt     Array of Kriging weights
 **
 ** \remark In the case of simulations (icase>=0), the data vector is not
 ** \remark printed as it changes for every sample, per simulation
 **
 *****************************************************************************/
static void krige_wgt_print(int status,
                            int nvar,
                            int nvar_m,
                            int nfeq,
                            const VectorInt& nbgh_ranks,
                            int nred,
                            int icase,
                            const int *flag,
                            const double *wgt)
{
  double *sum, value;
  int iwgt, ivar, jvar_m, ivar_m, iech, lec, cumflag, idim, ndim, ib, number,
      flag_value, nech;

  /* Initializations */

  nech = (int) nbgh_ranks.size();
  ndim = DBIN->getNDim();
  sum = (double*) st_core(nvar_m, 1);
  if (sum == nullptr) return;

  /* Header */

  mestitle(0, "(Co-) Kriging weights");

  /* First line */

  tab_prints(NULL, "Rank");
  for (idim = 0; idim < ndim; idim++)
  {
    String strloc = getLocatorName(ELoc::X, idim);
    tab_prints(NULL, strloc.c_str());
  }
  if (DBIN->hasLocVariable(ELoc::C)) tab_prints(NULL, "Code");
  if (DBIN->getLocNumber(ELoc::V) > 0)
    tab_prints(NULL, "Err.");
  if (KOPTION->flag_data_disc) for (idim = 0; idim < ndim; idim++)
  {
    (void) gslSPrintf(string, "Size%d", idim + 1);
    tab_prints(NULL, string);
  }
  tab_prints(NULL, "Data");
  for (ivar = 0; ivar < nvar; ivar++)
  {
    (void) gslSPrintf(string, "Z%d*", ivar + 1);
    tab_prints(NULL, string);
  }
  message("\n");

  /* Display the information and the weights */

  for (jvar_m = lec = cumflag = 0; jvar_m < nvar_m; jvar_m++)
  {
    if (nvar > 1) message("Using variable Z%-2d\n", jvar_m + 1);

    /* Loop on the samples */

    for (ivar_m = 0; ivar_m < nvar_m; ivar_m++)
      sum[ivar_m] = 0.;
    for (iech = 0; iech < nech; iech++, lec++)
    {
      flag_value = (flag != nullptr) ? flag[lec] : 1;
      tab_printi(NULL, iech + 1);
      for (idim = 0; idim < ndim; idim++)
        tab_printg(NULL, st_get_idim(nbgh_ranks[iech], idim));
      if (DBIN->hasLocVariable(ELoc::C))
        tab_printg(NULL, DBIN->getLocVariable(ELoc::C,nbgh_ranks[iech],0));
      if (DBIN->getLocNumber(ELoc::V) > 0)
        tab_printg(NULL, st_get_verr(nbgh_ranks[iech], (FLAG_PROF) ? 0 : jvar_m));
      if (KOPTION->flag_data_disc)
      {
        for (idim = 0; idim < ndim; idim++)
          tab_printg(NULL, DBIN->getLocVariable(ELoc::BLEX,nbgh_ranks[iech], idim));
      }
      if (icase < 0)
        tab_printg(NULL, st_get_ivar(nbgh_ranks[iech], jvar_m));
      else
        tab_prints(NULL, "   ");

      for (ivar = 0; ivar < nvar; ivar++)
      {
        iwgt = nred * ivar + cumflag;
        value = (wgt != nullptr && status == 0 && flag_value) ? wgt[iwgt] : TEST;
        if (!FFFF(value)) sum[ivar] += value;
        tab_printg(NULL, value);
      }
      if (flag_value) cumflag++;
      message("\n");
    }

    number = 1 + ndim + 1;
    if (DBIN->getLocNumber(ELoc::V) > 0) number++;
    if (KOPTION->flag_data_disc) number += ndim + 1;
    tab_prints(NULL, "Sum of weights", number, EJustify::LEFT);
    for (ivar = 0; ivar < nvar; ivar++)
    {
      value = (status == 0) ? sum[ivar] : TEST;
      tab_printg(NULL, value);
    }
    message("\n");
  }

  mem_free((char* ) sum);
  if (nfeq <= 0 || wgt == nullptr) return;

  /* Header */

  mestitle(0, "Drift coefficients");

  /* First line */

  tab_prints(NULL, "Rank");
  tab_prints(NULL, "Lagrange");
  tab_prints(NULL, "Coeff");
  message("\n");

  /* Loop on the drift coefficients */

  cumflag = nred - nfeq;
  for (ib = 0; ib < nfeq; ib++)
  {
    iwgt = ib + cumflag;
    tab_printi(NULL, ib + 1);
    value = (status == 0) ? wgt[iwgt] : TEST;
    tab_printg(NULL, value);
    value = (status == 0) ? zam1_global[iwgt] : TEST;
    tab_printg(NULL, value);

    message("\n");
  }
}

/****************************************************************************/
/*!
 **  Print the results
 **
 ** \param[in]  flag_xvalid  when cross-validation option is switched ON
 **                          1: Z*-Z and (Z*-Z)/S*
 **                          2: Z* and S*
 **                          > 0 for ONE Point out
 **                          < 0 for excluding information with same code
 ** \param[in]  nvar         Number of variables
 ** \param[in]  status       Kriging error status
 **
 *****************************************************************************/
static void st_result_kriging_print(int flag_xvalid, int nvar, int status)
{
  int ivar;
  double value;

  /* Header */

  if (flag_xvalid != 0)
    mestitle(0, "Cross-validation results");
  else
    mestitle(0, "(Co-) Kriging results");
  message("Target Sample = %d\n", IECH_OUT + 1);

  /* Loop on the results */

  for (ivar = 0; ivar < nvar; ivar++)
  {
    if (flag_xvalid != 0)
    {
      message("Variable Z%-2d\n", ivar + 1);
      message( "Printout for Cross-validation should not be performed anymore\n");
    }
    else
    {
      message("Variable Z%-2d\n", ivar + 1);
      if (FLAG_EST)
      {
        value = (status == 0) ? DBOUT->getArray(IECH_OUT, IPTR_EST + ivar) : TEST;
        tab_printg(" - Estimate  = ", value);
        message("\n");
      }
      if (FLAG_STD)
      {
        value = (status == 0) ? DBOUT->getArray(IECH_OUT, IPTR_STD + ivar) : TEST;
        tab_printg(" - Std. Dev. = ", value);
        value = (status == 0) ? VAR0(ivar, ivar) : TEST;
        message("\n");
        tab_printg(" - Cov(h=0)  = ", value);
        message("\n");
      }
      if (FLAG_VARZ)
      {
        value = (status == 0) ? DBOUT->getArray(IECH_OUT, IPTR_VARZ + ivar) : TEST;
        tab_printg(" - Var(Z*)   = ", value);
        message("\n");
      }
    }
  }
}

/****************************************************************************/
/*!
 **  Conditioning Kriging
 **
 ** \return  Error return code
 **
 ** \param[in]  dbin       input Db structure
 ** \param[in]  dbout      output Db structure
 ** \param[in]  model      Model structure
 ** \param[in]  neigh      ANeigh structure
 ** \param[in]  flag_bayes 1 if Bayes option is switched ON
 ** \param[in]  dmean      Array giving the prior means for the drift terms
 ** \param[in]  dcov       Array containing the prior covariance matrix
 **                        for the drift terms
 ** \param[in]  icase      Case for PGS and GRF (or -1)
 ** \param[in]  nbsimu     Number of simulations
 ** \param[in]  flag_dgm   1 if the DGM version of kriging should be used
 **
 ** \remark: The model contains an anamorphosis with a change of support
 ** \remark: coefficient as soon as flag_dgm is TRUE
 **
 *****************************************************************************/
int _krigsim(Db* dbin,
             Db* dbout,
             const Model* model,
             ANeigh* neigh,
             bool flag_bayes,
             const VectorDouble& dmean,
             const MatrixSquareSymmetric& dcov,
             int icase,
             int nbsimu,
             bool flag_dgm)
{
  // Preliminary checks

  if (neigh->getType() == ENeigh::IMAGE)
  {
    messerr("This tool cannot function with an IMAGE neighborhood");
    return 1;
  }

  /* Add the attributes for storing the results */

  int iptr_est = dbout->getColIdxByLocator(ELoc::SIMU, 0);
  if (iptr_est < 0) return 1;

  /* Setting options */

  KrigingSystem ksys(dbin, dbout, model, neigh);
  if (ksys.setKrigOptFlagSimu(true, nbsimu, icase)) return 1;
  if (ksys.updKrigOptEstim(iptr_est, -1, -1)) return 1;
  if (ksys.setKrigOptBayes(flag_bayes, dmean, dcov)) return 1;
  if (ksys.setKrigOptDGM(flag_dgm)) return 1;
  if (! ksys.isReady()) return 1;

  /* Loop on the targets to be processed */

  for (int iech_out = 0; iech_out < dbout->getSampleNumber(); iech_out++)
  {
    mes_process("Conditional Simulation", dbout->getSampleNumber(), iech_out);
    if (ksys.estimate(iech_out)) return 1;
  }

  ksys.conclusion();

  return 0;
}

/****************************************************************************/
/*!
 **  Estimation of the variance by transitive method
 **
 ** \return  Error return code
 **
 ** \param[in]  dbgrid       Db structure containing the dicretization grid
 ** \param[in]  model        Model structure
 ** \param[in]  flag_verbose 1 for a verbose output
 ** \param[in]  flag_regular 1 for regular; 0 for stratified
 ** \param[in]  ndisc        Number of Discretization steps
 **
 ** \param[out]  abundance   Global estimated abundance
 ** \param[out]  sse         Global standard deviation
 ** \param[out]  cvtrans     CV transitive
 **
 *****************************************************************************/
int global_transitive(DbGrid* dbgrid,
                      Model* model,
                      int flag_verbose,
                      int flag_regular,
                      int ndisc,
                      double* abundance,
                      double* sse,
                      double* cvtrans)
{
  int i, ix, iy, ix1, ix2, iy1, iy2, nx, ny, flag_value;
  double c00, cvv, dx, dy, dsum, gint, dsse, wtot, value;
  CovCalcMode mode;

  /* Initializations */

  cvv = wtot = dsse = gint = dsum = 0.;
  st_global_init(dbgrid, dbgrid);
  if (st_check_environment(0, 1, model)) return 1;;
  int ndim = dbgrid->getNDim();
  VectorDouble d1(ndim, 0.);

  if (ndim < 1 || ndim > 2)
  {
    messerr("The transitive global estimation is implemented for 1 and 2 space only");
    return 1;
  }
  if (model->getVariableNumber() != 1)
  {
    messerr("The transitive global estimation is implemented for 1 variable only");
    return 1;
  }

  /* Core allocation */

  c00 = model->evaluateOneGeneric(nullptr, d1);

  /* Abundance estimation */

  flag_value = 0;
  if (dbgrid->getLocNumber(ELoc::Z) == 1)
  {
    for (i = 0; i < dbgrid->getSampleNumber(); i++)
    {
      value = dbgrid->getLocVariable(ELoc::Z,i, 0);
      if (!FFFF(value)) dsum += value;
    }
    flag_value = 1;
  }

  /* 2-D case */

  if (ndim == 2)
  {
    dx = dbgrid->getDX(0);
    dy = dbgrid->getDX(1);
    nx = dbgrid->getNX(0);
    ny = dbgrid->getNX(1);
    if (flag_value) dsum *= dx * dy;

    /* Estimation */

    if (flag_regular)
    {

      /* Regular case */

      dsse = 0.;
      for (ix = -nx + 1; ix <= nx; ix++)
        for (iy = -ny + 1; iy <= ny; iy++)
        {
          d1[0] = dx * ix;
          d1[1] = dy * iy;
          dsse += model->evaluateOneGeneric(nullptr, d1);
        }
      dsse *= dx * dy;
      // TODO : appeler model_integral
      // if (model_integral(model,ndisc,&gint)) goto label_end;
      *sse = dsse - gint;
    }
    else
    {

      /* Stratified case */

      cvv = 0.;
      for (ix1 = 0; ix1 < ndisc; ix1++)
        for (iy1 = 0; iy1 < ndisc; iy1++)
          for (ix2 = 0; ix2 < ndisc; ix2++)
            for (iy2 = 0; iy2 < ndisc; iy2++)
            {
              d1[0] = dx * (ix2 - ix1) / ndisc;
              d1[1] = dy * (iy2 - iy1) / ndisc;
              cvv += model->evaluateOneGeneric(nullptr, d1);
              wtot += 1.;
            }
      cvv /= wtot;
      *sse = dx * dy * (c00 - cvv);
    }
  }
  else
  {

    /* 1-D case */

    dx = dbgrid->getDX(0);
    nx = dbgrid->getNX(0);
    if (flag_value) dsum *= dx;

    if (flag_regular)
    {

      /* Regular case */

      dsse = 0.;
      for (ix = -nx + 1; ix <= nx; ix++)
      {
        d1[0] = dx * ix;
        dsse += model->evaluateOneGeneric(nullptr, d1);
      }
      dsse /= dx;
      // TODO: appeler model_integral
      // if (model_integral(model,ndisc,&gint)) goto label_end;
      *sse = dsse - gint;
    }
    else
    {

      /* Stratified case */

      cvv = 0.;
      for (ix1 = 0; ix1 < ndisc; ix1++)
        for (ix2 = 0; ix2 < ndisc; ix2++)
        {
          d1[0] = dx * (ix2 - ix1) / ndisc;
          cvv += model->evaluateOneGeneric(nullptr, d1);
          wtot += 1.;
        }
      cvv /= wtot;
      *sse = dx * (c00 - cvv);
    }
  }

  if (flag_value)
  {
    *abundance = dsum;
    *cvtrans = ((*sse) <= 0.) ? TEST : dsum / (*sse);
  }
  else
  {
    *abundance = *cvtrans = TEST;
  }
  (*sse) = (*sse > 0) ? sqrt(*sse) : 0.;

  /* Optional printout */

  if (flag_verbose)
  {
    if (flag_regular)
    {
      message("Transitive estimation (Regular case)\n");
      message("====================================\n");
      message("Space dimension           = %d \n", ndim);
      message("s * Sum[G(ks)]            = %lf\n", dsse);
      message("Integral[G(h)]            = %lf\n", gint);
    }
    else
    {
      message("Transitive estimation (Stratified case)\n");
      message("=======================================\n");
      message("Space dimension           = %d \n", ndim);
      message("G(0)                      = %lf\n", c00);
      message("G(s,s)                    = %lf\n", cvv);
    }
    message("Estimation St. Dev.       = %lf\n", (*sse));
    if (flag_value)
    {
      message("Global abundance          = %lf\n", (*abundance));
      if (FFFF(*cvtrans))
        message("Coefficient of Variation  = NA\n");
      else
        message("Coefficient of Variation  = %lf\n", (*cvtrans));
    }
  }
  return 0;
}

/****************************************************************************/
/*!
 **  Returns the limits of the area of interest
 **
 ** \return  Error returned code
 **
 ** \param[in]  db      input Db structure
 ** \param[in]  top     Elevation of the Top variable
 ** \param[in]  bot     Elevation of the bottom variable
 **
 ** \param[out] ideb    Index of the starting sample
 ** \param[out] ifin    Index of the ending sample
 **
 *****************************************************************************/
static int st_get_limits(DbGrid* db, double top, double bot, int *ideb, int *ifin)
{
  int ndim, nz, iad;
  double z0, dz;

  /* Initializations */

  ndim = db->getNDim();
  z0 = db->getX0(ndim - 1);
  nz = db->getNX(ndim - 1);
  dz = db->getDX(ndim - 1);

  /* Preliminary checks */

  if (!FFFF(bot) && !FFFF(top) && top < bot)
  {
    messerr("Error: Top(%lf) must be larger than Bottom (%lf)", top, bot);
    return (1);
  }

  if (FFFF(bot))
    iad = 0;
  else
    iad = (int) ((bot - z0) / dz);
  if (bot > z0 + iad * dz) iad++;
  *ideb = MAX(0, MIN(iad, nz-1));

  if (FFFF(top))
    iad = nz - 1;
  else
    iad = (int) ((top - z0) / dz);
  *ifin = MAX(0, MIN(iad, nz-1));
  return (0);
}

/****************************************************************************/
/*!
 **  Definition of the neighborhood
 **
 ** \return  Error return code: 1 if the target does not belong to the
 ** \return  area of interest
 **
 ** \param[in]  ideb          Index of the starting sample
 ** \param[in]  ifin          Index of the ending sample
 ** \param[in]  neigh_radius  Radius of the Neighborhood
 **
 ** \param[out] status        Neighborhood error status
 ** \param[out] nbefore       Number of samples in neighborhood before target
 ** \param[out] nafter        Number of samples in neighborhood after target
 **
 *****************************************************************************/
static int st_get_neigh(int ideb,
                        int ifin,
                        int neigh_radius,
                        int *status,
                        int *nbefore,
                        int *nafter)
{
  int iad;

  *status = 1;
  if (IECH_OUT < ideb || IECH_OUT > ifin) return (1);

  iad = MAX(IECH_OUT - neigh_radius, ideb);
  *nbefore = IECH_OUT - iad;

  iad = MIN(IECH_OUT + neigh_radius, ifin);
  *nafter = iad - IECH_OUT;

  *status = 0;
  return (0);
}

/****************************************************************************/
/*!
 **  Calculate the discretized covariance
 **
 ** \param[in]  dist          Integer distance
 ** \param[in]  cov           Array of discretized covariances
 ** \param[in]  cov_radius    Radius of the covariance array
 ** \param[in]  flag_sym      1 for symmetrized covariance
 **
 *****************************************************************************/
static double st_cov_exp(int dist, const double *cov, int cov_radius, int flag_sym)
{
  double val1, val2, val;

  if (flag_sym)
  {
    val1 = cov[cov_radius - dist];
    val2 = cov[cov_radius + dist];
    val = (val1 + val2) / 2.;
  }
  else
  {
    val = cov[cov_radius + dist];
  }
  return (val);
}

/****************************************************************************/
/*!
 **  Establish the L.H.S. of the Kriging system
 **  in the case of the discretized covariances
 **
 ** \param[in]  covdd         Array of discretized covariance (data-data)
 ** \param[in]  cov_radius    Radius of the covariance array
 ** \param[in]  flag_sym      1 for symmetrized covariance
 ** \param[in]  nfeq          0 or 1 drift function(s)
 ** \param[in]  nbefore       Number of samples in neighborhood before target
 ** \param[in]  nafter        Number of samples in neighborhood after target
 ** \param[in]  neq           Number of kriging equations
 **
 *****************************************************************************/
static void st_lhs_exp(double *covdd,
                       int cov_radius,
                       int flag_sym,
                       int nfeq,
                       int nbefore,
                       int nafter,
                       int neq)
{
  int i, j;

  /* Covariance part */

  for (i = -nbefore; i <= nafter; i++)
    for (j = -nbefore; j <= nafter; j++)
    {
      LHS_EXP(i+nbefore,j+nbefore) = st_cov_exp(i - j, covdd, cov_radius,
                                                flag_sym);
      LHS_EXP(j+nbefore,i+nbefore) = st_cov_exp(j - i, covdd, cov_radius,
                                                flag_sym);
    }

  /* Drift part */

  if (nfeq == 0) return;
  for (i = -nbefore; i <= nafter; i++)
  {
    LHS_EXP(i+nbefore,neq-1) = 1.;
    LHS_EXP(neq-1,i+nbefore) = 1.;
  }
  LHS_EXP(neq-1,neq-1) = 0.;
}

/****************************************************************************/
/*!
 **  Establish the R.H.S. of the Kriging system in the case
 **  of the discretized covariances
 **
 ** \param[in]  covd0         Array of discretized covariance (data-data)
 ** \param[in]  cov_radius    Radius of the covariance array
 ** \param[in]  flag_sym      1 for symmetrized covariance
 ** \param[in]  nfeq          0 or 1 drift function(s)
 ** \param[in]  nbefore       Number of samples in neighborhood before target
 ** \param[in]  nafter        Number of samples in neighborhood after target
 ** \param[in]  neq           Number of equations
 **
 *****************************************************************************/
static void st_rhs_exp(double *covd0,
                       int cov_radius,
                       int flag_sym,
                       int nfeq,
                       int nbefore,
                       int nafter,
                       int neq)
{
  int i;

  /* Covariance part */

  for (i = -nbefore; i <= nafter; i++)
    RHS_EXP(i+nbefore) = st_cov_exp(i, covd0, cov_radius, flag_sym);

  /* Drift part */

  if (nfeq == 0) return;
  RHS_EXP(neq-1) = 1.;
}

/****************************************************************************/
/*!
 **  Perform the estimation for the Factorial Kriging Analysis
 **  in the case of the discretized covariances
 **
 ** \param[in]  db            Db structure
 ** \param[in]  wgt           Array containing the kriging weights
 ** \param[in]  nbefore       Number of samples in neighborhood before target
 ** \param[in]  nafter        Number of samples in neighborhood after target
 **
 *****************************************************************************/
static double st_estim_exp(Db *db, const double *wgt, int nbefore, int nafter)
{
  int i;
  double result;

  /* Perform the estimation */

  result = 0.;
  for (i = -nbefore; i <= nafter; i++)
    result += wgt[i + nbefore] * db->getLocVariable(ELoc::Z,IECH_OUT + i, 0);

  return (result);
}

/****************************************************************************/
/*!
 **  Factorial Kriging analysis on a 1-D grid file using
 **  discretized covariances for total and partial variables
 **
 ** \return  Error return code
 **
 ** \param[in]  db            input Db structure
 ** \param[in]  covdd         Array of discretized cov. for total variable
 ** \param[in]  covd0         Array of discretized cov. for partial variable
 ** \param[in]  top           Elevation of the Top variable
 ** \param[in]  bot           Elevation of the bottom variable
 ** \param[in]  cov_radius    Radius of the Covariance arrays
 ** \param[in]  neigh_radius  Radius of the Neighborhood
 ** \param[in]  flag_sym      1 for symmetrized covariance
 ** \param[in]  nfeq          0 or 1 drift function(s)
 **
 *****************************************************************************/
int anakexp_f(DbGrid *db,
              double *covdd,
              double *covd0,
              double top,
              double bot,
              int cov_radius,
              int neigh_radius,
              int flag_sym,
              int nfeq)
{
  int i, ndim, nvarin, nech, size, error, ideb, ifin, neq, status;
  int nbefore, nafter, nbefore_mem, nafter_mem;
  double result;
  VectorInt ranks;

  /* Initializations */

  error = 1;
  st_global_init(db, db);
  FLAG_EST = true;
  lhs_global = rhs_global = wgt_global = nullptr;
  ndim = db->getNDim();
  nvarin = db->getLocNumber(ELoc::Z);
  nbefore_mem = nafter_mem = -1;
  size = 0;

  /* Prepare the Koption structure */

  if (krige_koption_manage(1, 1, EKrigOpt::POINT, 1, VectorInt())) return (1);

  /* Preliminary checks */

  if (ndim != 1 || ! db->isGrid())
  {
    messerr("This procedure is limited to 1-D grid");
    goto label_end;
  }
  if (nvarin != 1)
  {
    messerr("This procedure is limited to the monovariate case");
    goto label_end;
  }
  nech = db->getNX(ndim - 1);
  if (nfeq != 0 && nfeq != 1)
  {
    messerr("This procedure is limited to Stationary or Intrinsic case");
    messerr("The argument 'nfeq' must be 0 or 1");
    goto label_end;
  }
  if (neigh_radius > cov_radius / 2)
  {
    messerr("The radius of the neighborhood (%d) must be smaller or equal",
            neigh_radius);
    messerr("to the radius of the covariance (%d)", cov_radius);
    goto label_end;
  }

  /* Add the attribute for storing the result */

  IPTR_EST = db->addColumnsByConstant(nvarin, 0.);
  if (IPTR_EST < 0) goto label_end;
  DBOUT = db;

  /* Core allocation */

  size = 2 * neigh_radius + 1;
  st_krige_manage_basic(1, size, size, 1, nfeq);
  ranks.resize(nech);
  for (i = 0; i < nech; i++)
  {
    ranks[i] = i;
    flag_global[i] = 1;
  }

  /* Get the limits of the area to be processed */

  if (st_get_limits(db, top, bot, &ideb, &ifin)) goto label_end;

  /* Loop on the grid nodes */

  status = 0;
  for (IECH_OUT = 0; IECH_OUT < nech; IECH_OUT++)
  {
    mes_process("Factorial Kriging Analysis", nech, IECH_OUT);
    OptDbg::setCurrentIndex(IECH_OUT + 1);
    if (!db->isActive(IECH_OUT)) continue;
    if (OptDbg::query(EDbg::KRIGING) || OptDbg::query(EDbg::NBGH) || OptDbg::query(EDbg::RESULTS))
    {
      mestitle(1, "Target location");
      db_sample_print(db, IECH_OUT, 1, 0, 0);
    }

    /* Discard the grid nodes which doe not belong to the processed area */

    DBOUT->setArray(IECH_OUT, IPTR_EST, TEST);

    /* Look for the neighborhood */

    if (st_get_neigh(ideb, ifin, neigh_radius, &status, &nbefore, &nafter))
      continue;

    /* If the neighborhood has changed, establish the kriging system */

    neq = nafter + nbefore + 1;
    if (nfeq == 1) neq++;
    if (nbefore_mem != nbefore || nafter_mem != nafter || OptDbg::force())
    {
      nbefore_mem = nbefore;
      nafter_mem = nafter;

      /* Establish the L.H.S. of the kriging system */

      st_lhs_exp(covdd, cov_radius, flag_sym, nfeq, nbefore, nafter, neq);
      if (OptDbg::query(EDbg::KRIGING))
        krige_lhs_print(nech, neq, neq, flag_global, lhs_global);

      /* Invert the kriging system */

      if (matrix_invert(lhs_global, neq, IECH_OUT))
      {
        status = 1;
        continue;
      }

      /* Establish the R.H.S. of the kriging system */

      st_rhs_exp(covd0, cov_radius, flag_sym, nfeq, nbefore, nafter, neq);
      if (OptDbg::query(EDbg::KRIGING))
        krige_rhs_print(nvarin, nech, neq, neq, flag_global, rhs_global);

      /* Derive the kriging weights */

      matrix_product_safe(neq, neq, 1, lhs_global, rhs_global, wgt_global);
    }

    /* Calculate the estimation */

    result = st_estim_exp(db, wgt_global, nbefore, nafter);
    DBOUT->setArray(IECH_OUT, IPTR_EST, result);
    if (OptDbg::query(EDbg::RESULTS)) st_result_kriging_print(0, nvarin, status);
  }

  /* Set the error return flag */

  error = 0;

  label_end: OptDbg::setCurrentIndex(0);
  (void) krige_koption_manage(-1, 1, EKrigOpt::POINT, 1, VectorInt());
  st_krige_manage_basic(-1, size, size, 1, nfeq);
  return (error);
}

/****************************************************************************/
/*!
 **  Calculate the experimental covariance of the residual variable
 **  defined on the grid
 **
 ** \param[in]  db            input Db structure
 ** \param[in]  model         Model describing the horizontal structure
 ** \param[in]  cov_ref       Array of discretized covariance for target variable
 ** \param[in]  cov_radius    Radius of the covariance array
 ** \param[in]  flag_sym      1 for symmetrized covariance
 ** \param[in]  cov_ss        Array of dimensions of the Covariance array
 ** \param[in]  cov_nn        Array of radius of the Covariance array
 **
 ** \param[out] cov_res       Array containing the covariance of the residual
 **                           variable
 **
 *****************************************************************************/
static void st_calculate_covres(DbGrid *db,
                                Model *model,
                                const double *cov_ref,
                                int cov_radius,
                                int flag_sym,
                                const int cov_ss[3],
                                const int cov_nn[3],
                                double *cov_res)
{
  double covtab, covver;

  /* Initializations */

  VectorDouble d1(3,0.);
  double dx = db->getDX(0);
  double dy = db->getDX(1);
  double covtot = COV_REF(0);
  double c00 = model->evaluateOneGeneric(nullptr, d1);

  /* Evaluate the array of experimental covariance of the residual variable */

  for (int ix = -cov_nn[0]; ix <= cov_nn[0]; ix++)
    for (int iy = -cov_nn[1]; iy <= cov_nn[1]; iy++)
      for (int iz = -cov_nn[2]; iz <= cov_nn[2]; iz++)
      {
        if (!flag_sym)
          covver = COV_REF(iz);
        else
          covver = (COV_REF(iz) + COV_REF(-iz)) / 2.;
        d1[0] = dx * ix;
        d1[1] = dy * iy;
        covtab = model->evaluateOneGeneric(nullptr, d1);
        COV_RES(ix,iy,iz) = covver * (covtab + covtot - c00) / covtot;
      }
<<<<<<< HEAD

=======
>>>>>>> ab83fd56
}

/****************************************************************************/
/*!
 **  Calculate the experimental covariance of the total variable
 **  defined on the grid
 **
 ** \param[in]  db            input Db structure
 ** \param[in]  ix0           index of the grid index along X
 ** \param[in]  iy0           index of the grid index along Y
 ** \param[in]  flag_sym      1 for symmetrized covariance
 ** \param[in]  cov_ss        Array of dimensions of the Covariance array
 ** \param[in]  cov_nn        Array of radius of the Covariance array
 **
 ** \param[out] num_tot       Array containing the numb er of pairs
 ** \param[out] cov_tot       Array containing the covariance of the total
 **                           variable
 **
 *****************************************************************************/
static void st_calculate_covtot(DbGrid* db,
                                int ix0,
                                int iy0,
                                int flag_sym,
                                const int cov_ss[3],
                                const int cov_nn[3],
<<<<<<< HEAD
                                int* num_tot,
                                double* cov_tot)
=======
                                int *num_tot,
                                double *cov_tot)
>>>>>>> ab83fd56
{
  int ix, iy, iz, ix1, iy1, iz1, jx1, jy1, jz1, jx2, jy2, jz2, indg[3];
  int idx, idy, idz, jdx, jdy, iad, jad;
  double val1, val2, val, ratio;

  /* Initialization */

  for (ix = -cov_nn[0]; ix <= cov_nn[0]; ix++)
    for (iy = -cov_nn[1]; iy <= cov_nn[1]; iy++)
      for (iz = -cov_nn[2]; iz <= cov_nn[2]; iz++)
      {
        COV_TOT(ix, iy, iz) = 0.;
        NUM_TOT(ix, iy, iz) = 0;
      }

  /* Loop on the first point */

  for (iz1 = 0; iz1 < db->getNX(2); iz1++)
    for (iy1 = -cov_nn[1]; iy1 <= cov_nn[1]; iy1++)
      for (ix1 = -cov_nn[0]; ix1 <= cov_nn[0]; ix1++)
      {
        jx1 = ix0 + ix1;
        if (jx1 < 0 || jx1 >= db->getNX(0)) continue;
        jy1 = iy0 + iy1;
        if (jy1 < 0 || jy1 >= db->getNX(1)) continue;
        jz1 = iz1;

        indg[0] = jx1;
        indg[1] = jy1;
        indg[2] = jz1;
        iad = db_index_grid_to_sample(db, indg);
        if (!db->isActive(iad)) continue;
        val1 = db->getLocVariable(ELoc::Z, iad, 0);
        if (FFFF(val1)) continue;

        /* Loop on the second point within the covariance array */

        for (idz = -cov_nn[2]; idz <= cov_nn[2]; idz++)
          for (idy = -cov_nn[1]; idy <= cov_nn[1]; idy++)
            for (idx = -cov_nn[0]; idx <= cov_nn[0]; idx++)
            {
              jx2 = jx1 + idx;
              if (jx2 < 0 || jx2 >= db->getNX(0)) continue;
              jy2 = jy1 + idy;
              if (jy2 < 0 || jy2 >= db->getNX(1)) continue;
              jz2 = jz1 + idz;
              if (jz2 < 0 || jz2 >= db->getNX(2)) continue;

              jdx = jx2 - ix0;
              if (jdx < -cov_nn[0] || jdx > cov_nn[0]) continue;
              jdy = jy2 - iy0;
              if (jdy < -cov_nn[1] || jdy > cov_nn[1]) continue;

              indg[0] = jx2;
              indg[1] = jy2;
              indg[2] = jz2;
              jad = db_index_grid_to_sample(db, indg);
              if (!db->isActive(jad)) continue;
              val2 = db->getLocVariable(ELoc::Z, jad, 0);
              if (FFFF(val2)) continue;

              /* Update the Covariance */

              COV_TOT(idx, idy, idz) += val1 * val2;
              NUM_TOT(idx, idy, idz) += 1;
            }
      }

  /* Scaling */

  ratio = NUM_TOT(0, 0, 0);
  for (ix = -cov_nn[0]; ix <= cov_nn[0]; ix++)
    for (iy = -cov_nn[1]; iy <= cov_nn[1]; iy++)
      for (iz = -cov_nn[2]; iz <= cov_nn[2]; iz++)
      {
        if (NUM_TOT(ix, iy, iz) <= 0.)
        {
          COV_TOT(ix, iy, iz) = TEST;
        }
        else
        {
          COV_TOT(ix, iy, iz) /= ratio;
        }
      }

  /* Symmetry */

  for (ix = -cov_nn[0]; ix < 0; ix++)
    for (iy = -cov_nn[1]; iy <= cov_nn[1]; iy++)
      for (iz = -cov_nn[2]; iz <= cov_nn[2]; iz++)
      {
        val1 = COV_TOT(ix, iy, iz);
        val2 = COV_TOT(-ix, iy, iz);
<<<<<<< HEAD
        val = (FFFF(val1) || FFFF(val2)) ? TEST : (val1 + val2) / 2.;
=======
        val  = (FFFF(val1) || FFFF(val2)) ? TEST : (val1 + val2) / 2.;
>>>>>>> ab83fd56
        COV_TOT(ix, iy, iz) = COV_TOT(-ix, iy, iz) = val;
      }

  for (ix = -cov_nn[0]; ix <= cov_nn[0]; ix++)
    for (iy = -cov_nn[1]; iy < 0; iy++)
      for (iz = -cov_nn[2]; iz <= cov_nn[2]; iz++)
      {
        val1 = COV_TOT(ix, -iy, iz);
        val2 = COV_TOT(ix, iy, iz);
<<<<<<< HEAD
        val = (FFFF(val1) || FFFF(val2)) ? TEST : (val1 + val2) / 2.;
=======
        val  = (FFFF(val1) || FFFF(val2)) ? TEST : (val1 + val2) / 2.;
>>>>>>> ab83fd56
        COV_TOT(ix, iy, iz) = COV_TOT(ix, -iy, iz) = val;
      }

  if (flag_sym)
    for (ix = -cov_nn[0]; ix <= cov_nn[0]; ix++)
      for (iy = -cov_nn[1]; iy <= cov_nn[1]; iy++)
        for (iz = -cov_nn[2]; iz < 0; iz++)
        {
          val1 = COV_TOT(ix, iy, -iz);
          val2 = COV_TOT(ix, iy, iz);
<<<<<<< HEAD
          val = (FFFF(val1) || FFFF(val2)) ? TEST : (val1 + val2) / 2.;
=======
          val  = (FFFF(val1) || FFFF(val2)) ? TEST : (val1 + val2) / 2.;
>>>>>>> ab83fd56
          COV_TOT(ix, iy, -iz) = COV_TOT(ix, iy, iz) = val;
        }
}

/****************************************************************************/
/*!
 **  Find the neighborhood of a pixel
 **
 ** \param[in]  db            input Db structure
 ** \param[in]  ix0           index of the pixel along X
 ** \param[in]  iy0           index of the pixel along Y
 ** \param[in]  iz0           index of the pixel along Z
 ** \param[in]  nei_ss        Array of dimensions of the Neighborhood
 ** \param[in]  nei_nn        Array of radius of the Neighborhood
 **
 ** \param[out] nei_cur       Array containing the neighborhood
 **
 *****************************************************************************/
static VectorInt st_neigh_find(DbGrid *db,
                               int ix0,
                               int iy0,
                               int iz0,
                               const int nei_ss[3],
                               const int nei_nn[3],
                               int *nei_cur)
{
  int ix, iy, iz, jx, jy, jz, indg[3], number, locrank;
  VectorInt nbgh_ranks;

  /* Loop on the pixels of the neighborhood */

  number = 0;
  for (ix = -nei_nn[0]; ix <= nei_nn[0]; ix++)
    for (iy = -nei_nn[1]; iy <= nei_nn[1]; iy++)
      for (iz = -nei_nn[2]; iz <= nei_nn[2]; iz++)
      {
        NEI_CUR(ix,iy,iz)= -1;
        jx = ix0 + ix;
        if (jx < 0 || jx >= db->getNX(0)) continue;
        jy = iy0 + iy;
        if (jy < 0 || jy >= db->getNX(1)) continue;
        jz = iz0 + iz;
        if (jz < 0 || jz >= db->getNX(2)) continue;
        indg[0] = jx;
        indg[1] = jy;
        indg[2] = jz;
        locrank = db_index_grid_to_sample(db,indg);
        if (FFFF(db->getLocVariable(ELoc::Z,locrank,0))) continue;
        NEI_CUR(ix,iy,iz) = locrank;
        nbgh_ranks.push_back(locrank);
        flag_global[number] = 1;
        number++;
      }

      /* Define the returned argument */

  return nbgh_ranks;
}

/****************************************************************************/
/*!
 **  Check if two neighborhood patterns are similar
 **
 ** \return  1 if the patterns are different; 0 otherwise
 **
 ** \param[in]  nei_ss        Array of dimensions of the Neighborhood
 ** \param[in]  nei_nn        Array of radius of the Neighborhood
 ** \param[in]  nei_ref       Array containing the reference neighborhood
 ** \param[in]  nei_cur       Array containing the current neighborhood
 **
 *****************************************************************************/
static int st_neigh_diff(const int nei_ss[3],
                         const int nei_nn[3],
                         int *nei_ref,
                         const int *nei_cur)
{
  int ix, iy, iz, flag1, flag2, flag_diff;

  /* Loop on the pixels of the neighborhood */

  flag_diff = 1;
  for (ix = -nei_nn[0]; ix <= nei_nn[0]; ix++)
    for (iy = -nei_nn[1]; iy <= nei_nn[1]; iy++)
      for (iz = -nei_nn[2]; iz <= nei_nn[2]; iz++)
      {
        flag1 = NEI_REF(ix,iy,iz)< 0;
        flag2 = NEI_CUR(ix,iy,iz) < 0;
        if (flag1 != flag2) goto label_end;
      }
  flag_diff = 0;

  label_end:

  /* Copy the current neighborhood into the reference neighborhood */

  for (ix = -nei_nn[0]; ix <= nei_nn[0]; ix++)
    for (iy = -nei_nn[1]; iy <= nei_nn[1]; iy++)
      for (iz = -nei_nn[2]; iz <= nei_nn[2]; iz++)
        NEI_REF(ix,iy,iz)= NEI_CUR(ix,iy,iz);

  return (flag_diff);
}

/****************************************************************************/
/*!
 **  Establish the kriging L.H.S. using discretized covariances
 **
 ** \param[in]  nech          Number of samples in the Neighborhood
 ** \param[in]  nfeq          Number of drift functions
 ** \param[in]  nei_ss        Array of dimensions of the Neighborhood
 ** \param[in]  nei_nn        Array of radius of the Neighborhood
 ** \param[in]  cov_ss        Array of dimensions of the Covariance array
 ** \param[in]  cov_nn        Array of radius of the Covariance array
 ** \param[in]  nei_cur       Array containing the current neighborhood
 ** \param[in]  cov_tot       Array containing the total variable covariance
 ** \param[in]  nugget        Amount of additional Nugget Effect
 **
 *****************************************************************************/
static void st_lhs_exp_3D(int nech,
                          int nfeq,
                          const int nei_ss[3],
                          const int nei_nn[3],
                          const int cov_ss[3],
                          const int cov_nn[3],
                          const int *nei_cur,
                          const double *cov_tot,
                          double nugget)
{
  int ix, iy, iz, jx, jy, jz, i, j, neq;
  double value;

  /* Initializations */

  neq = nech + nfeq;

  /* Covariance part of the L.H.S. */

  i   = 0;
  for (ix = -nei_nn[0]; ix <= nei_nn[0]; ix++)
    for (iy = -nei_nn[1]; iy <= nei_nn[1]; iy++)
      for (iz = -nei_nn[2]; iz <= nei_nn[2]; iz++)
      {
        if (NEI_CUR(ix, iy, iz) < 0) continue;

        j = 0;
        for (jx = -nei_nn[0]; jx <= nei_nn[0]; jx++)
          for (jy = -nei_nn[1]; jy <= nei_nn[1]; jy++)
            for (jz = -nei_nn[2]; jz <= nei_nn[2]; jz++)
            {
              if (NEI_CUR(jx, jy, jz) < 0) continue;
<<<<<<< HEAD
              value = COV_TOT(ix - jx, iy - jy, iz - jz);
=======
              value         = COV_TOT(ix - jx, iy - jy, iz - jz);
>>>>>>> ab83fd56
              LHS_EXP(i, j) = LHS_EXP(j, i) = value;
              if (i == j) LHS_EXP(i, j) += nugget;
              j++;
            }
        i++;
      }

  /* Drift part */

  if (nfeq == 0) return;
  for (i = 0; i < nech; i++)
  {
    LHS_EXP(i, neq - 1) = 1.;
    LHS_EXP(neq - 1, i) = 1.;
  }
  LHS_EXP(neq - 1, neq - 1) = 0.;
}

/****************************************************************************/
/*!
 **  Establish the kriging R.H.S. using discretized covariances
 **
 ** \param[in]  nech          Number of samples in the neighborhood
 ** \param[in]  nfeq          Number of drift functions
 ** \param[in]  nei_ss        Array of dimensions of the Neighborhood
 ** \param[in]  nei_nn        Array of radius of the Neighborhood
 ** \param[in]  cov_ss        Array of dimensions of the Covariance array
 ** \param[in]  cov_nn        Array of radius of the Covariance array
 ** \param[in]  nei_cur       Array containing the current neighborhood
 ** \param[in]  cov_res       Array containing the residual variable covariance
 **
 *****************************************************************************/
static void st_rhs_exp_3D(int nech,
                          int nfeq,
                          const int nei_ss[3],
                          const int nei_nn[3],
                          const int cov_ss[3],
                          const int cov_nn[3],
<<<<<<< HEAD
                          const int *nei_cur,
                          const double *cov_res)
=======
                          const int* nei_cur,
                          const double* cov_res)
>>>>>>> ab83fd56
{
  int ix, iy, iz, neq, i;

  /* Initializations */

  neq = nech + nfeq;

  /* Covariance part of the R.H.S. */

  i = 0;
  for (ix = -nei_nn[0]; ix <= nei_nn[0]; ix++)
    for (iy = -nei_nn[1]; iy <= nei_nn[1]; iy++)
      for (iz = -nei_nn[2]; iz <= nei_nn[2]; iz++)
      {
        if (NEI_CUR(ix,iy,iz)< 0) continue;
        RHS_EXP(i) = COV_RES(ix,iy,iz);
        i++;
      }

      /* Drift part */

  if (nfeq == 0) return;
  RHS_EXP(neq-1) = 1.;
}

/****************************************************************************/
/*!
 **  Evaluate the Factorial Kriging estimate
 **
 ** \return  The estimation result
 **
 ** \param[in]  db            input Db structure
 ** \param[in]  nei_ss        Array of dimensions of the Neighborhood
 ** \param[in]  nei_nn        Array of radius of the Neighborhood
 ** \param[in]  nei_cur       Array containing the current neighborhood
 ** \param[in]  weight        Array of Kriging weights
 **
 *****************************************************************************/
static double st_estim_exp_3D(Db *db,
                              const int nei_ss[3],
                              const int nei_nn[3],
                              int *nei_cur,
                              const double *weight)
{
  int i, ix, iy, iz;
  double result;

  /* Initializations */

  result = 0.;
  i = 0;
  for (ix = -nei_nn[0]; ix <= nei_nn[0]; ix++)
    for (iy = -nei_nn[1]; iy <= nei_nn[1]; iy++)
      for (iz = -nei_nn[2]; iz <= nei_nn[2]; iz++)
      {
        if (NEI_CUR(ix,iy,iz)< 0) continue;
        result += weight[i] * db->getLocVariable(ELoc::Z,NEI_CUR(ix,iy,iz),0);
        i++;
      }

  return (result);
}

/****************************************************************************/
/*!
 **  Dump the contents of the covariance maps
 **
 ** \param[in]  file     FILE structure where the dmp must be produced
 ** \param[in]  ix0      Rank of the trace along X (-1 for the reference)
 ** \param[in]  iy0      Rank of the trace along Y (-1 for the reference)
 ** \param[in]  cov_ss   Array of dimensions of the Covariance array
 ** \param[in]  cov_nn   Array of radius of the Covariance array
 ** \param[out] num_tot  Array containing the numb er of pairs
 ** \param[out] cov_tot  Array containing the covariance of the total variable
 **
 *****************************************************************************/
static void st_vario_dump(FILE *file,
                          int ix0,
                          int iy0,
                          const int cov_ss[3],
                          const int cov_nn[3],
                          const int *num_tot,
                          const double *cov_tot)
{
  int ix, iy, iz, num;
  double cov;

  fprintf(file, "*%3d %3d\n", ix0, iy0);

  for (ix = -cov_nn[0]; ix <= cov_nn[0]; ix++)
    for (iy = -cov_nn[1]; iy <= cov_nn[1]; iy++)
      for (iz = -cov_nn[2]; iz <= cov_nn[2]; iz++)
      {
        num = (num_tot == nullptr) ? 0 : NUM_TOT(ix, iy, iz);
        cov = COV_TOT(ix, iy, iz);
        fprintf(file, "%3d %3d %3d %3d %lf\n", ix, iy, iz, num, cov);
      }
}

/****************************************************************************/
/*!
 **  Factorial Kriging analysis on a grid file using discretized
 **  covariances for the target variable.
 **  The discretized covariance of the total variable is calculated on the fly
 **
 ** \return  Error return code
 **
 ** \param[in]  db            input Db structure
 ** \param[in]  cov_ref       Array of discretized covariance for target variable
 ** \param[in]  cov_radius    Radius of the covariance array
 ** \param[in]  neigh_ver     Radius of the Neighborhood along Vertical
 ** \param[in]  neigh_hor     Radius of the Neighborhood along Horizontal
 ** \param[in]  flag_sym      1 for symmetrized covariance
 ** \param[in]  model         Model structure (only used for horizontal)
 ** \param[in]  nugget        Additional Nugget Effect component
 ** \param[in]  nfeq          0 or 1 drift function(s)
 ** \param[in]  dbg_ix        Rank of the trace along X for variogram debug
 ** \param[in]  dbg_iy        Rank of the trace along Y for variogram debug
 **
 ** \remark  The discretized covariance of the target variable is provided
 ** \remark  in 1-D along the vertical. Its extension to the space dimension
 ** \remark  is performed using the theoretical factorized model
 **
 ** \remark  If dbg_ix < -1 || dbg_iy < -1, no variogram debug file is created
 **
 *****************************************************************************/
int anakexp_3D(DbGrid* db,
               double* cov_ref,
               int cov_radius,
               int neigh_ver,
               int neigh_hor,
               int flag_sym,
               Model* model,
               double nugget,
               int nfeq,
               int dbg_ix,
               int dbg_iy)
{
  int i, ix, iy, iz, ndim, nvarin, nech, error, neq, status, ecr;
  int size_cov, size_nei, flag_new, flag_col;
  int cov_ss[3], cov_nn[3], nei_ss[3], nei_nn[3], indg[3];
  int *num_tot, *nei_cur, *nei_ref;
  double *cov_tot, *cov_res, result;
  FILE *fildmp;
  VectorInt nbgh_ranks;

  /* Initializations */

  error = 1;
  st_global_init(db, db);
  FLAG_EST = true;
  fildmp = nullptr;
  cov_tot = cov_res = nullptr;
  num_tot = nei_cur = nei_ref = nullptr;
  lhs_global = rhs_global = wgt_global = nullptr;
  ndim = db->getNDim();
  nvarin = db->getLocNumber(ELoc::Z);
  size_nei = 0;

  /* Prepare the Koption structure */

  if (krige_koption_manage(1, 1, EKrigOpt::POINT, 1, VectorInt())) return (1);

  /* Preliminary checks */

  if (ndim != 3 || ! db->isGrid())
  {
    messerr("This procedure is limited to 3-D grid");
    goto label_end;
  }
  if (nvarin != 1)
  {
    messerr("This procedure is limited to the monovariate case");
    goto label_end;
  }
  if (nfeq != 0 && nfeq != 1)
  {
    messerr("This procedure is limited to Stationary or Intrinsic case");
    messerr("The argument 'nfeq' must be 0 or 1");
    goto label_end;
  }
  if (neigh_ver > cov_radius / 2)
  {
    messerr("The radius of the neighborhood (%d) must be smaller or equal",
            neigh_ver);
    messerr("to the radius of the covariance (%d)", cov_radius);
    goto label_end;
  }

  /* Open the Variogram debugging file */

  if (dbg_ix >= -1 && dbg_ix < db->getNX(0) && dbg_iy >= -1
      && dbg_iy < db->getNX(1))
  {
    fildmp = gslFopen("Vario.dat", "w");
    if (fildmp == nullptr) goto label_end;
  }

  /* Add the attribute for storing the result */

  IPTR_EST = db->addColumnsByConstant(nvarin, 0.);
  if (IPTR_EST < 0) goto label_end;
  DBOUT = db;

  /* Define essential variables */

  nei_nn[0] = MIN(db->getNX(0) - 1, neigh_hor);
  nei_nn[1] = MIN(db->getNX(1) - 1, neigh_hor);
  nei_nn[2] = MIN(db->getNX(2) - 1, neigh_ver);
  size_nei = size_cov = 1;
  for (i = 0; i < db->getNDim(); i++)
  {
    nei_ss[i] = 2 * nei_nn[i] + 1;
    cov_nn[i] = 2 * nei_nn[i];
    cov_ss[i] = 2 * cov_nn[i] + 1;
    size_nei *= nei_ss[i];
    size_cov *= cov_ss[i];
  }
  size_nei += nfeq;

  /* Core allocation */

  num_tot = st_icore(size_cov, 1);
  if (num_tot == nullptr) goto label_end;
  nei_cur = st_icore(size_nei, 1);
  if (nei_cur == nullptr) goto label_end;
  nei_ref = st_icore(size_nei, 1);
  if (nei_ref == nullptr) goto label_end;
  cov_tot = st_core(size_cov, 1);
  if (cov_tot == nullptr) goto label_end;
  cov_res = st_core(size_cov, 1);
  if (cov_res == nullptr) goto label_end;
  st_krige_manage_basic(1, size_nei, size_nei, 1, nfeq);
  for (i = 0; i < size_nei; i++)
    nei_ref[i] = -1;

  /* Calculate the discretized covariance of residual variable */

  st_calculate_covres(db, model, cov_ref, cov_radius, flag_sym, cov_ss, cov_nn,
                      cov_res);
  if (dbg_ix == -1 && dbg_iy == -1)
    st_vario_dump(fildmp, -1, -1, cov_ss, cov_nn, nullptr, cov_res);

  /* Loop on the grid nodes */

  status = nech = neq = 0;
  IECH_OUT = ecr = 0;
  for (ix = 0; ix < db->getNX(0); ix++)
    for (iy = 0; iy < db->getNX(1); iy++)
    {
      flag_col = 1;

      /* Calculate the experimental covariance of total variable */

      st_calculate_covtot(db, ix, iy, flag_sym, cov_ss, cov_nn, num_tot,
                          cov_tot);
      if (dbg_ix == ix && dbg_iy == iy)
        st_vario_dump(fildmp, ix, iy, cov_ss, cov_nn, num_tot, cov_tot);

      for (iz = 0; iz < db->getNX(2); iz++, ecr++)
      {
        mes_process("3-D Factorial Kriging Analysis", DBOUT->getSampleNumber(),
                    ecr);
        indg[0] = ix;
        indg[1] = iy;
        indg[2] = iz;
        IECH_OUT = db_index_grid_to_sample(db, indg);
        OptDbg::setCurrentIndex(IECH_OUT + 1);

        /* Initialize the result to TEST */

        DBOUT->setArray(IECH_OUT, IPTR_EST, TEST);

        if (FFFF(db->getLocVariable(ELoc::Z,IECH_OUT, 0)) || !db->isActive(IECH_OUT))
          continue;
        if (OptDbg::query(EDbg::KRIGING) || OptDbg::query(EDbg::NBGH)
            || OptDbg::query(EDbg::RESULTS))
        {
          mestitle(1, "Target location");
          db_sample_print(db, IECH_OUT, 1, 0, 0);
        }

        /* Look for the neighborhood */

        nbgh_ranks = st_neigh_find(db, ix, iy, iz, nei_ss, nei_nn, nei_cur);
        nech = (int) nbgh_ranks.size();
        if (nech <= 0) continue;
        neq = (nfeq == 0) ? nech : nech + 1;

        /* Check if the neighborhood has changed */

        flag_new = flag_col || st_neigh_diff(nei_ss, nei_nn, nei_ref, nei_cur);

        /* If the neighborhood has changed, establish the kriging system */

        flag_col = 0;
        if (flag_new || OptDbg::force())
        {

          /* Establish the L.H.S. of the kriging system */

          st_lhs_exp_3D(nech, nfeq, nei_ss, nei_nn, cov_ss, cov_nn, nei_cur,
                        cov_tot, nugget);
          if (OptDbg::query(EDbg::KRIGING))
            krige_lhs_print(nech, neq, neq, flag_global, lhs_global);

          /* Invert the kriging system */

          if (matrix_invert(lhs_global, neq, IECH_OUT))
          {
            status = 1;
            continue;
          }

          /* Establish the R.H.S. of the kriging system */

          st_rhs_exp_3D(nech, nfeq, nei_ss, nei_nn, cov_ss, cov_nn, nei_cur, cov_res);
          if (OptDbg::query(EDbg::KRIGING))
            krige_rhs_print(nvarin, nech, neq, neq, flag_global, rhs_global);

          /* Derive the kriging weights */

          matrix_product_safe(neq, neq, 1, lhs_global, rhs_global, wgt_global);
        }

        /* Calculate the estimation */

        result = st_estim_exp_3D(db, nei_ss, nei_nn, nei_cur, wgt_global);
        DBOUT->setArray(IECH_OUT, IPTR_EST, result);
        if (OptDbg::query(EDbg::RESULTS)) st_result_kriging_print(0, nvarin, status);
      }
    }

  /* Set the error return flag */

  error = 0;
  if (fildmp != nullptr) fclose(fildmp);

  label_end: OptDbg::setCurrentIndex(0);
  (void) krige_koption_manage(-1, 1, EKrigOpt::POINT, 1, VectorInt());
  st_krige_manage_basic(-1, size_nei, size_nei, 1, nfeq);
  mem_free((char* ) num_tot);
  mem_free((char* ) nei_cur);
  mem_free((char* ) nei_ref);
  mem_free((char* ) cov_tot);
  mem_free((char* ) cov_res);
  return (error);
}

/****************************************************************************/
/*!
 **  Simulate the drift coefficients from the posterior distributions
 **
 ** \return  Error returned code
 **
 ** \param[in] model      Model structure
 ** \param[in] nbsimu     Number of simulation (0 for kriging)
 ** \param[in] rmean      Array giving the posterior means for the drift terms
 ** \param[in] rcov       Array containing the posterior covariance matrix
 **                       for the drift terms
 **
 ** \param[out] smean     Array for simulated posterior mean for the drift means
 **
 *****************************************************************************/
int bayes_simulate(Model *model,
                   int nbsimu,
                   const VectorDouble& rmean,
                   const VectorDouble& rcov,
                   VectorDouble& smean)
{
  double *trimat, *rndmat;
  int nfeq, il, isimu, nftri, error, rank, memo;

  /* Initializations */

  error = 1;
  nfeq = model->getDriftEquationNumber();
  nftri = nfeq * (nfeq + 1) / 2;
  trimat = rndmat = nullptr;
  memo = law_get_random_seed();

  /* Core allocation */

  trimat = (double*) mem_alloc(sizeof(double) * nftri, 0);
  if (trimat == nullptr) goto label_end;
  rndmat = (double*) mem_alloc(sizeof(double) * nfeq, 0);
  if (rndmat == nullptr) goto label_end;

  /* Cholesky decomposition */

  rank = matrix_cholesky_decompose(rcov.data(), trimat, nfeq);
  if (rank > 0)
  {
    messerr("Error in the Cholesky Decomposition of the covariance matrix");
    messerr("Rank of the Matrix = %d", rank);
    messerr("The Drift coefficients have been set to their posterior mean");
    for (isimu = 0; isimu < nbsimu; isimu++)
      for (il = 0; il < nfeq; il++)
        SMEAN(il,isimu) = rmean[il];
    goto label_suite;
  }

  /* Loop on the simulations */

  for (isimu = 0; isimu < nbsimu; isimu++)
  {

    /* Draw a vector of gaussian independent values */

    for (il = 0; il < nfeq; il++)
      rndmat[il] = law_gaussian();

    /* Product of the Lower triangular matrix by the random vector */

    matrix_cholesky_product(1, nfeq, 1, trimat, rndmat, &SMEAN(0, isimu));

    /* Add the mean */

    for (il = 0; il < nfeq; il++)
      SMEAN(il,isimu) += rmean[il];
  }

  /* If DEBUG option is switched ON, the values are printed out */

  label_suite: if (OptDbg::query(EDbg::BAYES))
  {
    mestitle(1, "Simulation of Drift Coefficients (for Bayesian Simulation)");
    message("Rank     Drift Coefficients\n");
    for (isimu = 0; isimu < nbsimu; isimu++)
    {
      message(" %3d ", isimu + 1);
      for (il = 0; il < nfeq; il++)
        message(" %lf", SMEAN(il, isimu));
      message("\n");
    }
  }

  /* Set the returned error code */

  error = 0;

  label_end:
  mem_free((char* ) trimat);
  mem_free((char* ) rndmat);
  law_set_random_seed(memo);
  return (error);
}

/****************************************************************************/
/*!
 **  Punctual Multivariate Kriging under a constraint
 **
 ** \return  Error return code
 **
 ** \param[in]  dbin       input Db structure
 ** \param[in]  dbout      output Db structure
 ** \param[in]  model      Model structure (univariate)
 ** \param[in]  neigh      ANeigh structure
 ** \param[in]  flag_positive  1 for a positive constraints
 ** \param[in]  namconv    Naming convention
 **
 ** \remark  All the variables are estimated using the same model
 ** \remark  In this procedure, we assume that:
 ** \remark  - the problem is multivariate ("z" variables)
 ** \remark  - the constraints is stored in "sum" (only used in dbout)
 **
 *****************************************************************************/
int krigsum(Db *dbin,
            Db *dbout,
            Model *model,
            ANeigh *neigh,
            bool flag_positive,
            const NamingConvention& namconv)
{
  int nvar = dbin->getLocNumber(ELoc::Z);
  if (model->getVariableNumber() != 1)
  {
    messerr("This procedure requires a monovariate model");
    return 1;
  }
  if (dbout->getFromLocatorNumber(ELoc::SUM) != 1)
  {
    messerr("This procedure requires one Variable with Locator SUM in the Output Db");
    messerr("The number of such variable is currently equal to %d",
            dbout->getFromLocatorNumber(ELoc::SUM ));
    return 1;
  }

  /* Add the attributes for storing the results */

  int iptr_est = dbout->addColumnsByConstant(nvar, 0.);
  if (iptr_est < 0) return 1;
  VectorInt active(nvar);
  VectorDouble lterm(nvar);
  VectorInt iuids = dbin->getUIDsByLocator(ELoc::Z);

  /* Setting options */

  // Locally turn the problem to a Monovariate case to have it accepted
  dbin->clearLocators(ELoc::Z);
  dbin->setLocatorByUID(iuids[0], ELoc::Z);
  KrigingSystem ksys(dbin, dbout, model, neigh);
  if (ksys.updKrigOptEstim(iptr_est, -1, -1)) return 1;
  if (ksys.setKrigOptFlagLTerm(true)) return 1;
  if (! ksys.isReady()) return 1;

  /* Loop on the variables */

  for (int ivar = 0; ivar < nvar; ivar++)
  {
    dbin->clearLocators(ELoc::Z);
    dbin->setLocatorByUID(iuids[ivar], ELoc::Z);
    if (ksys.updKrigOptEstim(iptr_est + ivar, -1, -1)) return 1;
    (void) gslSPrintf(string, "Kriging of variable #%d at sample", ivar + 1);

    /* Loop on the targets to be processed */

    for (int iech_out = 0; iech_out < dbout->getSampleNumber(); iech_out++)
    {
      mes_process(string, dbout->getSampleNumber(), iech_out);
      if (ksys.estimate(iech_out)) return 1;
    }

    // Retrieve Lterm only once per variable (Unique Neighborhood)

    lterm[ivar] = ksys.getLTerm();
  }

  ksys.conclusion();

  // Posterior scaling

  for (int iech_out = 0; iech_out < dbout->getSampleNumber(); iech_out++)
  {
    bool correct = false;
    for (int ivar = 0; ivar < nvar; ivar++) active[ivar] = 0;

    /* Implicit loop until the solution is acceptable */

    while (! correct)
    {
      double seistot = 0.;
      double seisloc = dbout->getFromLocator(ELoc::SUM, iech_out);
      for (int ivar = 0; ivar < nvar; ivar++)
      {
        if (active[ivar]) continue;
        double estim = dbout->getArray(iech_out, iptr_est + ivar);
        seistot += lterm[ivar];
        seisloc -= estim;
      }
      if (isZero(seistot))
      {
        messerr("The sum of scaling terms is zero. No correction is possible");
        return 1;
      }

      for (int ivar = 0; ivar < nvar; ivar++)
      {
        double estim = 0.;
        if (! active[ivar])
          estim = (dbout->getArray(iech_out, iptr_est + ivar)
              + lterm[ivar] * seisloc / seistot);
        dbout->setArray(iech_out, iptr_est + ivar, estim);
      }
      correct = true;

      // Correct if negative values are not allowed

      if (flag_positive)
      {
        for (int ivar = 0; ivar < nvar; ivar++)
        {
          active[ivar] = (dbout->getArray(iech_out, iptr_est + ivar) < 0);
          if (active[ivar]) correct = false;
        }
      }
    }
  }

  /* Reset the locators and rename the output variables */

  dbin->clearLocators(ELoc::Z);
  for (int ivar = 0; ivar < nvar; ivar++)
    dbin->setLocatorByUID(iuids[ivar], ELoc::Z, ivar);
  namconv.setNamesAndLocators(dbin, VectorString(), ELoc::Z, nvar, dbout, iptr_est, "estim");

  return 0;
}

/****************************************************************************/
/*!
 **  Allocate a vector of sample ranks excluding already selected pivots
 **
 ** \return  Pointer to the newly create integer vector
 **
 ** \param[in]  nech       Number of samples
 ** \param[in]  ranks1     Ranks of exact pivots
 ** \param[in]  ranks2     Ranks of ACP pivots
 **
 ** \remarks The output array must be free by the calling function
 **
 *****************************************************************************/
static VectorInt st_ranks_other(int nech,
                                const VectorInt &ranks1,
                                const VectorInt &ranks2)
{
  VectorInt rother(nech, 0);
  for (int i = 0; i < nech; i++)
    rother[i] = i;
  for (int i = 0, nsize1 = (int) ranks1.size(); i < nsize1; i++)
    rother[ranks1[i]] = -1;
  for (int i = 0, nsize2 = (int) ranks2.size(); i < nsize2; i++)
    rother[ranks2[i]] = -1;
  return rother;
}

/****************************************************************************/
/*!
 **  Establishing the kriging system with exact and ACP points
 **
 ** \return  Error retun code
 **
 ** \param[in]  db        Db structure
 ** \param[in]  model     Model structure
 ** \param[in]  beta      Thresholding value
 ** \param[in]  ranks1    Ranks of samples (exact)
 ** \param[in]  ranks2    Ranks of samples (ACP)
 ** \param[in]  rother    Ranks of the idle samples (modified by routine)
 **
 ** \param[out] ntot_arg   Number of pivots
 ** \param[out] nutil_arg  Number of active samples
 ** \param[out] rutil      Rank of the active samples
 ** \param[out] tutil_arg  Returned array for the U array
 ** \param[out] invsig_arg Returned array for Inverse Sigma
 **
 *****************************************************************************/
static int st_sampling_krige_data(Db *db,
                                  Model *model,
                                  double beta,
                                  VectorInt& ranks1,
                                  VectorInt& ranks2,
                                  VectorInt& rother,
                                  int *ntot_arg,
                                  int *nutil_arg,
                                  VectorInt& rutil,
                                  double **tutil_arg,
                                  double **invsig_arg)
{
  int i, j, ecr, nmax;
  double *utab, *tutil, *invsig, sumval;
  VectorInt ralls;
  VectorInt isort;
  VectorDouble vsort;

  /* Initializations */

  int error = 1;
  int ndat = db->getSampleNumber(true);
  int nsize1 = (int) ranks1.size();
  int nsize2 = (int) ranks2.size();
  int ntot = nsize1 + nsize2;
  int nother = ndat - ntot;
  int npart = ndat - nsize1;
  int nutil = 0;
  MatrixSquareSymmetric mat_s;

  utab = tutil = invsig = nullptr;

  /* Core allocation */

  utab = (double*) mem_alloc(sizeof(double) * ndat * ntot, 0);
  if (utab == nullptr) goto label_end;
  for (i = 0; i < ndat * ntot; i++)
    utab[i] = 0.;
  ralls.resize(ndat, 0);

  /* Defining 'utab' for exact pivots */

  for (i = 0; i < nsize1; i++)
    UTAB(i,i) = 1.;
  ecr = 0;
  for (i = 0; i < nsize1; i++)
    ralls[ecr++] = ranks1[i];
  for (i = 0; i < nsize2; i++)
    ralls[ecr++] = ranks2[i];
  for (i = 0; i < ndat; i++)
    if (rother[i] >= 0) ralls[ecr++] = rother[i];

  /* Defining 'utab' for ACP pivots */

  if (nsize2 > 0)
  {
    if (beta > 0.)
    {
      vsort.resize(npart, 0);
      isort.resize(npart, 0);
    }

    mat_s = model->evalCovMatrixSymmetric(db);

    if (mat_s.computeCholesky()) goto label_end;
    VectorDouble tl = mat_s.getCholeskyTL();

    MatrixSquareSymmetric* sq = MatrixSquareSymmetric::createFromTriangle(0, nsize2, tl);

    if (mat_s.invertCholesky()) goto label_end;
    VectorDouble xl = mat_s.getCholeskyXL();

    MatrixRectangular mat_c = model->evalCovMatrix(db, db, -1, -1, ranks2, rother);

    MatrixRectangular v = mat_s.productCholeskyInPlace(4, nsize2, nother, xl, mat_c);

    MatrixSquareSymmetric tn1 = mat_s.normCholeskyInPlace(1, nsize2, tl, MatrixSquareSymmetric());

    MatrixSquareSymmetric* tn2 = dynamic_cast<MatrixSquareSymmetric*>
      (MatrixFactory::prodMatMat(&v, &v, true, false));

    tn1.linearCombination(1, &tn1, 1, tn2);

    if (tn1.computeEigen()) goto label_end;
    VectorDouble eigval = tn1.getEigenValues();
    MatrixSquareGeneral* eigvec = tn1.getEigenVectors()->clone();

    eigvec->prodByDiagInPlace(3, eigval);
    MatrixRectangular* spart = dynamic_cast<MatrixRectangular*>
      (MatrixFactory::createGlue(sq, &v, true, false));
    spart->prodMatMatInPlace(spart, eigvec);
    delete eigvec;

    if (beta > 0.)
    {
      for (i = 0; i < npart; i++)
      {
        sumval = 0.;
        for (j = 0; j < nsize2; j++)
          sumval = MAX(sumval, ABS(spart->getValue(i,j)));
        vsort[i] = sumval;
        isort[i] = i;
      }
      ut_sort_double(1, npart, isort.data(), vsort.data());
      nmax = MIN(npart, (int ) (beta * (double ) npart));
      for (i = 0; i < nmax; i++)
        for (j = 0; j < nsize2; j++)
          spart->setValue(isort[i],j, 0.);
    }

    for (i = 0; i < npart; i++)
      for (j = 0; j < nsize2; j++)
        UTAB(i+nsize1,j+nsize1) = -spart->getValue(i, j);

    /* Core deallocation */

    delete sq;
    delete tn2;
    delete spart;
  }

  /* Count the number of active samples */

  nutil = 0;
  for (i = 0; i < ndat; i++)
  {
    sumval = 0.;
    for (j = 0; j < ntot; j++)
      sumval += ABS(UTAB(i,j));
    if (sumval > 0.) nutil++;
  }

  /* Create the output arrays */

  rutil.resize(nutil, 0);
  tutil = (double*) mem_alloc(sizeof(double) * ntot * nutil, 0);
  if (tutil == nullptr) goto label_end;
  invsig = (double*) mem_alloc(sizeof(double) * ntot * ntot, 0);
  if (invsig == nullptr) goto label_end;

  for (i = ecr = 0; i < ndat; i++)
  {
    sumval = 0.;
    for (j = 0; j < ntot; j++)
      sumval += ABS(UTAB(i,j));
    if (sumval <= 0.) continue;
    rutil[ecr] = ralls[i];
    for (j = 0; j < ntot; j++)
      TUTIL(ecr,j) = UTAB(i, j);
    ecr++;
  }
  mat_s = model->evalCovMatrix(db, db, -1, -1, rutil, rutil);
  if (matrix_prod_norme(-1, nutil, ntot, tutil, mat_s.getValues().data(), invsig)) goto label_end;
  if (matrix_invert(invsig, ntot, 0)) goto label_end;
  utab = (double*) mem_free((char* ) utab);

  /* Returning arguments */

  *ntot_arg = ntot;
  *nutil_arg = nutil;
  *tutil_arg = tutil;
  *invsig_arg = invsig;

  /* Error return code */

  error = 0;

  label_end:
  mem_free((char* ) utab);
  return (error);
}

/****************************************************************************/
/*!
 **  Perform the estimation at the data points
 **
 ** \return  Error return code
 **
 ** \param[in]  db         Db structure
 ** \param[in]  model      Model structure
 ** \param[in]  beta       Thresholding value
 ** \param[in]  ranks1     Ranks of exact pivots
 ** \param[in]  ranks2     Ranks of ACP pivots
 ** \param[in]  rother     Ranks of the idle samples
 ** \param[in]  flag_abs   1 Modify 'daata_est' to store the estimation error
 **
 ** \param[out] data_est  Array of estimation at samples
 ** \param[out] data_var  Array of estimation variance at samples
 **
 *****************************************************************************/
int st_krige_data(Db *db,
                  Model *model,
                  double beta,
                  VectorInt& ranks1,
                  VectorInt& ranks2,
                  VectorInt& rother,
                  int flag_abs,
                  double *data_est,
                  double *data_var)
{
  int error, ntot, nutil, i, iech, nech;
  double *data, *tutil, *invsig, *s, *datm, *aux1, *aux2, *aux3, *aux4, *c00;
  double estim, variance, true_value;
  VectorInt rutil;

  /* Initializations */

  error = 1;
  tutil = invsig = data = datm = s = c00 = nullptr;
  aux1 = aux2 = aux3 = aux4 = nullptr;

  /* Core allocation */

  nutil = ntot = 0;
  nech = db->getSampleNumber();
  data = db_vector_alloc(db);
  if (data == nullptr) goto label_end;

  /* Perform local sampling */

  if (st_sampling_krige_data(db, model, beta, ranks1, ranks2, rother,
                             &ntot, &nutil, rutil, &tutil, &invsig))
    goto label_end;

  /* Second core allocation */

  datm = (double*) mem_alloc(sizeof(double) * nutil, 0);
  if (datm == nullptr) goto label_end;
  aux1 = (double*) mem_alloc(sizeof(double) * ntot, 0);
  if (aux1 == nullptr) goto label_end;
  aux2 = (double*) mem_alloc(sizeof(double) * ntot, 0);
  if (aux2 == nullptr) goto label_end;
  aux3 = (double*) mem_alloc(sizeof(double) * ntot, 0);
  if (aux3 == nullptr) goto label_end;
  aux4 = (double*) mem_alloc(sizeof(double) * ntot, 0);
  if (aux4 == nullptr) goto label_end;

  /* Get the vector of active data and subtract the mean */

  if (db_vector_get(db, ELoc::Z, 0, data)) goto label_end;
  for (i = 0; i < nutil; i++)
    datm[i] = data[rutil[i]] - model->getMean(0);
  matrix_product_safe(1, nutil, ntot, datm, tutil, aux1);
  matrix_product_safe(1, ntot, ntot, aux1, invsig, aux2);

  /* Perform the estimation at all non pivot samples */

  for (iech = 0; iech < nech; iech++)
  {
    data_est[iech] = data_var[iech] = TEST;
    if (!db->isActive(iech)) continue;
    if (rother[iech] < 0) continue;
    VectorInt vech = {iech};
    c00 = model->evalCovMatrix(db, db, -1, -1, vech, vech).getValues().data();
    s   = model->evalCovMatrix(db, db, -1, -1, rutil, vech).getValues().data();

    matrix_product_safe(1, nutil, ntot, s, tutil, aux3);
    matrix_product_safe(1, ntot, 1, aux2, aux3, &estim);
    data_est[iech] = estim + model->getMean(0);

    if (flag_abs)
    {
      true_value = db->getLocVariable(ELoc::Z,iech, 0);
      if (FFFF(true_value))
        data_est[iech] = TEST;
      else
        data_est[iech] = ABS(data_est[iech] - true_value);
    }

    matrix_product_safe(1, ntot, ntot, aux3, invsig, aux4);
    matrix_product_safe(1, ntot, 1, aux3, aux4, &variance);
    data_var[iech] = c00[0] - variance;

    s = (double*) mem_free((char* ) s);
    c00 = (double*) mem_free((char* ) c00);
  }

  /* Error return code */

  error = 0;

  label_end:
  db_vector_free(data);
  mem_free((char* ) tutil);
  mem_free((char* ) invsig);
  mem_free((char* ) datm);
  mem_free((char* ) s);
  mem_free((char* ) c00);
  mem_free((char* ) aux1);
  mem_free((char* ) aux2);
  mem_free((char* ) aux3);
  mem_free((char* ) aux4);
  return (error);
}

/****************************************************************************/
/*!
 **  Evaluate the improvement in adding a new pivot on the global score
 **
 ** \return  Error retun code
 **
 ** \param[in]  db         Db structure
 ** \param[in]  model      Model structure
 ** \param[in]  ranks1     Ranks of exact pivots
 ** \param[in]  rother     Ranks of the idle samples
 **
 ** \param[out] crit       Array of criterion
 **
 *****************************************************************************/
int st_crit_global(Db *db,
                   Model *model,
                   VectorInt& ranks1,
                   VectorInt& rother,
                   double *crit)
{
  int i, iech, ecr;
  double *c00, *invc, *data, *datm, *cs, *temp, *olderr, *olddiv, *aux1, *cs1;
  double *temp_loc, estim, sigma, value;

  /* Initializations */

  int error  = 1;
  int nsize1 = (int) ranks1.size();
  int ndat   = db->getSampleNumber(true);
  int nutil  = ndat - nsize1;
  c00 = invc = data = datm = cs = temp = olderr = olddiv = aux1 = cs1 = nullptr;
  if (nsize1 <= 0) return 1;

  /* Core allocation */

  data = db_vector_alloc(db);
  if (data == nullptr) goto label_end;
  datm = (double*) mem_alloc(sizeof(double) * ndat, 0);
  if (datm == nullptr) goto label_end;
  olderr = (double*) mem_alloc(sizeof(double) * nutil, 0);
  if (olderr == nullptr) goto label_end;
  olddiv = (double*) mem_alloc(sizeof(double) * nutil, 0);
  if (olddiv == nullptr) goto label_end;
  temp = (double*) mem_alloc(sizeof(double) * nsize1 * nutil, 0);
  if (temp == nullptr) goto label_end;
  aux1 = (double*) mem_alloc(sizeof(double) * nutil, 0);
  if (aux1 == nullptr) goto label_end;

  /* Establish the Kriging matrix on the pivot samples */

  invc = model->evalCovMatrix(db, db, -1, -1, ranks1, ranks1).getValues().data();
  if (invc == nullptr) goto label_end;
  if (matrix_invert(invc, nsize1, 0)) goto label_end;

  /* Set the data vector (corrected by the mean */

  if (db_vector_get(db, ELoc::Z, 0, data)) goto label_end;
  for (i = 0; i < nsize1; i++)
    datm[i] = data[ranks1[i]] - model->getMean(0);

  /* Loop on the non-pivots */

  for (iech = ecr = 0; iech < ndat; iech++)
  {
    temp_loc = &temp[ecr * nsize1];
    if (!db->isActive(iech)) continue;
    if (rother[iech] < 0) continue;

    VectorInt vech = { iech };
    c00 = model->evalCovMatrix(db, db, -1, -1, vech, vech).getValues().data();
    if (c00 == nullptr) goto label_end;

    cs = model->evalCovMatrix(db, db, -1, -1, ranks1, vech).getValues().data();
    if (cs == nullptr) goto label_end;

    matrix_product_safe(nsize1, nsize1, 1, invc, cs, temp_loc);
    matrix_product_safe(1, nsize1, 1, datm, temp_loc, &estim);
    olderr[ecr] = estim + model->getMean(0) - db->getLocVariable(ELoc::Z,iech, 0);

    matrix_product_safe(1, nsize1, 1, cs, temp_loc, &sigma);
    olddiv[ecr] = olderr[ecr] / (c00[0] - sigma);

    c00 = (double*) mem_free((char* ) c00);
    cs = (double*) mem_free((char* ) cs);
    ecr++;
  }

  /* Loop on the candidates */

  for (iech = ecr = 0; iech < ndat; iech++)
  {
    crit[iech] = TEST;
    if (!db->isActive(iech)) continue;
    if (rother[iech] < 0) continue;

    VectorInt vech = { iech };
    cs = model->evalCovMatrix(db, db, -1, -1, vech, ranks1).getValues().data();
    if (cs == nullptr) goto label_end;

    cs1 = model->evalCovMatrix(db, db, -1, -1, vech, rother).getValues().data();
    if (cs1 == nullptr) goto label_end;

    matrix_product_safe(1, nsize1, nutil, cs, temp, aux1);
    matrix_combine(nutil, 1, cs1, -1, aux1, cs1);
    matrix_combine(nutil, 1, olderr, -olddiv[ecr], cs1, cs1);

    value = 0.;
    for (i = 0; i < nutil; i++)
      value += cs1[i] * cs1[i];
    crit[iech] = value / nutil;

    cs  = (double*) mem_free((char* ) cs);
    cs1 = (double*) mem_free((char* ) cs1);
    ecr++;
  }

  /* Set the error return code */

  error = 0;

  label_end:
  db_vector_free(data);
  mem_free((char* ) c00);
  mem_free((char* ) invc);
  mem_free((char* ) datm);
  mem_free((char* ) cs);
  mem_free((char* ) cs1);
  mem_free((char* ) temp);
  mem_free((char* ) aux1);
  mem_free((char* ) olderr);
  mem_free((char* ) olddiv);
  return (error);
}

/****************************************************************************/
/*!
 **  Optimize the sampling design
 **
 ** \return  Error retun code
 **
 ** \param[in]  db         Db structure
 ** \param[in]  model      Model structure
 ** \param[in]  beta       Thresholding value
 ** \param[in]  method1    Criterion for choosing exact pivots
 **                        1 : Local evaluation
 **                        2 : Global evaluation
 ** \param[in]  nsize1_max Maximum number of exact pivots
 ** \param[in]  ranks1     Ranks of exact pivots
 ** \param[in]  method2    Criterion for choosing ACP pivots
 **                        1 : Local evaluation
 **                        2 : Global evaluation
 ** \param[in]  nsize2_max Maximum number of ACP pivots
 ** \param[in]  ranks2     Ranks of ACP pivots
 ** \param[in]  verbose    1 for a verbose output
 **
 *****************************************************************************/
int sampling_f(Db* db,
               Model* model,
               double beta,
               int method1,
               int nsize1_max,
               VectorInt& ranks1,
               int method2,
               int nsize2_max,
               VectorInt& ranks2,
               int verbose)
{
  int best_rank, nech;
  double *data_est, *data_var, best_ecart;
  VectorInt rother;

  /* Initializations */

  int error = 1;
  int nsize1 = (int) ranks1.size();
  int nsize2 = (int) ranks2.size();
  data_est = data_var = nullptr;
  nech = db->getSampleNumber();

  /* Preliminary checks */

  if (method2 != 1)
  {
    messerr("The Global Evaluation method for choosing ACP pivots");
    messerr("has not been programmed yet");
    goto label_end;
  }
  if (nsize1_max > 0 && nsize1 == 0)
  {
    messerr("The sampling requires a first sample to be defined 'ranks1'");
    goto label_end;
  }

  /* Core allocation */

  data_est = db_vector_alloc(db);
  if (data_est == nullptr) goto label_end;
  data_var = db_vector_alloc(db);
  if (data_var == nullptr) goto label_end;
  rother = st_ranks_other(nech, ranks1, ranks2);

  /* Sample the exact pivots */

  while (nsize1 < nsize1_max)
  {
    if (method1 == 1)
    {
      if (st_krige_data(db, model, beta, ranks1, ranks2, rother,
                        1, data_est, data_var)) goto label_end;
      best_rank = VectorHelper::whereMaximum(VectorHelper::initVDouble(data_est, nech));
      best_ecart = data_est[best_rank];
    }
    else
    {
      if (st_crit_global(db, model, ranks1, rother, data_est))
        goto label_end;
      best_rank = VectorHelper::whereMinimum(VectorHelper::initVDouble(data_est, nech));
      best_ecart = data_est[best_rank];
    }
    if (verbose)
      message("Exact Pivots (%3d/%3d): Rank = %3d - value = %lf\n", nsize1 + 1,
              nsize1_max, best_rank + 1, best_ecart);
    ranks1[nsize1] = best_rank;
    rother[best_rank] = -1;
    nsize1++;
  }

  /* Sample the ACP pivots */

  while (nsize2 < nsize2_max)
  {
    if (st_krige_data(db, model, beta, ranks1, ranks2, rother,
                      1, data_est, data_var)) goto label_end;
    best_rank = VectorHelper::whereMaximum(VectorHelper::initVDouble(data_est, nech));
    best_ecart = data_est[best_rank];
    if (verbose)
      message("ACP   Pivots (%3d/%3d): Rank = %3d - value = %lf\n", nsize2 + 1,
              nsize2_max, best_rank + 1, best_ecart);
    ranks2[nsize2] = best_rank;
    rother[best_rank] = -1;
    nsize2++;
  }

  /* Calculation of statistics on reproduction errors */

  if (verbose)
  {
    if (st_krige_data(db, model, beta, ranks1, ranks2, rother,
                      1, data_est, data_var)) goto label_end;
    StatResults stats = ut_statistics(nech, data_est);
    mestitle(1, "Statistics on estimation errors");
    message("Count   = %d \n", stats.nvalid);
    message("Minimum = %lf\n", stats.mini);
    message("Mean    = %lf\n", stats.mean);
    message("St. Dev.= %lf\n", stats.stdv);
    message("Maximum = %lf\n", stats.maxi);
  }

  /* Error return code */

  error = 0;

  label_end:
  db_vector_free(data_est);
  db_vector_free(data_var);
  return (error);
}

/****************************************************************************/
/*!
 **  Perform the Kriging procedure using the parcimonious search
 **  within the whole input data set
 **
 ** \return  Error retun code
 **
 ** \param[in]  dbin       Input Db structure
 ** \param[in]  dbout      Output Db structure
 ** \param[in]  model      Model structure
 ** \param[in]  beta       Thresholding value
 ** \param[in]  ranks1     Ranks of exact pivots
 ** \param[in]  ranks2     Ranks of ACP pivots
 ** \param[in]  flag_std   Option for storing the standard deviation
 ** \param[in]  verbose    Verbose flag
 **
 *****************************************************************************/
int krigsampling_f(Db *dbin,
                   Db *dbout,
                   Model *model,
                   double beta,
                   VectorInt& ranks1,
                   VectorInt& ranks2,
                   bool flag_std,
                   int verbose)
{
  int nvar, ntot, nutil, i, nech;
  double *tutil, *data, *invsig, *datm, *aux1, *aux2, *aux3, *aux4, *s, *c00;
  double estim;
  VectorInt rutil;
  VectorInt rother;

  /* Preliminary checks */

  int error = 1;
  int nsize1 = (int) ranks1.size();
  int nsize2 = (int) ranks2.size();
  double sigma = 0.;
  tutil = invsig = data = datm = s = c00 = nullptr;
  aux1 = aux2 = aux3 = aux4 = nullptr;
  st_global_init(dbin, dbout);
  FLAG_EST = true;
  FLAG_STD = flag_std;
  if (st_check_environment(1, 1, model)) goto label_end;
  nvar = model->getVariableNumber();
  nech = dbin->getSampleNumber();

  /* Preliminary checks */

  if (nvar != 1)
  {
    messerr("This method is only programmed for monovariate case");
    goto label_end;
  }
  if (nsize1 + nsize2 <= 0)
  {
    messerr("You must specify some pivots in 'ranks1' or 'ranks2'");
    goto label_end;
  }

  /* Add the attributes for storing the results */

  if (FLAG_EST)
  {
    IPTR_EST = dbout->addColumnsByConstant(nvar, 0.);
    if (IPTR_EST < 0) goto label_end;
  }
  if (FLAG_STD)
  {
    IPTR_STD = dbout->addColumnsByConstant(nvar, 0.);
    if (IPTR_STD < 0) goto label_end;
  }

  /* Core allocation */

  rother = st_ranks_other(nech, ranks1, ranks2);

  /* Perform local sampling */

  if (st_sampling_krige_data(dbin, model, beta, ranks1, ranks2,
                             rother, &ntot, &nutil, rutil, &tutil, &invsig))
    goto label_end;

  /* Optional printout */

  if (verbose)
  {
    message("Printout of intermediate arrays\n");
    print_imatrix("Pivot ranks", 0, 1, 1, ntot, NULL, rutil.data());
    print_matrix("Inv-Sigma", 0, 1, ntot, ntot, NULL, invsig);
    print_matrix("U", 0, 1, ntot, nutil, NULL, tutil);
  }

  /* Second core allocation */

  data = db_vector_alloc(dbin);
  if (data == nullptr) goto label_end;
  datm = (double*) mem_alloc(sizeof(double) * nutil, 0);
  if (datm == nullptr) goto label_end;
  aux1 = (double*) mem_alloc(sizeof(double) * ntot, 0);
  if (aux1 == nullptr) goto label_end;
  aux2 = (double*) mem_alloc(sizeof(double) * ntot, 0);
  if (aux2 == nullptr) goto label_end;
  aux3 = (double*) mem_alloc(sizeof(double) * ntot, 0);
  if (aux3 == nullptr) goto label_end;
  if (FLAG_STD)
  {
    aux4 = (double*) mem_alloc(sizeof(double) * ntot, 0);
    if (aux4 == nullptr) goto label_end;
  }

  /* Get the vector of active data and substract the mean */

  if (db_vector_get(dbin, ELoc::Z, 0, data)) goto label_end;
  for (i = 0; i < nutil; i++)
    datm[i] = data[rutil[i]] - model->getMean(0);
  matrix_product_safe(1, nutil, ntot, datm, tutil, aux1);
  matrix_product_safe(1, ntot, ntot, aux1, invsig, aux2);

  /* Loop on the target samples */

  for (IECH_OUT = 0; IECH_OUT < DBOUT->getSampleNumber(); IECH_OUT++)
  {
    mes_process("Kriging sample", DBOUT->getSampleNumber(), IECH_OUT);
    OptDbg::setCurrentIndex(IECH_OUT + 1);
    if (!dbout->isActive(IECH_OUT)) continue;
    if (OptDbg::query(EDbg::KRIGING) || OptDbg::query(EDbg::NBGH) || OptDbg::query(EDbg::RESULTS))
    {
      mestitle(1, "Target location");
      db_sample_print(dbout, IECH_OUT, 1, 0, 0);
    }

    VectorInt vech = { IECH_OUT };
    s = model->evalCovMatrix(dbin, dbout, -1, -1, rutil, vech).getValues().data();
    if (s == nullptr) goto label_end;
    if (FLAG_STD)
    {
      c00 = model->evalCovMatrix(dbout, dbout, -1, -1, vech, vech).getValues().data();
      if (c00 == nullptr) goto label_end;
    }

    matrix_product_safe(1, nutil, ntot, s, tutil, aux3);
    matrix_product_safe(1, ntot, 1, aux2, aux3, &estim);
    estim += model->getMean(0);
    DBOUT->setArray(IECH_OUT, IPTR_EST, estim);

    if (FLAG_STD)
    {
      matrix_product_safe(1, ntot, ntot, aux3, invsig, aux4);
      matrix_product_safe(1, ntot, 1, aux3, aux4, &sigma);
      sigma = c00[0] - sigma;
      sigma = (sigma > 0) ? sqrt(sigma) :
                            0.;
      DBOUT->setArray(IECH_OUT, IPTR_STD, sigma);
    }

    /* Optional printout */

    if (OptDbg::query(EDbg::RESULTS))
    {
      tab_printg(" - Estimate  = ", estim);
      message("\n");
      if (FLAG_STD)
      {
        tab_printg(" - Std. Dev. = ", sigma);
        message("\n");
      }
    }

    /* Core deallocation */

    s = (double*) mem_free((char* ) s);
    c00 = (double*) mem_free((char* ) c00);
  }

  /* Error return code */

  error = 0;

  label_end:
  mem_free((char* ) tutil);
  mem_free((char* ) invsig);
  mem_free((char* ) data);
  mem_free((char* ) datm);
  mem_free((char* ) s);
  mem_free((char* ) c00);
  mem_free((char* ) aux1);
  mem_free((char* ) aux2);
  mem_free((char* ) aux3);
  mem_free((char* ) aux4);
  return (error);
}

/****************************************************************************/
/*!
 **  Display the statistics of the target variable
 **  before or after the Declustering
 **
 ** \param[in]  mode      0 before the declustering; 1 after
 ** \param[in]  method    Method for declustering
 ** \param[in]  db        input Db structure
 ** \param[in]  iptr      Rank of the weighting variable
 **
 *****************************************************************************/
static void st_declustering_stats(int mode, int method, Db *db, int iptr)
{
  double mean, var, zval, coeff, mini, maxi, sumwgt;

  mean = var = sumwgt = 0.;
  mini = 1.e30;
  maxi = -1.e30;
  for (int iech = 0; iech < db->getSampleNumber(); iech++)
  {
    if (!db->isActive(iech)) continue;
    zval = db->getLocVariable(ELoc::Z,iech, 0);
    if (FFFF(zval)) continue;
    coeff = (mode == 0) ? 1. : db->getArray(iech, iptr);
    coeff = ABS(coeff);
    sumwgt += coeff;
    mean   += coeff * zval;
    var    += coeff * zval * zval;
    if (coeff < mini) mini = coeff;
    if (coeff > maxi) maxi = coeff;
  }

  /* Scaling */

  if (sumwgt > 0)
  {
    mean /= sumwgt;
    var = var / sumwgt - mean * mean;
  }

  if (mode == 0)
    mestitle(1, "Statistics before Declustering");
  else
    mestitle(1, "Statistics after Declustering");
  if (method == 1)
    message("- Using the Number of Samples per Neighborhood\n");
  else if (method == 2)
    message("- Using the weights for Kriging the Global Mean\n");
  else
    message("- Using the average weight for Kriging cells of a Grid\n");

  message("- Mean              = %lf\n", mean);
  message("- Variance          = %lf\n", var);
  if (mode == 1)
  {
    message("- Minimum Weight    = %lf\n", mini);
    message("- Maximum Weight    = %lf\n", maxi);
  }
}

/****************************************************************************/
/*!
 **  Truncate the negative weights and scale the remaining ones
 **
 ** \param[in]  db        Db structure
 ** \param[in]  iptr      Rank of the Weight variable
 **
 *****************************************************************************/
static void st_declustering_truncate_and_rescale(Db *db, int iptr)
{
  double total, coeff;

  /* Truncate the negative weights */

  total = 0;
  for (int iech = 0; iech < db->getSampleNumber(); iech++)
  {
    if (!db->isActive(iech)) continue;
    if (FFFF(db->getLocVariable(ELoc::Z,iech, 0))) continue;
    coeff = db->getArray(iech, iptr);
    if (coeff < 0)
      db->setArray(iech, iptr, 0.);
    else
      total += coeff;
  }

  /* Rescale */

  for (int iech = 0; iech < db->getSampleNumber(); iech++)
  {
    if (!db->isActive(iech)) continue;
    if (FFFF(db->getLocVariable(ELoc::Z,iech, 0))) continue;
    db->updArray(iech, iptr, EOperator::DIVIDE, total);
  }
}

/****************************************************************************/
/*!
 **  Perform the Declustering task (Number of samples within an ellipse)
 **
 ** \return  Error return code
 **
 ** \param[in]  db        input Db structure
 ** \param[in]  iptr      Rank of the declustering weight
 ** \param[in]  radius    Array of neighborhood radius
 **
 *****************************************************************************/
static int st_declustering_1(Db *db, int iptr, const VectorDouble& radius)
{
  int ndim = db->getNDim();
  VectorDouble vect(ndim);

  if (radius.empty())
  {
    messerr("This method requires the definition of 'radius'");
    return 1;
  }

  /* Loop on the target sample */

  for (int iech = 0; iech < db->getSampleNumber(); iech++)
  {
    if (!db->isActive(iech)) continue;
    if (FFFF(db->getLocVariable(ELoc::Z,iech, 0))) continue;

    /* Loop on the second sample */

    for (int jech = 0; jech < db->getSampleNumber(); jech++)
    {
      if (!db->isActive(jech)) continue;
      double value = db->getLocVariable(ELoc::Z,iech, 0);
      if (FFFF(value)) continue;
      (void) distance_intra(db, iech, jech, vect.data());

      /* Normalize the distance */

      double dist = 0.;
      for (int idim = 0; idim < db->getNDim(); idim++)
      {
        vect[idim] /= radius[idim];
        dist += vect[idim] * vect[idim];
      }
      if (dist > 1) continue;
      db->updArray(iech, iptr, EOperator::ADD, 1);
    }
  }

  /* Normalization step */

  double total = 0.;
  for (int iech = 0; iech < db->getSampleNumber(); iech++)
  {
    if (!db->isActive(iech)) continue;
    if (FFFF(db->getLocVariable(ELoc::Z,iech, 0))) continue;
    total += 1. / db->getArray(iech, iptr);
  }
  for (int iech = 0; iech < db->getSampleNumber(); iech++)
  {
    if (!db->isActive(iech)) continue;
    if (FFFF(db->getLocVariable(ELoc::Z,iech, 0))) continue;
    db->setArray(iech, iptr, 1. / db->getArray(iech, iptr) / total);
  }
  return 0;
}

/****************************************************************************/
/*!
 **  Perform the Declustering task as weight of the Mean Kriging (Unique Neigh)
 **
 ** \return  Error return code
 **
 ** \param[in]  db         input Db structure
 ** \param[in]  model      Model structure
 ** \param[in]  neigh      ANeigh structure (should be Unique)
 ** \param[in]  iptr       Rank of the declustering weight
 **
 *****************************************************************************/
static int st_declustering_2(Db *db,
                             Model *model,
                             ANeigh* neigh,
                             int iptr)
{
  KrigingSystem ksys(db, db, model, neigh);
  if (ksys.setKrigOptDataWeights(iptr,  true)) return 1;
  if (ksys.setKrigOptCalcul(EKrigOpt::DRIFT)) return 1;
  if (! ksys.isReady()) return 1;
  if (ksys.estimate(0)) return 1;
  ksys.conclusion();

  /* Truncate the negative weights */

  st_declustering_truncate_and_rescale(db, iptr);

  return 0;
}

/****************************************************************************/
/*!
 **  Perform the Declustering task as the sum of the weight
 **  for Kriging the Cells of a grid
 **
 ** \return  Error return code
 **
 ** \param[in]  db         input Db structure
 ** \param[in]  dbgrid     output Db structure
 ** \param[in]  model      Model structure
 ** \param[in]  neigh      ANeigh structure
 ** \param[in]  ndiscs     Array of discretization counts
 ** \param[in]  iptr       Rank of the declustering weight
 **
 *****************************************************************************/
static int st_declustering_3(Db *db,
                             Db *dbgrid,
                             Model *model,
                             ANeigh *neigh,
                             const VectorInt& ndiscs,
                             int iptr)
{
  // Preliminary checks

  if (neigh == nullptr)
  {
    messerr("This function requires a Neighborhood");
    return 1;
  }
  if (neigh->getType() == ENeigh::IMAGE)
  {
    messerr("This tool cannot function with an IMAGE neighborhood");
    return 1;
  }
  if (ndiscs.empty())
  {
    messerr("The Cell discretization must be provided");
    return 1;
  }

  /* Setting options */

  KrigingSystem ksys(db, dbgrid, model, neigh);
  if (ksys.setKrigOptDataWeights(iptr,  false)) return 1;
  if (ksys.setKrigOptCalcul(EKrigOpt::BLOCK, ndiscs)) return 1;
  if (! ksys.isReady()) return 1;

  /* Loop on the targets to be processed */

  for (int iech_out = 0; iech_out < dbgrid->getSampleNumber(); iech_out++)
  {
    mes_process("Kriging sample", dbgrid->getSampleNumber(), iech_out);
    if (ksys.estimate(iech_out)) return 1;
  }

  ksys.conclusion();

  /* Truncate the negative weights */

  st_declustering_truncate_and_rescale(db, iptr);

  return 0;
}

/****************************************************************************/
/*!
 **  Perform the Declustering task
 **
 ** \return  Error return code
 **
 ** \param[in]  dbin       input Db structure
 ** \param[in]  model      Model structure
 ** \param[in]  method     Method for declustering
 ** \param[in]  neigh      ANeigh structure
 ** \param[in]  dbgrid     Grid auxiliary Db structure
 ** \param[in]  radius     Array of neighborhood radius
 ** \param[in]  ndiscs     Array of discretization
 ** \param[in]  flag_sel   1 to mask off samples with zero weight
 ** \param[in]  verbose    Verbose option
 **
 *****************************************************************************/
int declustering(Db *dbin,
                 Model *model,
                 int method,
                 ANeigh *neigh,
                 DbGrid *dbgrid,
                 const VectorDouble& radius,
                 const VectorInt& ndiscs,
                 int flag_sel,
                 bool verbose)
{
  if (! dbin->isVariableNumberComparedTo(1)) return 1;

  /* Add the kriging weight as a new variable */

  int iptr = dbin->addColumnsByConstant(1, 0.);
  if (iptr < 0) return 1;

  /* Produce statistics on the target variable before declustering */

  if (verbose) st_declustering_stats(0, method, dbin, iptr);

  /* Dispatch */

  switch (method)
  {
    case 1: /* Weight proportional to number of samples */
    {
      if (st_declustering_1(dbin, iptr, radius)) return 1;
      break;
    }

    case 2: /* Weight of the Mean */
    {
      if (model == nullptr)
      {
        messerr("A Model is neede for this declustering method");
        return 1;
      }
      if (st_declustering_2(dbin, model, neigh, iptr)) return 1;
      break;
    }

    case 3: /* Average weight of the Block Kriging */
    {
      if (model == nullptr)
      {
        messerr("A Model is neede for this declustering method");
        return 1;
      }
      if (st_declustering_3(dbin, dbgrid, model, neigh, ndiscs, iptr))
        return 1;
      break;
    }

    default:
      messerr("Not yet implemented");
      return 1;
  }

  /* Store the selection (optional) */

  if (flag_sel)
  {
    int iptr_sel = dbin->addColumnsByConstant(1, 0.);
    if (iptr_sel < 0) return 1;
    for (int iech = 0; iech < dbin->getSampleNumber(); iech++)
    {
      dbin->setArray(iech, iptr_sel, 0.);
      if (!dbin->isActive(iech)) continue;
      double indic = (dbin->getArray(iech, iptr) > 0.);
      dbin->setArray(iech, iptr_sel, indic);
    }
  }

  /* Produce statistics on the target variable after declustering */

  if (verbose) st_declustering_stats(1, method, dbin, iptr);

  return 0;
}

/****************************************************************************/
/*!
 **  Establish the covariance matrix between two Dbs
 **
 ** \return  Covariance matrix (Dim: n1 * n2)
 **
 ** \param[in]  title       Title of the optional printout
 ** \param[in]  db1         First Db structure
 ** \param[in]  test_def1   1 if the first variable (ELoc::Z) must be checked
 ** \param[in]  db2         Second Db structure
 ** \param[in]  test_def2   1 if the second variable (ELoc::Z) must be checked
 ** \param[in]  model       Model structure
 **
 ** \remarks The returned argument must be freed by the calling function
 **
 *****************************************************************************/
static double* st_calcul_covmat(const char *title,
                                Db *db1,
                                int test_def1,
                                Db *db2,
                                int test_def2,
                                Model *model)
{
  int n1, n2, i1, i2;
  double *covgen;

  /* Initializations */

  n1 = (test_def1) ? db1->getActiveAndDefinedNumber(0) : db1->getSampleNumber(true);
  n2 = (test_def2) ? db2->getActiveAndDefinedNumber(0) : db2->getSampleNumber(true);

  /* Core allocation */

  covgen = (double*) mem_alloc(sizeof(double) * n1 * n2, 0);
  if (covgen == nullptr) return (covgen);

  for (int ii1 = i1 = 0; ii1 < db1->getSampleNumber(); ii1++)
  {
    if (test_def1)
    {
      if (!db1->isActiveAndDefined(ii1, 0)) continue;
    }
    else
    {
      if (!db1->isActive(ii1)) continue;
    }

    for (int ii2 = i2 = 0; ii2 < db2->getSampleNumber(); ii2++)
    {
      if (test_def2)
      {
        if (!db2->isActiveAndDefined(ii2, 0)) continue;
      }
      else
      {
        if (!db2->isActive(ii2)) continue;
      }

      for (int idim = 0; idim < db1->getNDim(); idim++)
        d1_global[idim] = db1->getDistance1D(ii1, ii2, idim);

      COVGEN(i1,i2) = model->evaluateOneGeneric(nullptr, d1_global);
      i2++;
    }
    i1++;
  }

  /* Optional printout */

  if (INH_FLAG_VERBOSE)
    print_matrix(title, INH_FLAG_LIMIT, 1, n2, n1, NULL, covgen);

  return (covgen);
}

/****************************************************************************/
/*!
 **  Establish the drift matrix for a given Db
 **
 ** \return  Drift matrix (Dim: n1 * nbfl)
 **
 ** \param[in]  title       Title of the optionla printout
 ** \param[in]  db1         First Db structure
 ** \param[in]  test_def1   1 if the first variable (ELoc::Z) must be checked
 ** \param[in]  model       Model structure
 **
 ** \remarks The returned argument must be freed by the calling function
 **
 *****************************************************************************/
static double* st_calcul_drfmat(const char *title,
                                Db *db1,
                                int test_def1,
                                Model *model)
{
  int i1, n1, nbfl;
  double *drftab;

  /* Initializations */

  n1 = (test_def1) ? db1->getActiveAndDefinedNumber(0) :
                     db1->getSampleNumber(true);
  nbfl = model->getDriftNumber();

  /* Core allocation */

  drftab = (double*) mem_alloc(sizeof(double) * n1 * nbfl, 0);
  if (drftab == nullptr) return (drftab);

  /* Loop on the samples */

  i1 = 0;
  for (int ii1 = 0; ii1 < db1->getSampleNumber(); ii1++)
  {
    if (test_def1)
    {
      if (!db1->isActiveAndDefined(ii1, 0)) continue;
    }
    else
    {
      if (!db1->isActive(ii1)) continue;
    }

    VectorDouble drfloc = model->evalDriftBySample(db1, ii1, ECalcMember::LHS);
    (void) memcpy(&drftab[i1 * nbfl], drfloc.data(), nbfl * sizeof(double));
    i1++;
  }

  /* Optional printout */

  if (INH_FLAG_VERBOSE)
    print_matrix(title, INH_FLAG_LIMIT, 1, nbfl, n1, NULL, drftab);

  return (drftab);
}

/****************************************************************************/
/*!
 **  Establish the distance matrix between two Dbs
 **
 ** \return  Covariance matrix
 **
 ** \param[in]  title       Title of the optional printout
 ** \param[in]  db1         First Db structure
 ** \param[in]  test_def1   1 if the first variable (ELoc::Z) must be checked
 ** \param[in]  db2         Second Db structure (sources)
 ** \param[in]  test_def2   1 if the second variable (ELoc::Z) must be checked
 ** \param[in]  power       Power of the Distance decay
 **
 ** \remarks The returned argument must be freed by the calling function
 **
 *****************************************************************************/
static double* st_calcul_distmat(const char *title,
                                 Db *db1,
                                 int test_def1,
                                 Db *db2,
                                 int test_def2,
                                 double power)
{
  int n1, ns, i1, is, ndim;
  double *distgen, dist;

  /* Initializations */

  n1 = (test_def1) ? db1->getActiveAndDefinedNumber(0) :
                     db1->getSampleNumber(true);
  ns = (test_def2) ? db2->getActiveAndDefinedNumber(0) :
                     db2->getSampleNumber(true);
  ndim = db1->getNDim();

  /* Core allocation */

  distgen = (double*) mem_alloc(sizeof(double) * n1 * ns, 0);
  if (distgen == nullptr) return (distgen);

  for (int ii1 = i1 = 0; ii1 < db1->getSampleNumber(); ii1++)
  {
    if (test_def1)
    {
      if (!db1->isActiveAndDefined(ii1, 0)) continue;
    }
    else
    {
      if (!db1->isActive(ii1)) continue;
    }

    for (int iis = is = 0; iis < db2->getSampleNumber(); iis++)
    {
      if (test_def2)
      {
        if (!db2->isActiveAndDefined(iis, 0)) continue;
      }
      else
      {
        if (!db2->isActive(iis)) continue;
      }

      dist = 0.;
      for (int idim = 0; idim < ndim; idim++)
      {
        d1_global[idim] = db1->getDistance1D(ii1, iis, idim);
        dist += d1_global[idim] * d1_global[idim];
      }

      DISTGEN(i1,is) = 1. / pow(dist, power / 2.);
      is++;
    }
    i1++;
  }

  /* Optional printout */

  if (INH_FLAG_VERBOSE)
    print_matrix(title, INH_FLAG_LIMIT, 1, ns, n1, NULL, distgen);

  return (distgen);
}

/****************************************************************************/
/*!
 **  Operate the product of the Distance by the Source covariance matrix
 **
 ** \return  Product matrix
 **
 ** \param[in]  title       Title of the optionla printout
 ** \param[in]  n1          Number of Data
 ** \param[in]  ns          Number of Sources
 ** \param[in]  covss       Covariance Matrix between Sources (Dim: ns*ns)
 ** \param[in]  distgen     Distance matrix
 **
 ** \remarks The returned argument must be freed by the calling function
 **
 *****************************************************************************/
static double* st_calcul_product(const char *title,
                                 int n1,
                                 int ns,
                                 const double *covss,
                                 const double *distgen)
{
  double *prodgen;

  prodgen = (double*) mem_alloc(sizeof(double) * n1 * ns, 0);
  if (prodgen == nullptr) return (prodgen);

  for (int i1 = 0; i1 < n1; i1++)
    for (int is = 0; is < ns; is++)
    {
      PRODGEN(i1,is) = 0.;
      for (int js = 0; js < ns; js++)
        PRODGEN(i1,is) += COVSS(is,js) * DISTGEN(i1, js);
    }

  /* Optional printout */

  if (INH_FLAG_VERBOSE)
    print_matrix(title, INH_FLAG_LIMIT, 1, ns, n1, NULL, prodgen);

  return (prodgen);
}

/****************************************************************************/
/*!
 **  Establish the L.H.S. for Inhomogeonous Kriging
 **
 ** \return  Covariance matrix
 **
 ** \param[in]  dbdat       Db structure containing Data
 ** \param[in]  dbsrc       Db structure containing Sources
 ** \param[in]  model_dat   Model structure for the data
 ** \param[in]  distps      Distance matrix between Data and Sources
 ** \param[in]  prodps      Product of DistPS by CovSS
 **
 *****************************************************************************/
static double* st_inhomogeneous_covpp(Db *dbdat,
                                      Db *dbsrc,
                                      Model *model_dat,
                                      const double *distps,
                                      const double *prodps)
{
  double *covpp;
  int np, ns, error;

  /* Initializations */

  error = 1;
  covpp = nullptr;

  np = dbdat->getActiveAndDefinedNumber(0);
  ns = dbsrc->getSampleNumber(true);

  /* Covariance matrix between Mesures */

  covpp = st_calcul_covmat("Covariance P-P", dbdat, 1, dbdat, 1, model_dat);
  if (covpp == nullptr) goto label_end;

  /* Calculate the LHS matrix */

  for (int ip = 0; ip < np; ip++)
    for (int jp = ip; jp < np; jp++)
      for (int is = 0; is < ns; is++)
      {
        COVPP(ip,jp) += DISTPS(ip,is) * PRODPS(jp, is);
        if (jp > ip) COVPP(jp,ip) = COVPP(ip, jp);
      }

  /* Set the error return code */

  error = 0;

  label_end: if (error) covpp = (double*) mem_free((char* ) covpp);
  return (covpp);
}

/****************************************************************************/
/*!
 **  Establish the R.H.S. for Inhomogeneous Kriging
 **
 ** \return  Covariance matrix
 **
 ** \param[in]  dbdat       Db structure containing Data
 ** \param[in]  dbsrc       Db structure containing Sources
 ** \param[in]  dbout       Db structure containing Targets
 ** \param[in]  flag_source If the result is the source, rather than diffusion
 ** \param[in]  model_dat   Model structure for the data
 ** \param[in]  distps      Distance matrix between Data and Sources
 ** \param[in]  prodps      Product of DistPS by CovSS
 ** \param[in]  prodgs      Product of DistGS by CovSS
 **
 ** \remarks: When used with flag_source=TRUE, 'dbsrc' and 'dbout' coincide
 **
 *****************************************************************************/
static double* st_inhomogeneous_covgp(Db *dbdat,
                                      Db *dbsrc,
                                      Db *dbout,
                                      int flag_source,
                                      Model *model_dat,
                                      const double *distps,
                                      const double *prodps,
                                      const double *prodgs)
{
  double *covgp;
  int np, ns, ng, error;

  /* Initializations */

  error = 1;
  covgp = nullptr;

  np = dbdat->getActiveAndDefinedNumber(0);
  ns = dbsrc->getSampleNumber(true);
  ng = dbout->getSampleNumber(true);

  /* Covariance matrix between Mesures and Target */

  covgp = st_calcul_covmat("Covariance G-P", dbout, 0, dbdat, 1, model_dat);
  if (covgp == nullptr) goto label_end;

  /* Add the contribution of the source */

  if (!flag_source)
  {
    for (int ig = 0; ig < ng; ig++)
      for (int ip = 0; ip < np; ip++)
        for (int is = 0; is < ns; is++)
          COVGP(ig,ip) += DISTPS(ip,is) * PRODGS(ig, is);
  }
  else
  {
    for (int ig = 0; ig < ng; ig++)
      for (int ip = 0; ip < np; ip++)
        COVGP(ig,ip) = PRODPS(ip, ig);
  }

  /* Set the error return code */

  error = 0;

  label_end: if (error) covgp = (double*) mem_free((char* ) covgp);
  return (covgp);
}

/****************************************************************************/
/*!
 **  Establish the covariance vector at target
 **
 ** \return  Covariance vector
 **
 ** \param[in]  dbsrc       Db structure containing Sources
 ** \param[in]  dbout       Db structure for target
 ** \param[in]  flag_source If the result is the source, rather than diffusion
 ** \param[in]  model_dat   Model structure for the data
 ** \param[in]  distgs      Distance matrix between Target and Sources
 ** \param[in]  prodgs      Product of DistGS by CovSS
 **
 ** \remarks The returned argument must be freed by the calling function
 **
 *****************************************************************************/
static VectorDouble st_inhomogeneous_covgg(Db *dbsrc,
                                           Db *dbout,
                                           int flag_source,
                                           Model *model_dat,
                                           const double *distgs,
                                           const double *prodgs)
{
  int ns = dbsrc->getSampleNumber(true);
  int ng = dbout->getSampleNumber(true);
  VectorDouble covgg(ng, 0);

  /* Calculate the variance term (for a zero-distance) */

  double c00 = model_dat->evaluateOneGeneric(nullptr, VectorDouble());

  /* Calculate the variance vector */

  if (!flag_source)
  {
    for (int ig = 0; ig < ng; ig++)
    {
      covgg[ig] = c00;
      for (int is = 0; is < ns; is++)
        covgg[ig] += DISTGS(ig,is) * PRODGS(ig, is);
    }
  }
  else
  {
    for (int ig = 0; ig < ng; ig++)
      covgg[ig] = c00;
  }
  return covgg;
}

/****************************************************************************/
/*!
 **  Calculate auxiliary arrays when drift is preset
 **
 ** \return  Error return code
 **
 ** \param[in]  np          Number of data
 ** \param[in]  nbfl        Number of drift functions
 ** \param[in]  covpp       Inverse Covariance between Data-Data
 ** \param[in]  drftab      Drift matrix at Data
 **
 ** \param[out] yloc        Array: t(F) %*% C^-1
 ** \param[out] zloc        Array: (t(F) %*% C^-1 %*% F)^-1
 **
 ** \remarks The returned arrays 'yloc' and 'zloc' must be freed by the
 ** \remarks calling function
 **
 *****************************************************************************/
static int st_drift_prepar(int np,
                           int nbfl,
                           const double *covpp,
                           const double *drftab,
                           double **yloc,
                           double **zloc)
{
  double *ymat, *zmat, value;
  int error, ecr;

  /* Initialization */

  error = 1;
  ymat = zmat = nullptr;

  /* First returned array */

  ymat = (double*) mem_alloc(sizeof(double) * nbfl * np, 0);
  if (ymat == nullptr) goto label_end;

  ecr = 0;
  for (int il = 0; il < nbfl; il++)
    for (int ip = 0; ip < np; ip++)
    {
      value = 0.;
      for (int jp = 0; jp < np; jp++)
        value += COVPP(ip,jp) * DRFTAB(jp, il);
      ymat[ecr++] = value;
    }

  /* Second retrned array */

  zmat = (double*) mem_alloc(sizeof(double) * nbfl * nbfl, 0);
  if (zmat == nullptr) goto label_end;

  ecr = 0;
  for (int il = 0; il < nbfl; il++)
    for (int jl = 0; jl < nbfl; jl++)
    {
      value = 0.;
      for (int ip = 0; ip < np; ip++)
        value += YMAT(ip,il) * DRFTAB(ip, jl);
      zmat[ecr++] = value;
    }

  /* Invert 'zmat' */

  if (matrix_invert(zmat, nbfl, -1)) goto label_end;

  /* Set the error return code */

  error = 0;

  label_end: if (error)
  {
    ymat = (double*) mem_free((char* ) ymat);
    zmat = (double*) mem_free((char* ) zmat);
  }
  *yloc = ymat;
  *zloc = zmat;
  return (error);
}

/****************************************************************************/
/*!
 **  Update the weight vector
 **
 ** \param[in]  np          Number of data
 ** \param[in]  nbfl        Number of drift functions
 ** \param[in]  covgp       Covariance matrix between Data and Target
 ** \param[in]  driftg      Drift matrix at Target
 ** \param[in]  ymat        Auxiliary array
 ** \param[in]  zmat        Auxiliary array
 ** \param[in]  maux        Auxiliary array (Dimension: nbfl)
 **
 ** \param[out] lambda      Vector of weights
 ** \param[out] mu          Vector of Lagrange parameters
 **
 *****************************************************************************/
static void st_drift_update(int np,
                            int nbfl,
                            const double *covgp,
                            const double *driftg,
                            const double *ymat,
                            double *zmat,
                            double *maux,
                            double *lambda,
                            double *mu)
{
  double value;

  /* Calculate the Lagrange vector */

  for (int il = 0; il < nbfl; il++)
  {
    value = 0.;
    for (int ip = 0; ip < np; ip++)
      value = YMAT(ip,il) * covgp[ip] - driftg[il];
    maux[il] = value;
  }
  matrix_product_safe(nbfl, nbfl, 1, zmat, maux, mu);

  /* Update the vector of kriging weights */

  for (int ip = 0; ip < np; ip++)
    for (int il = 0; il < nbfl; il++)
      lambda[ip] -= YMAT(ip,il) * mu[il];
}

/****************************************************************************/
/*!
 **  Inhomogeneous Kriging with Sources
 **
 ** \return  Error return code
 **
 ** \param[in]  dbdat       Db structure containing Data
 ** \param[in]  dbsrc       Db structure containing Sources
 ** \param[in]  dbout       Output Db structure
 ** \param[in]  power       Power of the Distance decay
 ** \param[in]  flag_source If the result is the source, rather than diffusion
 ** \param[in]  model_dat   Model structure for the data
 ** \param[in]  model_src   Model structure for the sources
 **
 *****************************************************************************/
int inhomogeneous_kriging(Db *dbdat,
                          Db *dbsrc,
                          Db *dbout,
                          double power,
                          int flag_source,
                          Model *model_dat,
                          Model *model_src)
{
  int error, np, ip, ns, ng, nvar, neq, nred, nfeq, nbfl;
  double *covss, *distps, *distgs, *covpp, *covgp, *prodps, *prodgs;
  double *data, *lambda, *driftp, *ymat, *zmat, *mu, *maux, *rhs;
  double estim, stdev, auxval;
  VectorInt nbgh_ranks;
  VectorDouble driftg;
  VectorDouble covgg;

  /* Preliminary checks */

  error = nvar = 1;
  NeighUnique* neighU = NeighUnique::create(false);
  st_global_init(dbdat, dbout);
  FLAG_EST = true;
  FLAG_STD = true;
  distps = distgs = prodgs = prodps = nullptr;
  covss = covpp = covgp = nullptr;
  lambda = data = driftp = nullptr;
  ymat = zmat = mu = maux = nullptr;
  if (st_check_environment(1, 1, model_dat)) goto label_end;

  /* Preliminary checks */

  if (model_dat->getVariableNumber() != nvar)
  {
    messerr("The Model for the Data must be Monovariate");
    goto label_end;
  }
  if (model_src->getVariableNumber() != nvar)
  {
    messerr("The Model for the Sources must be Monovariate");
    goto label_end;
  }

  /* Add the attributes for storing the results */

  if (FLAG_EST)
  {
    IPTR_EST = dbout->addColumnsByConstant(nvar, 0.);
    if (IPTR_EST < 0) goto label_end;
  }
  if (FLAG_STD)
  {
    IPTR_STD = dbout->addColumnsByConstant(nvar, 0.);
    if (IPTR_STD < 0) goto label_end;
  }
  nred = neq = np = dbdat->getActiveAndDefinedNumber(0);
  nfeq = 0;
  ns = dbsrc->getSampleNumber(true);
  ng = dbout->getSampleNumber(true);
  nbfl = model_dat->getDriftNumber();

  /* Core allocation */

  lambda = (double*) mem_alloc(sizeof(double) * np, 0);
  if (lambda == nullptr) goto label_end;
  data = (double*) mem_alloc(sizeof(double) * np, 0);
  if (data == nullptr) goto label_end;

  /* Pre-calculations */

  if (st_model_manage(1, model_dat)) goto label_end;
  if (st_krige_manage(1, nvar, model_dat, neighU)) goto label_end;
  if (krige_koption_manage(1, 1, EKrigOpt::POINT, 1, VectorInt())) goto label_end;

  /* Constitute the Data vector */

  for (int iip = ip = 0; iip < dbdat->getSampleNumber(); iip++)
  {
    if (!dbdat->isActiveAndDefined(iip, 0)) continue;
    data[ip] = dbdat->getLocVariable(ELoc::Z,iip, 0);
    ip++;
  }

  /* Establish the covariance matrix between Sources */

  covss = st_calcul_covmat("Covarance S_S", dbsrc, 0, dbsrc, 0, model_src);
  if (covss == nullptr) goto label_end;

  /* Establish the distance matrix between Data and Sources */

  distps = st_calcul_distmat("Distance P-S", dbdat, 1, dbsrc, 0, power);
  if (distps == nullptr) goto label_end;

  /* Establish the distance matrix between Target and Sources */

  if (!flag_source)
  {
    distgs = st_calcul_distmat("Distance G-S", dbout, 0, dbsrc, 0, power);
    if (distgs == nullptr) goto label_end;
  }

  /* Establish the Data-Source Product matrix */

  prodps = st_calcul_product("Convolve P-S", np, ns, covss, distps);
  if (prodps == nullptr) goto label_end;

  /* Establish the complete kriging matrix */

  covpp = st_inhomogeneous_covpp(dbdat, dbsrc, model_dat, distps, prodps);
  if (covpp == nullptr) goto label_end;
  if (OptDbg::query(EDbg::KRIGING) || OptDbg::isReferenceDefined())
    krige_lhs_print(np, neq, nred, NULL, covpp);

  /* Invert the Kriging Matrix */

  if (matrix_invert(covpp, np, -1)) goto label_end;

  /* Establish the drift at Data */

  if (nbfl > 0)
  {
    mu = (double*) mem_alloc(sizeof(double) * nbfl, 0);
    if (mu == nullptr) goto label_end;
    maux = (double*) mem_alloc(sizeof(double) * nbfl, 0);
    if (maux == nullptr) goto label_end;

    driftp = st_calcul_drfmat("Drift P", dbdat, 1, model_dat);
    if (driftp == nullptr) goto label_end;

    /* Prepare auxiliary arrays */

    if (st_drift_prepar(np, nbfl, covpp, driftp, &ymat, &zmat)) goto label_end;
  }

  /* Establish the Target-Source Product matrix */

  if (!flag_source)
  {
    prodgs = st_calcul_product("Convolve G-S", ng, ns, covss, distgs);
    if (prodgs == nullptr) goto label_end;
  }

  /* Establish the COVGP */

  covgp = st_inhomogeneous_covgp(dbdat, dbsrc, dbout, flag_source, model_dat,
                                 distps, prodps, prodgs);
  if (covgp == nullptr) goto label_end;

  /* Establish the drift at Target */

  if (nbfl > 0) driftg.resize(nbfl);

  /* Establish the variance at targets */

  covgg = st_inhomogeneous_covgg(dbsrc, dbout, flag_source, model_dat, distgs,
                                 prodgs);

  /* Loop on the targets to be processed */

  for (IECH_OUT = 0; IECH_OUT < DBOUT->getSampleNumber(); IECH_OUT++)
  {
    mes_process("Kriging sample", DBOUT->getSampleNumber(), IECH_OUT);
    OptDbg::setCurrentIndex(IECH_OUT + 1);
    if (!dbout->isActive(IECH_OUT)) continue;
    if (OptDbg::query(EDbg::KRIGING) || OptDbg::query(EDbg::NBGH) || OptDbg::query(EDbg::RESULTS))
    {
      mestitle(1, "Target location");
      db_sample_print(dbout, IECH_OUT, 1, 0, 0);
    }

    // Neighborhood search

    neighU->select(IECH_OUT, nbgh_ranks);
    rhs = &COVGP(IECH_OUT, 0);

    /* Optional printout of the R.H.S */

    if (OptDbg::force()) krige_rhs_print(nvar, np, neq, nred, NULL, rhs);

    /* Fill the drift at Target point (optional) */

    if (driftp != nullptr)
      model_dat->evalDriftBySampleInPlace(dbout, IECH_OUT, ECalcMember::LHS, driftg);

    /* Calculate the Kriging weights */

    matrix_product_safe(np, np, 1, covpp, rhs, lambda);
    if (OptDbg::force())
      krige_wgt_print(0, nvar, nvar, nfeq, nbgh_ranks, nred, -1, NULL, lambda);

    /* Update vector of weights in presence of drift */

    if (nbfl > 0)
    {

      /* Evaluate the drift at Target */

      model_dat->evalDriftBySampleInPlace(dbout, IECH_OUT, ECalcMember::LHS, driftg);

      /* Update the kriging weights */

      st_drift_update(np, nbfl, rhs, driftg.data(), ymat, zmat, maux, lambda, mu);
    }

    /* Perform the estimation */

    matrix_product_safe(1, np, 1, data, lambda, &estim);
    matrix_product_safe(1, np, 1, rhs, lambda, &stdev);

    /* Update the variance in presence of drift */

    if (nbfl > 0)
    {
      matrix_product_safe(1, nbfl, 1, mu, maux, &auxval);
      stdev += auxval;
    }

    /* Update the variance calculation */

    VAR0(0,0) = covgg[IECH_OUT];
    stdev = covgg[IECH_OUT] - stdev;
    stdev = (stdev > 0) ? sqrt(stdev) : 0.;

    /* Store the result */

    dbout->setArray(IECH_OUT, IPTR_EST, estim);
    dbout->setArray(IECH_OUT, IPTR_STD, stdev);

    /* Optional printout */

    if (OptDbg::query(EDbg::KRIGING) || OptDbg::force())
      st_result_kriging_print(0, nvar, 0);
  }

  /* Set the error return flag */

  error = 0;

  label_end: OptDbg::setCurrentIndex(0);
  mem_free((char* ) covss);
  mem_free((char* ) distps);
  mem_free((char* ) distgs);
  mem_free((char* ) prodps);
  mem_free((char* ) prodgs);
  mem_free((char* ) driftp);
  mem_free((char* ) covpp);
  mem_free((char* ) covgp);
  mem_free((char* ) ymat);
  mem_free((char* ) zmat);
  mem_free((char* ) maux);
  mem_free((char* ) mu);
  mem_free((char* ) data);
  mem_free((char* ) lambda);
  (void) st_model_manage(-1, model_dat);
  (void) st_krige_manage(-1, 1, model_dat, neighU);
  (void) krige_koption_manage(-1, 1, EKrigOpt::POINT, 1, VectorInt());
  delete neighU;
  return (error);
}

/****************************************************************************/
/*!
**  Smooth a regular grid
**
** \param[in]  dbgrid    input and output Db grid structure
** \param[in]  neigh     Neigh structure
** \param[in]  type      1 for Uniform; 2 for Gaussian
** \param[in]  range     Range (used for Gaussian only)
** \param[in]  iptr0     Storage address
**
** \remarks Limited to the monovariate case
**
*****************************************************************************/
void _image_smoother(DbGrid *dbgrid,
                     const NeighImage *neigh,
                     int type,
                     double range,
                     int iptr0)
{
  int ndim   = dbgrid->getNDim();
  double r2  = (type == 1) ? 1. : range * range;

  /* Core allocation */

  VectorInt indg0(ndim);
  VectorInt indgl(ndim);
  VectorInt indn0(ndim);
  VectorInt indnl(ndim);

  /* Create the secondary grid for image processing */

  VectorInt nx(ndim);
  int nech = 1;
  for (int idim=0; idim<ndim; idim++)
  {
    nx[idim] = 2 * neigh->getImageRadius(idim) + 1;
    nech *= nx[idim];
  }

  law_set_random_seed(12345);
  double seuil = 1. / neigh->getSkip();
  VectorDouble tab(nech);
  for (int iech = 0; iech < nech; iech++)
    tab[iech] = (law_uniform(0., 1.) < seuil) ? 0. : TEST;

  DbGrid* dbaux = DbGrid::create(nx, dbgrid->getDXs(), dbgrid->getX0s(),
                          dbgrid->getAngles(), ELoadBy::COLUMN, tab, { "test" },
                          { ELoc::Z.getKey() }, 1);

  int nb_neigh = dbaux->getSampleNumber(true);
  dbaux->rankToIndice(nb_neigh/2, indn0);

  /* Loop on the targets to be processed */

  for (int iech_out=0; iech_out<dbgrid->getSampleNumber(); iech_out++)
  {
    if (! dbgrid->isActive(iech_out)) continue;
    dbgrid->rankToIndice(iech_out, indg0);

    /* Loop on the neighboring points */

    double estim = 0.;
    double total = 0.;
    for (int iech=0; iech<nb_neigh; iech++)
    {
      if (FFFF(dbaux->getLocVariable(ELoc::Z,iech, 0))) continue;
      dbaux->rankToIndice(iech, indnl);
      double d2 = 0.;
      for (int i=0; i<ndim; i++)
      {
        int idelta   = (indnl[i] - indn0[i]);
        double delta = idelta * dbgrid->getDX(i);
        d2      += delta * delta;
        indgl[i] = indg0[i] + idelta;
        indgl[i] = dbgrid->getMirrorIndex(i, indgl[i]);
      }

      int jech = dbgrid->indiceToRank(indgl);
      double data = dbgrid->getLocVariable(ELoc::Z,jech, 0);
      if (! FFFF(data))
      {
        double weight = (type == 1) ? 1. : exp(-d2 / r2);
        estim += data * weight;
        total += weight;
      }
    }
    estim = (total <= 0.) ? TEST : estim / total;
    dbgrid->setArray(iech_out, iptr0, estim);
  }
}<|MERGE_RESOLUTION|>--- conflicted
+++ resolved
@@ -240,10 +240,6 @@
   /* Change of support coefficient for DGM */
 
   COVINT = CovInternal();
-<<<<<<< HEAD
-
-=======
->>>>>>> ab83fd56
 }
 
 /****************************************************************************/
@@ -1125,11 +1121,7 @@
 void krige_lhs_print(int nech,
                      int neq,
                      int nred,
-<<<<<<< HEAD
-                     const int *flagloc,
-=======
                      const int *flag,
->>>>>>> ab83fd56
                      const double *lhs)
 {
   int *rel, i, j, ipass, npass, ideb, ifin;
@@ -2247,10 +2239,6 @@
         covtab = model->evaluateOneGeneric(nullptr, d1);
         COV_RES(ix,iy,iz) = covver * (covtab + covtot - c00) / covtot;
       }
-<<<<<<< HEAD
-
-=======
->>>>>>> ab83fd56
 }
 
 /****************************************************************************/
@@ -2276,13 +2264,8 @@
                                 int flag_sym,
                                 const int cov_ss[3],
                                 const int cov_nn[3],
-<<<<<<< HEAD
-                                int* num_tot,
-                                double* cov_tot)
-=======
                                 int *num_tot,
                                 double *cov_tot)
->>>>>>> ab83fd56
 {
   int ix, iy, iz, ix1, iy1, iz1, jx1, jy1, jz1, jx2, jy2, jz2, indg[3];
   int idx, idy, idz, jdx, jdy, iad, jad;
@@ -2376,11 +2359,7 @@
       {
         val1 = COV_TOT(ix, iy, iz);
         val2 = COV_TOT(-ix, iy, iz);
-<<<<<<< HEAD
-        val = (FFFF(val1) || FFFF(val2)) ? TEST : (val1 + val2) / 2.;
-=======
         val  = (FFFF(val1) || FFFF(val2)) ? TEST : (val1 + val2) / 2.;
->>>>>>> ab83fd56
         COV_TOT(ix, iy, iz) = COV_TOT(-ix, iy, iz) = val;
       }
 
@@ -2390,11 +2369,7 @@
       {
         val1 = COV_TOT(ix, -iy, iz);
         val2 = COV_TOT(ix, iy, iz);
-<<<<<<< HEAD
-        val = (FFFF(val1) || FFFF(val2)) ? TEST : (val1 + val2) / 2.;
-=======
         val  = (FFFF(val1) || FFFF(val2)) ? TEST : (val1 + val2) / 2.;
->>>>>>> ab83fd56
         COV_TOT(ix, iy, iz) = COV_TOT(ix, -iy, iz) = val;
       }
 
@@ -2405,11 +2380,7 @@
         {
           val1 = COV_TOT(ix, iy, -iz);
           val2 = COV_TOT(ix, iy, iz);
-<<<<<<< HEAD
-          val = (FFFF(val1) || FFFF(val2)) ? TEST : (val1 + val2) / 2.;
-=======
           val  = (FFFF(val1) || FFFF(val2)) ? TEST : (val1 + val2) / 2.;
->>>>>>> ab83fd56
           COV_TOT(ix, iy, -iz) = COV_TOT(ix, iy, iz) = val;
         }
 }
@@ -2560,11 +2531,7 @@
             for (jz = -nei_nn[2]; jz <= nei_nn[2]; jz++)
             {
               if (NEI_CUR(jx, jy, jz) < 0) continue;
-<<<<<<< HEAD
-              value = COV_TOT(ix - jx, iy - jy, iz - jz);
-=======
               value         = COV_TOT(ix - jx, iy - jy, iz - jz);
->>>>>>> ab83fd56
               LHS_EXP(i, j) = LHS_EXP(j, i) = value;
               if (i == j) LHS_EXP(i, j) += nugget;
               j++;
@@ -2603,13 +2570,8 @@
                           const int nei_nn[3],
                           const int cov_ss[3],
                           const int cov_nn[3],
-<<<<<<< HEAD
-                          const int *nei_cur,
-                          const double *cov_res)
-=======
                           const int* nei_cur,
                           const double* cov_res)
->>>>>>> ab83fd56
 {
   int ix, iy, iz, neq, i;
 
