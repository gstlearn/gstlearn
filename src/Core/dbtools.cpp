--- conflicted
+++ resolved
@@ -5957,13 +5957,8 @@
                   const VectorDouble &extend)
 {
   VectorDouble tab;
-<<<<<<< HEAD
   int count = 0;
-  Db* db;
-=======
-  int count;
   Db *db;
->>>>>>> 119d46b6
   String string;
   static int flag_add_rank = 1;
 
