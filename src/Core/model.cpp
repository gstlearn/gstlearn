/******************************************************************************/
/* COPYRIGHT ARMINES, ALL RIGHTS RESERVED                                     */
/*                                                                            */
/* THE CONTENT OF THIS WORK CONTAINS CONFIDENTIAL AND PROPRIETARY             */
/* INFORMATION OF ARMINES. ANY DUPLICATION, MODIFICATION,                     */
/* DISTRIBUTION, OR DISCLOSURE IN ANY FORM, IN WHOLE, OR IN PART, IS STRICTLY */
/* PROHIBITED WITHOUT THE PRIOR EXPRESS WRITTEN PERMISSION OF ARMINES         */
/*                                                                            */
/* TAG_SOURCE_CG                                                              */
/******************************************************************************/
#include "geoslib_enum.h"
#include "geoslib_old_f.h"
#include "geoslib_f.h"
#include "Drifts/DriftFactory.hpp"
#include "Drifts/EDrift.hpp"
#include "Drifts/ADrift.hpp"
#include "Drifts/ADriftElem.hpp"
#include "Basic/AException.hpp"
#include "Basic/Utilities.hpp"
#include "Basic/File.hpp"
#include "Covariances/ACovAnisoList.hpp"
#include "Covariances/CovAniso.hpp"
#include "Covariances/CovCalcMode.hpp"
#include "Covariances/CovFactory.hpp"
#include "Covariances/CovGradientNumerical.hpp"
#include "Model/CovInternal.hpp"
#include "Model/Model.hpp"
#include "Model/NoStatArray.hpp"
#include "Model/ModTrans.hpp"
#include "Anamorphosis/AnamHermite.hpp"
#include "Anamorphosis/AnamDiscreteDD.hpp"
#include "Anamorphosis/AnamDiscreteIR.hpp"
#include "Variogram/Vario.hpp"
#include "Space/SpaceRN.hpp"
#include "Basic/Law.hpp"
#include "Basic/String.hpp"
#include "Db/Db.hpp"
#include "csparse_f.h"

#include <math.h>

/*! \cond */
#define AD(ivar,jvar)          (ivar) + nvar * (jvar)
#define COVTAB(ivar,jvar)       covtab[AD(ivar,jvar)]
#define C00TAB(ivar,jvar)       c00tab[AD(ivar,jvar)]
#define AIC(icov,ivar,jvar)     aic[(icov)*nvar*nvar + AD(ivar,jvar)]
#define VALPRO(ivar)            valpro[(ivar)]
#define VECPRO(ivar,jvar)       vecpro[AD(ivar,jvar)]
#define CC(ivar,jvar)           cc[AD(ivar,jvar)]
#define DISC1(i,idim)          (koption->disc1[(idim) * koption->ntot + (i)])
#define DISC2(i,idim)          (koption->disc2[(idim) * koption->ntot + (i)])
#define G(i,j)                 (G[(i) * nech + j])
#define Gmatrix(i,j)           (Gmatrix[(j) * nech + i])
/*! \endcond */

static CovInternal *COVINT = nullptr;
int NDIM_LOCAL = 0;
VectorDouble X1_LOCAL = VectorDouble();
VectorDouble X2_LOCAL = VectorDouble();

/*****************************************************************************/
/*!
 **  Update the Model in the case of Non-stationary parameters
 **  This requires the knowledge of the two end-points
 **
 ** \param[in]  covint       Internal structure for non-stationarity
 **                          or NULL (for stationary case)
 ** \param[in]  model        Model structure
 **
 *****************************************************************************/
void model_nostat_update(CovInternal *covint, Model *model)
{
  if (!model->isNoStat()) return;
  if (covint == NULL) return;
  COVINT = covint;

  const ANoStat *nostat = model->getNoStat();
  nostat->updateModel(model, covint->getIcas1(), covint->getIech1(),
                      covint->getIcas2(), covint->getIech2());
}

/****************************************************************************/
/*!
 **  Check the compatibility between the Model and the Db
 **
 ** \return  Error returned code
 **
 ** \param[in]  model Model structure
 ** \param[in]  db    Db structure
 **
 *****************************************************************************/
static int st_check_environ(const Model *model, const Db *db)
{
  if (model->getDimensionNumber() == db->getNDim()) return (0);
  messerr("Dimension of the Db (%d) does not match dimension of the Model (%d)",
          db->getNDim(), model->getDimensionNumber());
  return (1);
}

/****************************************************************************/
/*!
 **  Check if the model is defined
 **
 ** \return  Error returned code
 **
 ** \param[in]  model Model structure
 **
 *****************************************************************************/
static int st_check_model(const Model *model)
{
  if (model != nullptr) return (0);
  messerr("No Model is defined");
  return (1);
}

/****************************************************************************/
/*!
 **  Check if the variable rank is correct
 **
 ** \return  Error return code
 **
 ** \param[in]  nvar Total number of variables
 ** \param[in]  ivar Rank of the variable
 **
 *****************************************************************************/
static int st_check_variable(int nvar, int ivar)
{
  if (ivar >= 0 && ivar < nvar) return (0);
  messerr("Error for the variable rank (%d)", ivar);
  messerr("It should lie within [0,%d[", nvar);
  return (1);
}

/****************************************************************************/
/*!
 **  Initializes the covtab array
 ***
 ** \param[in]  flag_init 1 If covtab() must be initialized; 0 otherwise
 ** \param[in]  model       Model structure
 ** \param[in]  covtab      Array to be initialized
 **
 *****************************************************************************/
void model_covtab_init(int flag_init, Model *model, double *covtab)
{
  int nvar = model->getVariableNumber();
  if (flag_init) for (int ivar = 0; ivar < nvar; ivar++)
    for (int jvar = 0; jvar < nvar; jvar++)
      COVTAB(ivar,jvar)= 0.;
}

/****************************************************************************/
/*!
 **  Scale the array COVTAB
 **
 ** \param[in]  nvar      Number of variables
 ** \param[in]  norme     Number of values used for scaling
 ** \param[in,out] covtab Input/output array covtab
 **
 *****************************************************************************/
static void st_covtab_rescale(int nvar, double norme, double *covtab)
{
  int ivar, jvar;

  if (norme != 0.) for (ivar = 0; ivar < nvar; ivar++)
    for (jvar = 0; jvar < nvar; jvar++)
      COVTAB(ivar,jvar)/= norme;
  return;
}

/*****************************************************************************/
/*!
 **  Evaluates a basic covariance structure for a vector of increments
 **  This basic structure is normalized
 **
 ** \return  Value of the basic structure
 **
 ** \param[in]  model       Structure containing the model
 ** \param[in]  icov        Rank of the Basic structure
 ** \param[in]  member      Member of the Kriging System (ECalcMember)
 ** \param[in]  d1          vector of increment (or NULL)
 **
 *****************************************************************************/
double model_calcul_basic(Model *model,
                          int icov,
                          const ECalcMember &member,
                          const VectorDouble &d1)
{
  //  const CovAniso* cova = model->getCova(icov);
  // TODO: Why having to use ACov rather than CovAniso?
  const ACov *cova = dynamic_cast<const ACov*>(model->getCova(icov));

  if (member != ECalcMember::LHS && model->isCovaFiltered(icov))
    return (0.);
  else
    return cova->eval(0, 0, 1., d1);
}

/*****************************************************************************/
/*!
 **  Returns the covariances for an increment
 **  This is the generic internal function
 **  It can be called for stationary or non-stationary case
 **
 ** \param[in]  covint       Internal structure for non-stationarityAddress for the next term after the drift
 **                          or NULL (for stationary case)
 ** \param[in]  model        Model structure
 ** \param[in]  mode         CovCalcMode structure
 ** \param[in]  flag_init    Initialize the array beforehand
 ** \param[in]  weight       Weight attached to this calculation
 **
 ** \param[out] d1          Working array (dimension = ndim) or NULL
 ** \param[out] covtab      output covariance (dimension = nvar * nvar)
 **
 *****************************************************************************/
void model_calcul_cov_direct(CovInternal *covint,
                             Model *model,
                             const CovCalcMode &mode,
                             int flag_init,
                             double weight,
                             VectorDouble d1,
                             double *covtab)
{
  // Load the non-stationary parameters if needed

  if (model->isNoStat()) model_nostat_update(covint, model);

  // Evaluate the Model

  MatrixSquareGeneral mat;
  if (d1.empty())
    mat = model->getCovAnisoList()->ACov::eval0(mode);
  else
    mat = model->getCovAnisoList()->ACov::eval(1., d1, VectorDouble(), mode);

  int nvar = model->getVariableNumber();
  if (mat.getNTotal() != nvar * nvar)
  my_throw("Error in loading Covariance calculation into COVTAB");
  for (int ivar = 0; ivar < nvar; ivar++)
    for (int jvar = 0; jvar < nvar; jvar++)
    {
      double value = mat.getValue(ivar, jvar);
      if (flag_init)
        COVTAB(ivar,jvar)= value;
        else
        COVTAB(ivar,jvar) += value;
      }
  return;
}

/*****************************************************************************/
/*!
 **  Returns the covariances for an increment
 **  This is the function for convolution case
 **
 ** \param[in]  cov_nostat   Internal structure (should be NULL)
 ** \param[in]  model        Model structure
 ** \param[in]  mode         CovCalcMode structure
 ** \param[in]  flag_init    Initialize the array beforehand
 ** \param[in]  weight       Weight attached to this calculation
 **
 ** \param[out] d1          Working array (dimension = ndim) or NULL
 ** \param[out] covtab      output covariance (dimension = nvar * nvar)
 **
 *****************************************************************************/
static void st_model_calcul_cov_convolution(CovInternal *cov_nostat,
                                            Model *model,
                                            const CovCalcMode &mode,
                                            int flag_init,
                                            double weight,
                                            VectorDouble d1,
                                            double *covtab)
{

  /* This function is not programmed yet */

  messerr("The convolution covariance calculation function");
  messerr("is not programmed yet");

  return;
}

/*****************************************************************************/
/*!
 **  Returns the covariances for an increment
 **  This is the function for Hermitian case
 **
 ** \param[in]  cov_nostat   Internal structure (should be NULL)
 ** \param[in]  model        Model structure
 ** \param[in]  mode         CovCalcMode structure
 ** \param[in]  flag_init    Initialize the array beforehand
 ** \param[in]  weight       Weight attached to this calcAddress for the next term after the driftulation
 **
 ** \param[out] d1          Working array (dimension = ndim) or NULL
 ** \param[out] covtab      output covariance (dimension = nvar * nvar)
 **
 ** \remark This function is only programmed in the monovariate case
 **
 *****************************************************************************/
static void st_model_calcul_cov_anam_hermitian(CovInternal *cov_nostat,
                                               Model *model,
                                               const CovCalcMode &mode,
                                               int flag_init,
                                               double weight,
                                               VectorDouble d1,
                                               double *covtab)
{
  double rho, covfin, dist2, coeff, psin2, rn, rhon;
  int iclass;

  /* Initializations */

  const ModTrans &modtrs = model->getModTrans();
  AnamHermite *anam_hermite = dynamic_cast<AnamHermite*>(modtrs.getAnam());

  /* Check if the distance is zero */

  dist2 = rho = covfin = coeff = 0.;
  if (!d1.empty()) dist2 = matrix_norm(d1.data(), model->getDimensionNumber());
  if (dist2 > 0)
  {

    /* Calculate the generic variogram value */

    model_calcul_cov_direct(NULL, model, mode, 1, 1, d1, &rho);
  }

  /* Update the covariance */

  if (modtrs.getAnamIClass() == 0)
  {

    /*********************************************/
    /* Structure for the whole discretized grade */
    /*********************************************/

    if (dist2 <= 0.)
    {
      rn = 1.;
      for (iclass = 1; iclass < modtrs.getAnamNClass(); iclass++)
      {
        // TODO verifier qu'il faut bien mettre la moyenne par classe ici
        psin2 = modtrs.getAnamMeans(iclass) * modtrs.getAnamMeans(iclass);
        rn *= anam_hermite->getRCoef();
        switch (mode.getMember().toEnum())
        {
          case ECalcMember::E_LHS:
            coeff = 1. / (rn * rn);
            break;
          case ECalcMember::E_RHS:
            coeff = 1. / rn;
            break;
          case ECalcMember::E_VAR:
            coeff = 1.;
            break;
        }
        covfin += coeff * psin2;
      }
    }
    else
    {
      rn = 1.;
      rhon = 1.;
      for (iclass = 1; iclass < modtrs.getAnamNClass(); iclass++)
      {
        // TODO verifier qu'il faut bien mettre la moyenne par classe ici
        psin2 = modtrs.getAnamMeans(iclass) * modtrs.getAnamMeans(iclass);
        rn *= anam_hermite->getRCoef();
        rhon *= rho;
        switch (mode.getMember().toEnum())
        {
          case ECalcMember::E_LHS:
            coeff = 1.;
            break;

          case ECalcMember::E_RHS:
            coeff = 1. / rn;
            break;

          case ECalcMember::E_VAR:
            coeff = 1.;
            break;
        }
        covfin += coeff * psin2 * rhon;
      }
    }
  }
  else
  {

    /**************************************************/
    /* Structure for the factor 'modtrs.anam_iclass' */
    /**************************************************/

    if (dist2 <= 0.)
    {
      rn = pow(anam_hermite->getRCoef(), (double) modtrs.getAnamIClass());
      switch (mode.getMember().toEnum())
      {
        case ECalcMember::E_LHS:
          coeff = 1.;
          break;

        case ECalcMember::E_RHS:
          coeff = rn;
          break;

        case ECalcMember::E_VAR:
          coeff = 1.;
          break;
      }
      covfin = coeff;
    }
    else
    {
      rn = pow(anam_hermite->getRCoef(), (double) modtrs.getAnamIClass());
      rhon = pow(rho, (double) modtrs.getAnamIClass());
      switch (mode.getMember().toEnum())
      {
        case ECalcMember::E_LHS:
          coeff = rn * rn;
          break;
        case ECalcMember::E_RHS:
          coeff = rn;
          break;
        case ECalcMember::E_VAR:
          coeff = 1.;
          break;
      }
      covfin = coeff * rhon;
    }
  }

  if (flag_init)
    covtab[0] = covfin * weight;
  else
    covtab[0] += covfin * weight;

  return;
}

/*****************************************************************************/
/*!
 **  Returns the covariances for an increment
 **  This is the function for Discrete Diffusion case
 **
 ** \param[in]  cov_nostat   Internal structure (should be NULL)
 ** \param[in]  model        Model structure
 ** \param[in]  mode         CovCalcMode structure
 ** \param[in]  flag_init    Initialize the array beforehand
 ** \param[in]  weight       Weight attached to this calculation
 **
 ** \param[out] d1          Working array (dimension = ndim) or NULL
 ** \param[out] covtab      output covariance (dimension = nvar * nvar)
 **
 ** \remark This function is only programmed in the monovariate case
 **
 *****************************************************************************/
static void st_model_calcul_cov_anam_DD(CovInternal *cov_nostat,
                                        Model *model,
                                        const CovCalcMode &mode,
                                        int flag_init,
                                        double weight,
                                        VectorDouble d1,
                                        double *covtab)
{
  double gamref, covfin, csi, li, mui, dist2, coeff;
  int iclass, ndim;

  /* Initializations */

  const ModTrans &modtrs = model->getModTrans();
  AnamDiscreteDD *anam_discrete_DD = dynamic_cast<AnamDiscreteDD*>(modtrs.getAnam());
  ndim = model->getDimensionNumber();

  /* Check if the distance is zero */

  dist2 = gamref = covfin = coeff = 0.;
  if (!d1.empty()) dist2 = matrix_norm(d1.data(), model->getDimensionNumber());
  if (dist2 > 0)
  {
    VectorDouble covint(ndim * ndim);

    /* Calculate the generic variogram value */

    model_calcul_cov_direct(NULL, model, mode, 1, 1., VectorDouble(),
                            covint.data());
    model_calcul_cov_direct(NULL, model, mode, 0, -1, d1, covint.data());
    gamref = covint[0];
  }

  /* Update the covariance */

  if (modtrs.getAnamIClass() == 0)
  {

    /*********************************************/
    /* Structure for the whole discretized grade */
    /*********************************************/

    if (dist2 <= 0.)
      for (iclass = 1; iclass < modtrs.getAnamNClass(); iclass++)
      {
        csi = anam_discrete_DD->getDDStatCnorm(iclass);
        mui = anam_discrete_DD->getDDStatMul(iclass);
        switch (mode.getMember().toEnum())
        {
          case ECalcMember::E_LHS:
            coeff = csi * csi;
            break;
          case ECalcMember::E_RHS:
            coeff = csi * csi / mui;
            break;
          case ECalcMember::E_VAR:
            coeff = csi * csi;
            break;
        }
        covfin += coeff;
      }
    else
      for (iclass = 1; iclass < modtrs.getAnamNClass(); iclass++)
      {
        li = anam_discrete_DD->getDDStatLambda(iclass);
        csi = anam_discrete_DD->getDDStatCnorm(iclass);
        mui = anam_discrete_DD->getDDStatMul(iclass);
        switch (mode.getMember().toEnum())
        {
          case ECalcMember::E_LHS:
            coeff = csi * csi;
            break;

          case ECalcMember::E_RHS:
            coeff = csi * csi / mui;
            break;

          case ECalcMember::E_VAR:
            coeff = csi * csi;
            break;
        }
        covfin += coeff * exp(-li * gamref);
      }
  }
  else
  {

    /**************************************************/
    /* Structure for the factor 'modtrs.anam_iclass' */
    /**************************************************/

    if (dist2 <= 0.)
    {
      mui = anam_discrete_DD->getDDStatMul(modtrs.getAnamIClass());
      switch (mode.getMember().toEnum())
      {
        case ECalcMember::E_LHS:
          coeff = 1.;
          break;

        case ECalcMember::E_RHS:
          coeff = mui;
          break;

        case ECalcMember::E_VAR:
          coeff = 1.;
          break;
      }
      covfin = coeff;
    }
    else
    {
      mui = anam_discrete_DD->getDDStatMul(modtrs.getAnamIClass());
      li = anam_discrete_DD->getDDStatLambda(modtrs.getAnamIClass());
      switch (mode.getMember().toEnum())
      {
        case ECalcMember::E_LHS:
          coeff = mui * mui;
          break;
        case ECalcMember::E_RHS:
          coeff = mui;
          break;
        case ECalcMember::E_VAR:
          coeff = 1.;
          break;
      }
      covfin = coeff * exp(-li * gamref);
    }
  }

  if (flag_init)
    covtab[0] = covfin * weight;
  else
    covtab[0] += covfin * weight;

  return;
}

/*****************************************************************************/
/*!
 **  Calculate the residual covariance
 **
 ** \param[in]  model  : Model structure
 ** \param[in]  icut0  : Rank of the reference class
 ** \param[in]  covwrk : Working array
 **
 *****************************************************************************/
static double st_cov_residual(Model *model,
                              int icut0,
                              const VectorDouble &covwrk)
{
  ModTrans &modtrs = model->getModTrans();
  AnamDiscreteIR *anam_discrete_IR = dynamic_cast<AnamDiscreteIR*>(modtrs.getAnam());

  /* Get the pointer of the basic structure for the current model */

  int icov = 0;
  for (int icut = 0; icut < icut0; icut++)
    icov += (int) modtrs.getAnamStrCount()[icut];

  /* Loop of the covariance basic structures */

  double covloc = 0.;
  int number = (int) modtrs.getAnamStrCount()[icut0];
  for (int i = 0; i < number; i++, icov++)
    covloc += covwrk[icov] * model->getSill(icov, 0, 0);
  covloc *= anam_discrete_IR->getIRStatR(icut0 + 1);

  return (covloc);
}

/*****************************************************************************/
/*!
 **  Calculate the sum of the residual covariances
 **
 ** \param[in]  model  : Model structure
 ** \param[in]  icut0  : Rank of the reference class
 ** \param[in]  covwrk : Working array
 **
 *****************************************************************************/
static double st_covsum_residual(Model *model,
                                 int icut0,
                                 const VectorDouble &covwrk)
{
  double covsum = 0.;
  for (int icut = 0; icut <= icut0; icut++)
    covsum += st_cov_residual(model, icut, covwrk);
  return (1. + covsum);
}

/*****************************************************************************/
/*!
 **  Returns the covariances for an increment
 **  This is the function for Discrete Indicator Residuals case
 **
 ** \param[in]  cov_nostat   Internal structure (should be NULL)
 ** \param[in]  model        Model structure
 ** \param[in]  mode         CovCalcMode structure
 ** \param[in]  flag_init    Initialize the array beforehand
 ** \param[in]  weight       Weight attached to this calculation
 **
 ** \param[out] d1          Working array (dimension = ndim) or NULL
 ** \param[out] covtab      output covariance (dimension = nvar * nvar)
 **
 ** \remark This function is only programmed in the monovariate case
 **
 *****************************************************************************/
static void st_model_calcul_cov_anam_IR(CovInternal *cov_nostat,
                                        Model *model,
                                        const CovCalcMode &mode,
                                        int flag_init,
                                        double weight,
                                        VectorDouble d1,
                                        double *covtab)
{
  double covfin, bi, r, dist2, cov1, cov2, dcov;
  int icut, nclass, icut0, ncut, ndim, ncova;

  /* Initializations */

  ModTrans &modtrs = model->getModTrans();
  AnamDiscreteIR *anam_discrete_IR = dynamic_cast<AnamDiscreteIR*>(modtrs.getAnam());
  nclass = modtrs.getAnamNClass();
  ncut = nclass - 1;
  ncova = model->getCovaNumber();
  ;
  ndim = model->getDimensionNumber();
  r = anam_discrete_IR->getRCoef();
  VectorDouble covwrk(ncova, 0.);
  VectorDouble covint(ndim * ndim, 0.);

  /* Calculate the generic variogram value */

  model_calcul_cov_direct(NULL, model, mode, flag_init, 1., d1, covint.data());

  /* Modification of the covariance */

  covfin = 0.;
  icut0 = modtrs.getAnamIClass() - 1;
  if (icut0 < 0)
  {

    /* Structure for the whole discretized grade */

    cov2 = 1.;
    for (icut = 0; icut < ncut; icut++)
    {
      cov1 = cov2;
      bi = anam_discrete_IR->getIRStatB(icut);
      cov2 = pow(st_covsum_residual(model, icut, covwrk), r);
      dcov = cov2 - cov1;
      covfin += bi * bi * dcov;
    }
  }
  else
  {
    /* Check if the distance is zero */

    dist2 = 0.;
    if (!d1.empty())
      dist2 = matrix_norm(d1.data(), model->getDimensionNumber());

    /* Structure for the factor 'modtrs.anam_iclass' */

    if (dist2 <= 0)
    {
      covfin = anam_discrete_IR->getIRStatR(icut0 + 1);
    }
    else
    {
      cov1 = pow(st_covsum_residual(model, icut0 - 1, covwrk), r);
      cov2 = pow(st_covsum_residual(model, icut0, covwrk), r);
      covfin = cov2 - cov1;
    }
  }

  if (flag_init)
    covtab[0] = covfin * weight;
  else
    covtab[0] += covfin * weight;

  return;
}

/*****************************************************************************/
/*!
 **  Returns the covariances for an increment
 **  This is the function for tapering case
 **
 ** \param[in]  cov_nostat   Internal structure (should be NULL)
 ** \param[in]  model        Model structure
 ** \param[in]  mode         CovCalcMode structure
 ** \param[in]  flag_init    Initialize the array beforehand
 ** \param[in]  weight       Weight attached to this calculation
 **
 ** \param[out] d1          Working array (dimension = ndim) or NULL
 ** \param[out] covtab      output covariance (dimension = nvar * nvar)
 **
 *****************************************************************************/
static void st_model_calcul_cov_tapering(CovInternal *cov_nostat,
                                         Model *model,
                                         const CovCalcMode &mode,
                                         int flag_init,
                                         double weight,
                                         VectorDouble d1,
                                         double *covtab)
{
  double h;
  int nvar = model->getVariableNumber();

  /* Calculate the generic covariance value */

  model_calcul_cov_direct(NULL, model, mode, flag_init, weight, d1, covtab);

  /* Calculate the tapering effect */

  ModTrans &modtrs = model->getModTrans();
  h = 0.;
  if (!d1.empty())
    h = sqrt(matrix_norm(d1.data(), model->getDimensionNumber())) / modtrs.getTape()->getRange();
  double cov_tape = modtrs.getTape()->evaluate(h);

  /* Update all covariance values */

  for (int ivar = 0; ivar < nvar; ivar++)
    for (int jvar = 0; jvar < nvar; jvar++)
      COVTAB(ivar,jvar)*= cov_tape;

  return;
}

/*****************************************************************************/
/*!
 **  Returns the covariances for an increment
 **
 ** \param[in]  model       Structure containing the model
 ** \param[in]  mode        CovCalcMode structure
 ** \param[in]  flag_init   initialize the array beforehand
 ** \param[in]  weight      Weight attached to this calculation
 ** \param[in]  d1          vector of increment (or NULL)
 **
 ** \param[out] covtab      output covariance (dimension = nvar * nvar)
 **
 *****************************************************************************/
void model_calcul_cov(Model *model,
                      CovCalcMode &mode,
                      int flag_init,
                      double weight,
                      const VectorDouble &d1,
                      double *covtab)
{
  /* Modify the member in case of properties */

  if (model->getModTransMode() != EModelProperty::NONE)
  {
    int anam_var = model->getModTrans().getAnamPointBlock();
    /* 'anam_var' is negative if model evaluation is called from dk() */
    /* This modification is performed in model_anamorphosis_set_factor() */
    // TODO : this must be checked! anam_vario always equal to LHS, RHS or VAR ???
    if (anam_var >= 0) mode.setMember(ECalcMember::fromValue(anam_var));
  }

  /* Call the generic model calculation module */

  model->generic_cov_function(NULL, model, mode, flag_init, weight, d1, covtab);

  return;
}

/*****************************************************************************/
/*!
 **  Returns the covariances for an increment
 **
 ** \param[in]  model       Structure containing the model
 ** \param[in]  mode        CovCalcMode structure
 ** \param[in]  ivar        Rank of the first variable
 ** \param[in]  jvar        Rank of the second variable
 ** \param[in]  d1          vector of increment (or NULL)
 **
 *****************************************************************************/
double model_calcul_cov_ij(Model *model,
                           const CovCalcMode &mode,
                           int ivar,
                           int jvar,
                           const VectorDouble &d1)
{

  /* Modify the member in case of properties */

  if (model->getModTransMode() != EModelProperty::NONE)
  my_throw("Model transformation is not programmed for this entry");

  /* Call the generic model calculation module */

  // TODO Correct this which has something to do with pure virtual eval although implemented in Acov
  // compared to eval0 which is not implemented with such arguments.
  double value;
  if (d1.empty())
    value = model->getCovAnisoList()->eval0(ivar, jvar, mode);
  else
    value = model->getCovAnisoList()->ACov::eval(ivar, jvar, 1., d1,
                                                 VectorDouble(), mode);

  return value;
}

/****************************************************************************/
/*!
 **  Identify the coordinates of the two end-points
 **  (used by the external covariance function)
 **
 ** \return A (protected) pointer on the Covariance Internal class
 **
 *****************************************************************************/
const CovInternal* get_external_covariance()
{
  return COVINT;
}

/*****************************************************************************/
/*!
 **  Returns the covariances for an increment
 **  The increment is calculated between two samples of two Dbs
 **  This function is available in the non-stationary case
 **
 ** \param[in]  model       Structure containing the model
 ** \param[in]  mode        CovCalcMode structure
 ** \param[in]  covint      Pointer to the Internal Covariance structure
 ** \param[in]  flag_init   initialize the array beforehand
 ** \param[in]  weight      Weight attached to this calculation
 **
 ** \param[out] d1          Working array (dimension = ndim) or NULL
 ** \param[out] covtab      output covariance (dimension = nvar * nvar)
 **
 *****************************************************************************/
void model_calcul_cov_nostat(Model *model,
                             CovCalcMode &mode,
                             CovInternal *covint,
                             int flag_init,
                             double weight,
                             VectorDouble &d1,
                             double *covtab)
{
  /* Modify the member in case of properties */

  if (model->getModTransMode() != EModelProperty::NONE)
  {
    my_throw("ModTrans not yet implemented");
    int anam_var = model->getModTrans().getAnamPointBlock();

    /* 'anam_var' is negative if model evaluation is called from df() */
    /* This modification is performed in model_anamorphosis_set_factor() */
    // TODO : this must be checked! anam_vario always equal to LHS, RHS or VAR ???
    if (anam_var >= 0) mode.setMember(ECalcMember::fromValue(anam_var));
  }

  /* Call the generic model calculation module */

  model->generic_cov_function(covint, model, mode, flag_init, weight, d1,
                              covtab);

  return;
}

/****************************************************************************/
/*!
 **  Returns the drift vector for a point
 **
 ** \param[in]  model  Model structure
 ** \param[in]  member Member of the Kriging System (ECalcMember)
 ** \param[in]  db     Db structure
 ** \param[in]  iech   Rank of the sample
 **
 ** \param[out] drftab  Array of drift values
 **
 *****************************************************************************/
void model_calcul_drift(Model *model,
                        const ECalcMember &member,
                        const Db *db,
                        int iech,
                        double *drftab)
{
  for (int il = 0; il < model->getDriftNumber(); il++)
    drftab[il] = model->evaluateDrift(db, iech, il, member);
  return;
}

/****************************************************************************/
/*!
 **  Calculate the C0 terms
 **
 ** \param[in]  model     Model structure
 ** \param[in]  koption   Koption structure
 ** \param[in]  covtab    array of cumulated covariances
 **
 ** \param[out]  var0     array for C0[] (Dimension = nvar * nvar)
 **
 *****************************************************************************/
void model_variance0(Model *model,
                     Koption *koption,
                     double *covtab,
                     double *var0)
{
  int i, j, ecr, ivar, jvar, idim, nscale;
  CovCalcMode mode;

  /* Initializations */

  nscale = 1;
  int nvar = model->getVariableNumber();
  int ndim = model->getDimensionNumber();
  VectorDouble d1(ndim, 0.);
  mode.setMember(ECalcMember::VAR);

  switch (koption->calcul.toEnum())
  {
    case EKrigOpt::E_PONCTUAL:
      nscale = 1;
      model_calcul_cov(model, mode, 1, 1., d1, covtab);
      break;

    case EKrigOpt::E_BLOCK:
      nscale = koption->ntot;
      model_covtab_init(1, model, covtab);
      for (i = 0; i < nscale; i++)
        for (j = 0; j < nscale; j++)
        {
          for (idim = 0; idim < model->getDimensionNumber(); idim++)
            d1[idim] = DISC1(i,idim) - DISC2(j, idim);
          model_calcul_cov(model, mode, 0, 1., d1, covtab);
        }
      nscale = nscale * nscale;
      break;

    case EKrigOpt::E_DRIFT:
      nscale = 1;
      model_covtab_init(1, model, covtab);
      break;
  }

  /* Normalization */

  for (ivar = 0; ivar < nvar; ivar++)
    for (jvar = 0; jvar < nvar; jvar++)
      COVTAB(ivar,jvar)/= (double) nscale;

      /* Returning arguments */

  for (ivar = ecr = 0; ivar < nvar; ivar++)
    for (jvar = 0; jvar < nvar; jvar++, ecr++)
      var0[ecr] = COVTAB(ivar, jvar);

  return;
}

/****************************************************************************/
/*!
 **  Calculate the C0 terms
 **  This function is available in the non-stationary case
 **
 ** \param[in]  model     Model structure
 ** \param[in]  koption   Koption structure
 ** \param[in]  covint    Covariance Internal structure
 ** \param[in]  covtab    array of cumulated covariances
 **
 ** \param[out]  var0     array for C0[] (Dimension = nvar * nvar)
 **
 *****************************************************************************/
void model_variance0_nostat(Model *model,
                            Koption *koption,
                            CovInternal *covint,
                            double *covtab,
                            double *var0)
{
  int i, j, ecr, ivar, jvar, idim, nscale;
  CovCalcMode mode;

  /* Initializations */

  nscale = 1;
  int nvar = model->getVariableNumber();
  int ndim = model->getDimensionNumber();
  VectorDouble d1(ndim, 0.);

  mode.setMember(ECalcMember::VAR);
  switch (koption->calcul.toEnum())
  {
    case EKrigOpt::E_PONCTUAL:
      nscale = 1;
      model_calcul_cov_nostat(model, mode, covint, 1, 1., d1, covtab);
      break;

    case EKrigOpt::E_BLOCK:
      nscale = koption->ntot;
      model_covtab_init(1, model, covtab);
      for (i = 0; i < nscale; i++)
        for (j = 0; j < nscale; j++)
        {
          for (idim = 0; idim < model->getDimensionNumber(); idim++)
            d1[idim] = DISC1(i,idim) - DISC2(j, idim);
          model_calcul_cov_nostat(model, mode, covint, 0, 1., d1, covtab);
        }
      nscale = nscale * nscale;
      break;

    case EKrigOpt::E_DRIFT:
      nscale = 1;
      model_covtab_init(1, model, covtab);
      break;
  }

  for (ivar = ecr = 0; ivar < nvar; ivar++)
    for (jvar = 0; jvar < nvar; jvar++, ecr++)
      var0[ecr] = COVTAB(ivar,jvar)/ (double) nscale;

  return;
}

/****************************************************************************/
/*!
 **  Deallocate the Model structure
 **
 ** \return  Pointer to the freed structure
 **
 ** \param[in]  model Model to be freed
 **
 *****************************************************************************/
Model* model_free(Model *model)

{
  /* Initializations */

  if (model == nullptr) return (model);
  delete model;
  return (NULL);
}

/****************************************************************************/
/*!
 **  Check if the non-stationary Model has a given non-stationary parameter
 **
 ** \return  1 if the given non-stationary parameter is defined; 0 otherwise
 **
 ** \param[in]   model    Model structure
 ** \param[in]   type0    Requested type (EConsElem)
 **
 *****************************************************************************/
int is_model_nostat_param(Model *model, const EConsElem &type0)
{
  if (!model->isNoStat()) return 1;
  const ANoStat *nostat = model->getNoStat();
  if (nostat->isDefinedByType(-1, type0)) return 1;

  return (0);
}

/****************************************************************************/
/*!
 **  Allocate the Model structure
 **
 ** \return  Pointer to the Model structure newly allocated
 **
 ** \param[in]  ndim          Space dimension
 ** \param[in]  nvar          Number of variables
 ** \param[in]  field         Field extension
 ** \param[in]  flag_linked   1 if the variables are linked; 0 otherwise
 ** \param[in]  flag_gradient 1 if the model is used for Gradient calculation
 ** \param[in]  ball_radius   Radius for Gradient calculation
 ** \param[in]  mean          Array for the mean (only used for KS)
 **                           (dimension: nvar)
 ** \param[in]  covar0        Array of variance-covariance at origin
 **                           (only used for covariance or covariogram)
 **                           (dimension: nvar*nvar)
 **
 *****************************************************************************/
Model* model_init(int ndim,
                  int nvar,
                  double field,
                  int flag_linked,
                  double ball_radius,
                  bool flag_gradient,
                  const VectorDouble &mean,
                  const VectorDouble &covar0)
{
  Model *model = nullptr;

  /// TODO : Force SpaceRN creation (modèle poubelle)
  SpaceRN space(ndim);
  CovContext ctxt = CovContext(nvar, 2, field, &space);
  ctxt.setBallRadius(ball_radius);
  if (static_cast<int>(mean.size()) > 0) ctxt.setMean(mean);
  if (static_cast<int>(covar0.size()) > 0) ctxt.setCovar0(covar0);

  model = new Model(ctxt, flag_gradient, flag_linked);

  /* Set the error return flag */

  model_setup(model);

  return (model);
}

/****************************************************************************/
/*!
 **  Create a generic Model with nugget effect only
 **
 ** \return  Pointer to the Model structure newly allocated
 **
 ** \param[in]  ndim Space dimension
 ** \param[in]  nvar Number of variables
 **
 *****************************************************************************/
Model* model_default(int ndim, int nvar)
{
  Model *model;
  double sill;
  int error;

  /* Initializations */

  error = 1;

  /* Create the empty Model */

  model = model_init(ndim, nvar, 1.);
  if (model == nullptr) return model;

  /* Add the nugget effect variogram model */

  sill = 1.;
  if (model_add_cova(model, ECov::NUGGET, 0, 0, 0., 0., VectorDouble(),
                     VectorDouble(), VectorDouble(1, sill))) goto label_end;

  /* Set the error return flag */

  model_setup(model);
  error = 0;

  label_end: if (error) model = model_free(model);
  return (model);
}

/****************************************************************************/
/*!
 **  Add a basic covariance
 **
 ** \return  Error return code
 **
 ** \param[in]  model           Pointer to the Model structure
 ** \param[in]  type            Type of the basic structure
 ** \param[in]  flag_aniso      1 if the basic structure is anisotropic
 ** \param[in]  flag_rotation   1 if the basic structure is rotated
 **                             (only when anisotropic)
 ** \param[in]  range           Isotropic range of the basic structure
 ** \param[in]  param           Auxiliary parameter
 ** \param[in]  aniso_ranges    Array giving the anisotropy ranges
 **                             Only used when flag_aniso
 **                             (Dimension = ndim)
 ** \param[in]  aniso_rotmat    Anisotropy rotation matrix
 **                             Only used when flag_aniso && flag_rotation
 **                             (Dimension = ndim  * ndim)
 ** \param[in]  sill            Sill matrix (optional)
 **                             (Dimension = nvar * nvar)
 **
 *****************************************************************************/
int model_add_cova(Model *model,
                   const ECov &type,
                   int flag_aniso,
                   int flag_rotation,
                   double range,
                   double param,
                   const VectorDouble &aniso_ranges,
                   const VectorDouble &aniso_rotmat,
                   const VectorDouble &sill)
{
  if (st_check_model(model)) return 1;

  // Add a new element in the structure

  if (model->isFlagGradient())
  {
    CovGradientNumerical covgrad(type, model->getContext());
//    if (! covgrad.isGradientCompatible()) return 1; TODO incorporte this type of selection
    covgrad.setParam(param);
    if (flag_aniso)
    {
      covgrad.setRanges(aniso_ranges);
      if (flag_rotation) covgrad.setAnisoRotation(aniso_rotmat);
    }
    else
      covgrad.setRange(range);

    if (static_cast<int>(sill.size()) > 0) covgrad.setSill(sill);
    model->addCova(&covgrad);
  }
  else
  {
    CovAniso cova(type, model->getContext());
    cova.setParam(param);
    if (flag_aniso)
    {
      cova.setRanges(aniso_ranges);
      if (flag_rotation) cova.setAnisoRotation(aniso_rotmat);
    }
    else
      cova.setRange(range);

    if (static_cast<int>(sill.size()) > 0) cova.setSill(sill);
    model->addCova(&cova);
  }

  /* Set the error return code */

  model_setup(model);

  return 0;
}

/****************************************************************************/
/*!
 **  Add a basic drift
 **
 ** \return  Error return code
 **
 ** \param[in]  model      Pointer to the Model structure
 ** \param[in]  type       Type of the basic drift function (EDrift)
 ** \param[in]  rank_fex   Rank of the external drift (starting from 0)
 **
 ** \remark  If the variables are NOT linked, the number of drift equations
 ** \remark  is equal to: Number of variables * Number of drift functions
 ** \remark  If the variables are linked, the number of drift equations
 ** \remark  is equal to the number of drift functions.
 **
 *****************************************************************************/
int model_add_drift(Model *model, const EDrift &type, int rank_fex)
{
  ADriftElem *drift;
  int error;

  /* Initializations */

  error = 1;
  if (st_check_model(model)) goto label_end;

  // Allocate the new element

  drift = DriftFactory::createDriftFunc(type, model->getContext());
  drift->setRankFex(rank_fex);
  model->addDrift(drift);

  /* Set the error return code */

  model_setup(model);
  error = 0;

  label_end: return (error);
}

/****************************************************************************/
/*!
 **  Cancel any property
 **
 ** \return  Error return code
 **
 ** \param[in]  model      Pointer to the Model structure
 **
 *****************************************************************************/
int model_add_no_property(Model *model)

{
  int error;

  /* Initializations */

  error = 1;

  ModTrans &modtrs = model->getModTrans();
  if (st_check_model(model)) goto label_end;

  // Cancel the property

  modtrs.cancelProperty();

  /* Set the calling function */

  model_setup(model);

  /* Set the error return code */

  error = 0;

  label_end: return (error);
}

/****************************************************************************/
/*!
 **  Add the Model convolution parameters
 **
 ** \return  Error return code
 **
 ** \param[in]  model      Pointer to the Model structure
 ** \param[in]  conv_type  Type of the convolution function (starting from 1)
 ** \param[in]  conv_idir  Orientation of the convolution (starting from 1)
 ** \param[in]  conv_ndisc Number of discretization points per direction
 ** \param[in]  conv_range Convolution parameter
 **
 *****************************************************************************/
int model_add_convolution(Model *model,
                          int conv_type,
                          int conv_idir,
                          int conv_ndisc,
                          double conv_range)
{
  int error;

  /* Initializations */

  error = 1;
  ModTrans &modtrs = model->getModTrans();
  if (st_check_model(model)) goto label_end;

  /* Load the Convolution parameters */

  if (modtrs.addConvolution(conv_type, conv_idir, conv_ndisc, conv_range))
    goto label_end;

  /* Set the calling function */

  model_setup(model);

  /* Set the error return code */

  error = 0;

  label_end: return (error);
}

/****************************************************************************/
/*!
 **  Define the ranks of the factors of interest
 **
 ** \return  Error return code
 **
 ** \param[in]  model       Pointer to the Model structure
 ** \param[in]  anam_iclass Rank of the target factor (starting from 1)
 **                         0 for the whole discretized grade variable
 **
 ** \remark  This function overwrites some items of properties such as:
 ** \remark  - the rank of anam_iclass (passed as argument)
 ** \remark  - the anam_var element is set to -1 in order to avoid choosing
 ** \remark    the covariance mode as a function of anam_var rather than member
 **
 *****************************************************************************/
int model_anamorphosis_set_factor(Model *model, int anam_iclass)
{
  int error;

  /* Initializations */

  error = 1;
  ModTrans &modtrs = model->getModTrans();
  if (st_check_model(model)) goto label_end;

  /* Preliminary checks */

  if (!(anam_iclass == 0 || anam_iclass < modtrs.getAnamNClass()))
  {
    messerr("The rank of the active factor (%d) is incorrect", anam_iclass);
    messerr("It should lie between 1 and the number of factors (%d)",
            modtrs.getAnamNClass() - 1);
    messerr("or be set to 0 to estimate the whole discretized grade");
    goto label_end;
  }

  modtrs.setAnamIClass(anam_iclass);
  modtrs.setAnamVar(-1);

  /* Set the error return code */

  error = 0;

  label_end: return (error);
}

/****************************************************************************/
/*!
 **  Add the Model parameters accounting for Anamorphosis transform
 **
 ** \return  Error return code
 **
 ** \param[in]  model       Pointer to the Model structure
 ** \param[in]  anam_type   Type of the anamorphosis (EAnam)
 ** \param[in]  anam_nclass Number of classes
 ** \param[in]  anam_iclass Rank of the target factor (starting from 1)
 **                         0 for the whole discretized grade variable
 ** \param[in]  anam_var    Type of calculation
 **                         1 Covariance or variogram of punctual variable
 **                         2 Cross-Covariance or cross-variogram between
 **                           punctual and block variables
 **                         3 Covariance or variogram of block variable
 ** \param[in]  anam_coefr  Change of support coefficient (1 for point)
 ** \param[in]  anam_coefs  Information Effect coefficient (1 for point)
 ** \param[in]  anam_strcnt Array giving the number of structures per model
 **                         (used for Discrete Indicator Residuals case)
 ** \param[in]  anam_stats  Array of statistics
 **
 *****************************************************************************/
int model_add_anamorphosis(Model *model,
                           const EAnam &anam_type,
                           int anam_nclass,
                           int anam_iclass,
                           int anam_var,
                           double anam_coefr,
                           double anam_coefs,
                           VectorDouble &anam_strcnt,
                           VectorDouble &anam_stats)
{
  int error;

  /* Initializations */

  error = 1;
  ModTrans &modtrs = model->getModTrans();
  if (st_check_model(model)) goto label_end;

  /* Preliminary checks */

  if (model->getVariableNumber() > 1)
  {
    messerr("The Anamorphosis Mode is only programmed in Monovariate case");
    goto label_end;
  }

  /* Load the exponentiation parameters */

  if (modtrs.addAnamorphosis(anam_type, anam_nclass, anam_iclass, anam_var,
                             anam_coefr, anam_coefs, anam_strcnt, anam_stats))
    goto label_end;

  /* Set the calling function */

  model_setup(model);

  /* Set the error return code */

  error = 0;

  label_end: return (error);
}

/****************************************************************************/
/*!
 **  Add the Model Tapering parameters
 **
 ** \return  Error return code
 **
 ** \param[in]  model      Pointer to the Model structure
 ** \param[in]  tape_type  Type of the tapering function (starting from 1)
 ** \param[in]  tape_range Range of the tapering function
 **
 *****************************************************************************/
int model_add_tapering(Model *model, int tape_type, double tape_range)
{
  int error;

  /* Initializations */

  error = 1;
  ModTrans &modtrs = model->getModTrans();
  if (st_check_model(model)) goto label_end;

  /* Preliminary check */

  if (model->getDimensionNumber() > modtrs.getTape()->getMaxNDim())
  {
    messerr("The selected tapering function is not compatible with");
    messerr("the space dimension used for the Model (%d)",
            model->getDimensionNumber());
    goto label_end;
  }

  /* Load the tapering parameters */

  if (modtrs.addTapering(tape_type, tape_range)) goto label_end;

  /* Set the calling function */

  model_setup(model);

  /* Set the error return code */

  error = 0;

  label_end: return (error);
}

/****************************************************************************/
/*!
 **  For a given basic structure, get the reduction factor to convert the
 **  theoretical to practical scale
 **
 ** \return  Convertion factor
 **
 ** \param[in]  type      Type of the basic structure
 ** \param[in]  param     Value of the third parameter
 **
 *****************************************************************************/
double cova_get_scale_factor(const ECov &type, double param)
{
  SpaceRN space(1); // Retrieve all covariances
  CovContext ctxt = CovContext(1, 1000, 0., &space);
  ACovFunc *cova = CovFactory::createCovFunc(type, ctxt);
  cova->setParam(param);
  return cova->getScadef();
}

/****************************************************************************/
/*!
 **  Sets the functions for covariance and drift
 **
 ** \param[in,out]  model Model structure
 **
 *****************************************************************************/
void model_setup(Model *model)

{
  if (model == nullptr) return;

  /**********************************/
  /* Allocation of auxiliary arrays */
  /**********************************/

  /* Define the generic covariance function */

  switch (model->getModTransMode().toEnum())
  {
    case EModelProperty::E_NONE:
      model->generic_cov_function = model_calcul_cov_direct;
      break;

    case EModelProperty::E_CONV:
      model->generic_cov_function = st_model_calcul_cov_convolution;
      break;

    case EModelProperty::E_ANAM:
      switch (model->getModTrans().getAnam()->getType().toEnum())
      {
        case EAnam::E_HERMITIAN:
          model->generic_cov_function = st_model_calcul_cov_anam_hermitian;
          break;

        case EAnam::E_DISCRETE_DD:
          model->generic_cov_function = st_model_calcul_cov_anam_DD;
          break;

        case EAnam::E_DISCRETE_IR:
          model->generic_cov_function = st_model_calcul_cov_anam_IR;
          break;

        default:
          messerr("The Model modified by Properties is not available");
          messerr("For the following Anamorphosis type (%d)",
                  model->getModTrans().getAnam()->getType().getValue());
          break;
      }
      break;

    case EModelProperty::E_TAPE:
      model->generic_cov_function = st_model_calcul_cov_tapering;
      break;

    default:
      break;
  }
}

/*****************************************************************************/
/*!
 **  Calculate the linear model of coregionalization starting from the
 **  coregionalization matrix
 **
 ** \return  Error return code.
 **
 ** \param[in]  model    Model structure
 **
 ** \param[out]  aic     array of 'aic' values
 ** \param[out]  valpro  array of eigen values
 ** \param[out]  vecpro  array of eigen vectors
 **
 ** \remark  In case of error, the message is printed by the routine
 ** \remark  Warning: in the case of linked drift, the test of definite
 ** \remark  positiveness is bypassed as we are not in the scope of the
 ** \remark  linear model of coregionalization anymore.
 ** \remark  As a consequence the array "aic()" is not evaluated
 **
 *****************************************************************************/
int model_update_coreg(Model *model,
                       double *aic,
                       double *valpro,
                       double *vecpro)
{
  int ivar, jvar, icov, ncova, nvar, error;

  /* Initializations */

  error = 1;
  ncova = model->getCovaNumber();
  nvar = model->getVariableNumber();

  /* Calculate the eigen values and vectors of the coregionalization matrix */

  for (icov = 0; icov < ncova; icov++)
  {
    if (!is_matrix_definite_positive(
        nvar, model->getCova(icov)->getSill().getValues().data(), valpro,
        vecpro, 0))
    {
      messerr("Warning: the model is not authorized");
      messerr(
          "The coregionalization matrix for the structure %d is not definite positive",
          icov + 1);
      goto label_end;
    }

    /* Calculate the factor matrix */

    for (ivar = 0; ivar < nvar; ivar++)
      for (jvar = 0; jvar < nvar; jvar++)
        AIC(icov,ivar,jvar)= VECPRO(ivar,jvar) * sqrt(VALPRO(jvar));
      }

      /* Set the error return code */

  error = 0;

  label_end: return (error);
}

/****************************************************************************/
/*!
 **  Calculate the value of the model for a set of distances
 **
 ** \return  Error return code
 **
 ** \param[in]  model      Model structure
 ** \param[in]  ivar       Rank of the first variable
 ** \param[in]  jvar       Rank of the second variable
 ** \param[in]  rank_sel   Rank of the basic structure (optional)
 ** \param[in]  flag_norm  1 if the model is normalized
 ** \param[in]  flag_cov   1 if the result must be given in covariance
 ** \param[in]  nugget_opt option for the nugget effect basic structure
 ** \li                     0 : no particular option
 ** \li                     1 : discard the nugget effect
 ** \li                    -1 : only consider the nugget effect
 ** \param[in]  nostd      0 standard; +-1 special; ITEST normalized
 ** \param[in]  norder     Order of the Generalized Variogram
 ** \param[in]  member     Member of the Kriging System (ECalcMember)
 ** \param[in]  nh         Number of increments
 ** \param[in]  codir      Array giving the direction coefficients
 ** \param[in]  h          Vector of increments
 **
 ** \param[out] g          Array containing the model values
 **
 ** \remark  When rank_sel is positive, it indicates the rank of the only
 ** \remark  basic structure to be accounted for
 **
 *****************************************************************************/
int model_evaluate(Model *model,
                   int ivar,
                   int jvar,
                   int rank_sel,
                   int flag_norm,
                   int flag_cov,
                   int nugget_opt,
                   int nostd,
                   int norder,
                   const ECalcMember &member,
                   int nh,
                   VectorDouble &codir,
                   double *h,
                   double *g)
{
  int error = 1;
  double *covtab = nullptr;
  CovCalcMode mode;
  mode.update(nugget_opt, nostd, member, rank_sel, flag_norm, flag_cov);
  if (norder > 0) mode.setOrderVario(norder);

  /* Preliminary checks */

  if (st_check_model(model)) return 1;
  int ndim = model->getDimensionNumber();
  int nvar = model->getVariableNumber();
  if (st_check_variable(nvar, ivar)) return 1;
  if (st_check_variable(nvar, jvar)) return 1;

  /* Core allocation */

  VectorDouble d1(ndim);
  covtab = (double*) mem_alloc(sizeof(double) * nvar * nvar, 0);
  if (covtab == nullptr) goto label_end;

  /* Normalize the direction vector codir */

  vario_fix_codir(ndim, codir);

  /* Loop on the lags */

  for (int ih = 0; ih < nh; ih++)
  {
    for (int idim = 0; idim < ndim; idim++)
      d1[idim] = h[ih] * codir[idim];
    model_calcul_cov(model, mode, 1, 1., d1, covtab);
    g[ih] = COVTAB(ivar, jvar);
  }

  /* Set the error return code */

  error = 0;

  label_end: covtab = (double*) mem_free((char* ) covtab);
  return (error);
}

/****************************************************************************/
/*!
 **  Calculate the value of the model for a set of distances (non stationary)
 **
 ** \return  Error return code
 **
 ** \param[in]  model      Model structure
 ** \param[in]  ivar       Rank of the first variable
 ** \param[in]  jvar       Rank of the second variable
 ** \param[in]  rank_sel   Rank of the basic structure (optional)
 ** \param[in]  flag_norm  1 if the model is normalized
 ** \param[in]  flag_cov   1 if the result must be given in covariance
 ** \param[in]  nugget_opt option for the nugget effect basic structure
 ** \li                     0 : no particular option
 ** \li                     1 : discard the nugget effect
 ** \li                    -1 : only consider the nugget effect
 ** \param[in]  nostd      0 standard; +-1 special; ITEST normalized
 ** \param[in]  norder     Order of the Generalized Variogram
 ** \param[in]  member     Member of the Kriging System (ECalcMember)
 ** \param[in]  db1        First Db structure
 ** \param[in]  iech1      First sample
 ** \param[in]  db2        Second Db structure
 ** \param[in]  iech2      Second sample
 ** \param[in]  nh         Number of increments
 ** \param[in]  codir      Array giving the direction coefficients
 ** \param[in]  h          Vector of increments
 **
 ** \param[out] g          Array containing the model values
 **
 ** \remark  When rank_sel is positive, it indicates the rank of the only
 ** \remark  basic structure to be accounted for
 **
 *****************************************************************************/
int model_evaluate_nostat(Model *model,
                          int ivar,
                          int jvar,
                          int rank_sel,
                          int flag_norm,
                          int flag_cov,
                          int nugget_opt,
                          int nostd,
                          int norder,
                          const ECalcMember &member,
                          Db *db1,
                          int iech1,
                          Db *db2,
                          int iech2,
                          int nh,
                          VectorDouble &codir,
                          double *h,
                          double *g)
{
  double *covtab, c00, var0;
  VectorDouble d1;

  /* Initializations */

  int error = 1;
  covtab = nullptr;
  CovCalcMode mode;
  mode.update(nugget_opt, nostd, member, rank_sel, flag_norm, flag_cov);
  if (norder > 0) mode.setOrderVario(norder);

  /* Preliminary checks */

  if (st_check_model(model)) return 1;
  int ndim = model->getDimensionNumber();
  int nvar = model->getVariableNumber();
  if (st_check_variable(nvar, ivar)) return 1;
  if (st_check_variable(nvar, jvar)) return 1;
  CovInternal covint(1, iech1, 2, iech2, ndim, db1, db2);

  /* Core allocation */

  covtab = (double*) mem_alloc(sizeof(double) * nvar * nvar, 0);
  if (covtab == nullptr) goto label_end;

  /* Normalize the direction vector codir */

  vario_fix_codir(ndim, codir);

  /* Calculate the C(0) term (used only for covariance or covariogram) */

  c00 = model->getContext().getCovar0(ivar, jvar);
  d1.resize(ndim, 0.);

  model_calcul_cov_nostat(model, mode, &covint, 1, 1., d1, covtab);
  var0 = COVTAB(ivar, jvar);
  if (c00 <= 0. || FFFF(c00)) c00 = var0;

  /* Loop on the lags */

  for (int ih = 0; ih < nh; ih++)
  {
    for (int idim = 0; idim < ndim; idim++)
      d1[idim] = h[ih] * codir[idim];
    model_calcul_cov_nostat(model, mode, &covint, 1, 1., d1, covtab);
    g[ih] = COVTAB(ivar, jvar);
  }

  /* Set the error return code */

  error = 0;

  label_end: covtab = (double*) mem_free((char* ) covtab);
  return (error);
}

/****************************************************************************/
/*!
 **  Evaluate the model on a regular grid
 **
 ** \param[in]  model      Model structure
 ** \param[in]  db         Db structure
 ** \param[in]  ivar       Rank of the first variable
 ** \param[in]  jvar       Rank of the second variable
 ** \param[in]  flag_norm  1 if the model is normalized
 ** \param[in]  flag_cov   1 if the result must be given in covariance
 **
 ** \param[out] g          Array containing the model values
 **
 *****************************************************************************/
int model_grid(Model *model,
               Db *db,
               int ivar,
               int jvar,
               int flag_norm,
               int flag_cov,
               double *g)
{
  double *covtab;
  int iech, nvar, ndim, error;
  VectorDouble d1;

  /* Initializations */

  error = 1;
  covtab = nullptr;
  CovCalcMode mode;
  mode.update(0, 0, ECalcMember::LHS, -1, flag_norm, flag_cov);

  /* Preliminary checks */

  if (st_check_model(model)) goto label_end;
  if (st_check_environ(model, db)) goto label_end;
  ndim = model->getDimensionNumber();
  nvar = model->getVariableNumber();

  /* Core allocation */

  d1.resize(ndim);
  covtab = (double*) mem_alloc(sizeof(double) * nvar * nvar, 0);
  if (covtab == nullptr) goto label_end;

  /* Initialization */

  for (iech = 0; iech < db->getSampleNumber(); iech++)
    g[iech] = TEST;

  /* Loop on the lags */

  for (iech = 0; iech < db->getSampleNumber(); iech++)
  {
    if (!db->isActive(iech)) continue;
    db_sample_load(db, ELoc::X, iech, d1.data());
    model_calcul_cov(model, mode, 1, 1., d1, covtab);
    g[iech] = COVTAB(ivar, jvar);
  }

  /* Set the error return code */

  error = 0;

  label_end: covtab = (double*) mem_free((char* ) covtab);
  return (error);
}

/****************************************************************************/
/*!
 **  Returns the number of external drift functions
 **
 ** \return  Number of external drift functions
 **
 ** \param[in]  model Model structure
 **
 *****************************************************************************/
int model_nfex(Model *model)

{
  int il, nfex;

  /* Initializations */

  nfex = 0;
  if (model->getDriftNumber() <= 0) return (nfex);

  /* Loop on the drift functions */

  for (il = 0; il < model->getDriftNumber(); il++)
  {
    if (model->getDrift(il)->getType() == EDrift::F) nfex++;
  }
  return (nfex);
}

/****************************************************************************/
/*!
 **  Filter a basic drift function
 **
 ** \param[in]  model   Model structure
 ** \param[in]  rank    Rank of the basic drift structure to be filtered
 **                     (numbered starting from 0)
 ** \param[in]  filter  1 to filter; 0 to unfilter
 **
 *****************************************************************************/
void model_drift_filter(Model *model, int rank, int filter)
{
  if (rank < 0 || rank >= model->getDriftNumber()) return;
  model->setDriftFiltered(rank, filter);
  return;
}

/****************************************************************************/
/*!
 **  Evaluate the average model between two Dbs
 **
 ** \return  Average model value
 **
 ** \param[in]  model Model structure
 ** \param[in]  db1   First Db
 ** \param[in]  db2   Second Db
 ** \param[in]  ivar  Rank of the first variable
 ** \param[in]  jvar  Rank of the second variable
 ** \param[in]  seed  Seed for the random number generator
 ** \param[in]  eps   Epsilon used for randomization in calculation of CVV
 **
 *****************************************************************************/
double model_cxx(Model *model,
                 Db *db1,
                 Db *db2,
                 int ivar,
                 int jvar,
                 int seed,
                 double eps)
{
  double *covtab, cxx, v1, v2, w1, w2, norme;
  int ndim, nvar, iech1, iech2, i, skip;
  VectorDouble d1;
  CovCalcMode mode;

  /* Initializations */

  cxx = TEST;
  covtab = nullptr;
  if (st_check_model(model)) goto label_end;
  if (st_check_environ(model, db1)) goto label_end;
  if (st_check_environ(model, db2)) goto label_end;
  ndim = model->getDimensionNumber();
  nvar = model->getVariableNumber();
  if (st_check_variable(nvar, ivar)) goto label_end;
  if (st_check_variable(nvar, jvar)) goto label_end;
  if (seed != 0) law_set_random_seed(seed);

  /* Core allocation */

  d1.resize(ndim, 0.);
  covtab = (double*) mem_alloc(sizeof(double) * nvar * nvar, 0);
  if (covtab == nullptr) goto label_end;
  model_covtab_init(1, model, covtab);

  /* Loop on the first sample */

  norme = 0.;
  for (iech1 = 0; iech1 < db1->getSampleNumber(); iech1++)
  {
    if (!db1->isActive(iech1)) continue;
    w1 = db1->getWeight(iech1);
    if (w1 == 0.) continue;

    /* Loop on the second sample */

    for (iech2 = 0; iech2 < db2->getSampleNumber(); iech2++)
    {
      if (!db2->isActive(iech2)) continue;
      w2 = db2->getWeight(iech2);
      if (w2 == 0.) continue;

      /* Loop on the dimension of the space */

      for (i = skip = 0; i < ndim && skip == 0; i++)
      {
        v1 = db1->getCoordinate(iech1, i);
        v2 = db2->getCoordinate(iech2, i);
        if (eps != 0.) v2 += eps * law_uniform(-0.5, 0.5);
        if (FFFF(v1) || FFFF(v2)) skip = 1;
        d1[i] = v1 - v2;
      }
      if (skip) continue;

      model_calcul_cov(model, mode, 0, w1 * w2, d1, covtab);
      norme += w1 * w2;
    }
  }

  /* Scaling */

  st_covtab_rescale(nvar, norme, covtab);
  cxx = COVTAB(ivar, jvar);

  /* Free memory */

  label_end: covtab = (double*) mem_free((char* ) covtab);
  return (cxx);
}

/****************************************************************************/
/*!
 **  Establish the covariance matrix between two Dbs
 **  where samples are selected by ranks
 **
 ** \return Array containing the covariance matrix
 **
 ** \param[in]  model  Model structure
 ** \param[in]  db1    First Db
 ** \param[in]  nsize1 Number of selected samples
 ** \param[in]  ranks1 Array giving ranks of selected samples (optional)
 ** \param[in]  db2    Second Db
 ** \param[in]  nsize2 Number of selected samples
 ** \param[in]  ranks2 Array giving ranks of selected samples (optional)
 ** \param[in]  ivar0  Rank of the first variable (-1: all variables)
 ** \param[in]  jvar0  Rank of the second variable (-1: all variables)
 ** \param[in]  flag_norm  1 if the model is normalized
 ** \param[in]  flag_cov   1 if the result must be given in covariance
 **
 ** \remarks The covariance matrix (returned) must be freed by calling routine
 ** \remarks Its dimension is nsize1 * nsize2 * nvar * nvar
 ** \remarks where 'nvar' is the number of active variables (1 or nvar)
 ** \remarks The covariance matrix is established for the first variable
 ** \remarks and returned as a covariance
 ** \remarks As the ranks are used, no test is performed on any selection
 ** \remarks but only ranks positive or null are considered
 **
 *****************************************************************************/
double* model_covmat_by_ranks(Model *model,
                              Db *db1,
                              int nsize1,
                              const int *ranks1,
                              Db *db2,
                              int nsize2,
                              const int *ranks2,
                              int ivar0,
                              int jvar0,
                              int flag_norm,
                              int flag_cov)
{
  double *covmat, *covtab, v1, v2, value;
  int ndim, nvar, nvar1, nvar2, iech1, iech2, i, skip, ecr, error, i1, i2;
  VectorDouble d1;

  /* Initializations */

  error = 1;
  covtab = covmat = nullptr;
  CovCalcMode mode;
  mode.update(0, 0, ECalcMember::LHS, -1, flag_norm, flag_cov);
  if (st_check_model(model)) goto label_end;
  if (st_check_environ(model, db1)) goto label_end;
  if (st_check_environ(model, db2)) goto label_end;
  ndim = model->getDimensionNumber();
  nvar = nvar1 = nvar2 = model->getVariableNumber();
  if (ivar0 >= 0)
  {
    nvar1 = 1;
    if (st_check_variable(nvar, ivar0)) goto label_end;
  }
  if (jvar0 >= 0)
  {
    nvar2 = 1;
    if (st_check_variable(nvar, jvar0)) goto label_end;
  }
  if (ranks1 == nullptr) nvar1 = db1->getSampleNumber();
  if (ranks2 == nullptr) nvar2 = db1->getSampleNumber();

  /* Core allocation */

  d1.resize(ndim, 0.);
  covtab = (double*) mem_alloc(sizeof(double) * nvar * nvar, 0);
  if (covtab == nullptr) goto label_end;
  covmat = (double*) mem_alloc(sizeof(double) * nsize1 * nsize2, 0);
  if (covmat == nullptr) goto label_end;

  /* Loop on the number of variables */

  ecr = 0;
  for (int ivar = 0; ivar < nvar1; ivar++)
  {
    if (ivar0 >= 0) ivar = ivar0;

    /* Loop on the first sample */

    for (i1 = 0; i1 < nsize1; i1++)
    {
      iech1 = (ranks1 != nullptr) ? ranks1[i1] :
                                    i1;
      if (iech1 < 0) continue;

      /* Loop on the second variable */

      for (int jvar = 0; jvar < nvar2; jvar++)
      {
        if (jvar0 >= 0) jvar = jvar0;

        /* Loop on the second sample */

        for (i2 = 0; i2 < nsize2; i2++)
        {
          iech2 = (ranks2 != nullptr) ? ranks2[i2] :
                                        i2;
          if (iech2 < 0) continue;

          /* Loop on the dimension of the space */

          value = TEST;
          for (i = skip = 0; i < ndim && skip == 0; i++)
          {
            v1 = db1->getCoordinate(iech1, i);
            v2 = db2->getCoordinate(iech2, i);
            if (FFFF(v1) || FFFF(v2)) skip = 1;
            d1[i] = v1 - v2;
          }
          if (!skip)
          {
            model_calcul_cov(model, mode, 1, 1., d1, covtab);
            value = COVTAB(ivar, jvar);
          }
          covmat[ecr++] = value;
        }
      }
    }
  }

  /* Set the error returned code */

  error = 0;

  /* Free memory */

  label_end: covtab = (double*) mem_free((char* ) covtab);
  if (error) covmat = (double*) mem_free((char* ) covmat);
  return (covmat);
}

/****************************************************************************/
/*!
 **  Establish the drift rectangular matrix for a given Db
 **
 ** \param[in]  model  Model structure
 ** \param[in]  member Member of the Kriging System (ECalcMember)
 ** \param[in]  db     Db structure
 **
 ** \param[out] drfmat The drift matrix
 **                    (Dimension = nech * nvar * nfeq * nvar)
 **
 *****************************************************************************/
void model_drift_mat(Model *model,
                     const ECalcMember &member,
                     Db *db,
                     double *drfmat)
{
  int nech, nvar, nbfl, nfeq, ecr, jb;
  double *drftab, value;

  /* Initializations */

  drftab = nullptr;
  if (st_check_model(model)) goto label_end;
  if (st_check_environ(model, db)) goto label_end;
  nvar = model->getVariableNumber();
  nbfl = model->getDriftNumber();
  nfeq = model->getDriftEquationNumber();
  nech = db->getSampleNumber();

  /* Core allocation */

  drftab = (double*) mem_alloc(sizeof(double) * nbfl, 0);
  if (drftab == nullptr) goto label_end;

  ecr = 0;

  /* Loop on the variables */

  for (int ivar = 0; ivar < nvar; ivar++)
  {

    /* Loop on the samples */

    for (int iech = 0; iech < nech; iech++)
    {
      if (!db->isActive(iech)) continue;
      model_calcul_drift(model, member, db, iech, drftab);

      /* Loop on the drift functions */

      if (model->isFlagLinked())
      {
        for (int ib = 0; ib < nfeq; ib++)
        {
          value = 0.;
          for (int il = 0; il < nbfl; il++)
            value += drftab[il] * model->getCoefDrift(ivar, il, ib);
          drfmat[ecr++] = value;
        }
      }
      else
      {
        for (int jvar = 0; jvar < nvar; jvar++)
          for (int jl = 0; jl < nbfl; jl++)
          {
            jb = jvar + nvar * jl;
            value = 0.;
            for (int il = 0; il < nbfl; il++)
              value += drftab[il] * model->getCoefDrift(ivar, il, jb);
            drfmat[ecr++] = value;
          }
      }
    }
  }

  label_end: drftab = (double*) mem_free((char* ) drftab);
  return;
}

/****************************************************************************/
/*!
 **  Establish the drift vector for a given sample of the Db
 **
 ** \param[in]  model  Model structure
 ** \param[in]  member Member of the Kriging System (ECalcMember)
 ** \param[in]  db     Db structure
 ** \param[in]  iech   Rank of the particular sample
 **
 ** \param[out] vector Returned vector
 **                    (Dimension = nvar * nfeq)
 **
 *****************************************************************************/
void model_drift_vector(Model *model,
                        const ECalcMember &member,
                        Db *db,
                        int iech,
                        double *vector)
{
  int nvar, nbfl, nfeq, ivar, ib, il, ecr, i;
  double *drftab, value;

  /* Initializations */

  drftab = nullptr;
  if (st_check_model(model)) goto label_end;
  if (st_check_environ(model, db)) goto label_end;
  nvar = model->getVariableNumber();
  nbfl = model->getDriftNumber();
  nfeq = model->getDriftEquationNumber();

  /* Core allocation */

  drftab = (double*) mem_alloc(sizeof(double) * nbfl, 0);
  if (drftab == nullptr) goto label_end;

  /* Initialize the covariance matrix */

  for (i = 0; i < nvar * nfeq; i++)
    vector[i] = TEST;

  model_calcul_drift(model, member, db, iech, drftab);

  ecr = 0;
  for (ivar = 0; ivar < nvar; ivar++)
    for (ib = 0; ib < nfeq; ib++)
    {
      value = 0.;
      for (il = 0; il < nbfl; il++)
        value += drftab[il] * model->getCoefDrift(ivar, il, ib);
      vector[ecr++] = value;
    }

  label_end: drftab = (double*) mem_free((char* ) drftab);
  return;
}

/****************************************************************************/
/*!
 **  Returns the matrix of covariance at the origin
 **
 ** \param[in]  model Model structure
 ** \param[in]  mode  CovCalcMode structure
 **
 ** \param[out] covtab Working array (Dimension: nvar * nvar)
 ** \param[out] d1     Working array (Dimension: ndim)
 ** \param[out] c00tab The covariance matrix (Dimension = nvar * nvar)
 **
 *****************************************************************************/
static void st_matrix_c00(Model *model,
                          CovCalcMode &mode,
                          double *covtab,
                          VectorDouble d1,
                          double *c00tab)
{
  int ivar1, ivar2, nvar;
  double c00, var0;

  nvar = model->getVariableNumber();
  for (ivar1 = 0; ivar1 < nvar; ivar1++)
    for (ivar2 = 0; ivar2 < nvar; ivar2++)
    {
      c00 = model->getContext().getCovar0(ivar1, ivar2);
      model_calcul_cov(model, mode, 1, 1., VectorDouble(), covtab);
      var0 = COVTAB(ivar1, ivar2);
      if (c00 <= 0. || FFFF(c00)) c00 = var0;
      C00TAB(ivar1,ivar2)= c00;
    }
  }

  /*****************************************************************************/
  /*!
   **  Patches the value of the drift coefficient in the model for the
   **  rank of variable 'iv' and of the equation 'ib'. The rank of the
   **  drift function is found by matching the type in the basis of the
   **  drift functions available.
   **  Note : this function is only used when the model has linked
   **  drift functions
   **
   ** \param[in]  model Model structure
   ** \param[in]  iv    rank of the variable
   ** \param[in]  ib    rank of the equation
   ** \param[in]  type  type of the drift function (EDrift)
   ** \param[in]  rank  rank of the external drift
   ** \param[in]  value value to be added to the drift coefficient
   **
   *****************************************************************************/
static void st_drift_modify(Model *model,
                            int iv,
                            int ib,
                            const EDrift &type,
                            int rank,
                            double value)
{
  int i, il;

  /* Look for the drift function */

  for (i = 0, il = -1; i < model->getDriftNumber() && il < 0; i++)
    if (model->getDriftType(i) == type && model->getDrift(i)->getRankFex()
        == rank) il = i;
  if (il < 0) messageAbort("st_drift_modify");

  /* Patch the drift coefficient */

  model->setCoefDrift(iv, il, ib, model->getCoefDrift(iv, il, ib) + value);

  return;
}

/*****************************************************************************/
/*!
 **  Updates the drift component of the new_model for the variable
 **  'iv' considered as the derivative along 'mode' of the
 **  first variable in the (old) model
 **
 ** \param[in]  iv    rank of the variable
 ** \param[in]  mode  type of the derivative (::ENUM_MODEL_DERIVATIVES)
 ** \param[in]  model Model structure
 **
 ** \param[out] new_model Model structure
 **
 ** \remark  The new_model must have been dimensioned beforehand
 **
 *****************************************************************************/
static void st_drift_derivative(int iv,
                                int mode,
                                const Model *model,
                                Model *new_model)

{
  int il, ib, rank;
  double value;

  for (ib = 0; ib < model->getDriftEquationNumber(); ib++)
    for (il = 0; il < model->getDriftNumber(); il++)
    {
      value = model->getCoefDrift(0, il, ib);
      if (value == 0) continue;

      EDrift type = model->getDriftType(il);
      rank = model->getRankFext(il);
      switch (mode)
      {
        case MODEL_DERIVATIVE_NONE: /* Simple copy */
          st_drift_modify(new_model, iv, ib, type, rank, value);
          break;

        case MODEL_DERIVATIVE_X: /* Derivative along X */
          switch (type.toEnum())
          {
            case EDrift::E_X:
              st_drift_modify(new_model, iv, ib, EDrift::UC, 0, value);
              break;
            case EDrift::E_X2:
              st_drift_modify(new_model, iv, ib, EDrift::X, 0, 2. * value);
              break;
            case EDrift::E_XY:
              st_drift_modify(new_model, iv, ib, EDrift::Y, 0, value);
              break;
            case EDrift::E_XZ:
              st_drift_modify(new_model, iv, ib, EDrift::Z, 0, value);
              break;
            case EDrift::E_X3:
              st_drift_modify(new_model, iv, ib, EDrift::X2, 0, 3. * value);
              break;
            case EDrift::E_X2Y:
              st_drift_modify(new_model, iv, ib, EDrift::XY, 0, 2. * value);
              break;
            case EDrift::E_XY2:
              st_drift_modify(new_model, iv, ib, EDrift::Y2, 0, value);
              break;
            default:
              break;
          }
          break;

        case MODEL_DERIVATIVE_Y: /* Derivative along Y */
          switch (type.toEnum())
          {
            case EDrift::E_Y:
              st_drift_modify(new_model, iv, ib, EDrift::UC, 0, value);
              break;
            case EDrift::E_Y2:
              st_drift_modify(new_model, iv, ib, EDrift::Y, 0, 2. * value);
              break;
            case EDrift::E_XY:
              st_drift_modify(new_model, iv, ib, EDrift::X, 0, value);
              break;
            case EDrift::E_YZ:
              st_drift_modify(new_model, iv, ib, EDrift::Z, 0, value);
              break;
            case EDrift::E_Y3:
              st_drift_modify(new_model, iv, ib, EDrift::Y2, 0, 3. * value);
              break;
            case EDrift::E_XY2:
              st_drift_modify(new_model, iv, ib, EDrift::XY, 0, 2. * value);
              break;
            case EDrift::E_X2Y:
              st_drift_modify(new_model, iv, ib, EDrift::X2, 0, value);
              break;
            default:
              break;
          }
          break;

        default:
          break;
      }
    }
  return;
}

/****************************************************************************/
/*!
 **  Duplicates a Model from another Model
 **
 ** \return  The modified Model structure
 **
 ** \param[in]  model       Input Model
 ** \param[in]  ball_radius Radius for Gradient calculation
 ** \param[in]  mode        Type of transformation
 ** \li                     -1 for Data (SK)
 ** \li                      0 for Data
 ** \li                      1 for Data - Gradient
 **
 *****************************************************************************/
Model* model_duplicate(const Model *model, double ball_radius, int mode)

{
  Model *new_model;
  const CovAniso *cova;
  const ADriftElem *drft;
  int flag_linked, new_nvar, nfact;
  double sill;
  bool flag_gradient;

  // Preliminary checks

  new_model = nullptr;
  int nvar = model->getVariableNumber();
  int ndim = model->getDimensionNumber();
  int ncova = model->getCovaNumber();
  int nbfl = model->getDriftNumber();
  flag_linked = nfact = new_nvar = 0;
  flag_gradient = false;

  // Create the new model (linked drift functions)

  switch (mode)
  {
    case -1:                    // Data (SK)
    case 0:                     // Data
      new_nvar = nvar;
      nfact = 1;
      flag_linked = 0;
      flag_gradient = false;
      break;

    case 1:                     // Data - Gradient
      if (nvar != 1 || ndim != 2)
      {
        messerr("This procedure is limited to a single variable in 2-D");
        return new_model;
      }
      new_nvar = 3;
      nfact = 6;
      flag_linked = 1;
      flag_gradient = true;
      break;
  }
  new_model = model_init(ndim, new_nvar, model->getField(), flag_linked,
                         ball_radius, flag_gradient,
                         model->getContext().getMean(),
                         model->getContext().getCovar0());
  if (new_model == nullptr) return new_model;

  // ****************************************
  // Create the basic covariance structures
  // ****************************************

  int lec = 0;
  for (int icov = 0; icov < ncova; icov++)
  {
    cova = model->getCova(icov);
    sill = model->getSill(icov, 0, 0);
    for (int ifact = 0; ifact < nfact; ifact++, lec++)
    {
      if (model_add_cova(new_model, cova->getType(), cova->getFlagAniso(),
                         cova->getFlagRotation(), cova->getRange(),
                         cova->getParam(), cova->getRanges(),
                         cova->getAnisoRotMatVec(), VectorDouble()))
        return new_model;

      /* Modify the Covariance calculation type */;

      switch (mode)
      {
        case 0:
        case -1:
          for (int ivar = 0; ivar < new_nvar; ivar++)
            for (int jvar = 0; jvar < new_nvar; jvar++)
              new_model->setSill(lec, ivar, jvar,
                                 model->getSill(icov, ivar, jvar));
          break;

        case 1:                   // Data - Gradient
          for (int ivar = 0; ivar < new_nvar; ivar++)
            for (int jvar = 0; jvar < new_nvar; jvar++)
              new_model->setSill(lec, ivar, jvar, 0.);
          if (ifact == 0)
          {
            new_model->setSill(lec, 0, 0, sill);
          }
          else if (ifact == 1)
          {
            new_model->setSill(lec, 0, 1, -sill);
            new_model->setSill(lec, 1, 0, sill);
          }
          else if (ifact == 2)
          {
            new_model->setSill(lec, 1, 1, sill);
          }
          else if (ifact == 3)
          {
            new_model->setSill(lec, 0, 2, -sill);
            new_model->setSill(lec, 2, 0, sill);
          }
          else if (ifact == 4)
          {
            new_model->setSill(lec, 1, 2, -sill);
            new_model->setSill(lec, 2, 1, -sill);
          }
          else if (ifact == 5)
          {
            new_model->setSill(lec, 2, 2, sill);
          }
          else
          {
            my_throw("Argument 'ifact' invalid");
          }
          break;
      }
    }
  }

  // *********************************
  // Create the basic drift structures
  // *********************************

  if (mode >= 0)
  {
    for (int il = 0; il < nbfl; il++)
    {
      drft = model->getDrift(il);
      ADriftElem *newdrft = DriftFactory::createDriftFunc(
          drft->getType(), new_model->getContext());
      newdrft->setRankFex(drft->getRankFex());
      new_model->addDrift(newdrft);
      new_model->setDriftFiltered(il, model->isDriftFiltered(il));
    }

    // Update the drift for the derivatives

    if (mode == 1)
    {
      int nval = new_nvar * new_model->getDriftEquationNumber()
                 * new_model->getDriftNumber();
      for (int i = 0; i < nval; i++)
        new_model->setCoefDrift(i, 0.);
      st_drift_derivative(0, MODEL_DERIVATIVE_NONE, model, new_model);
      st_drift_derivative(1, MODEL_DERIVATIVE_X, model, new_model);
      st_drift_derivative(2, MODEL_DERIVATIVE_Y, model, new_model);
    }
  }

  // Set the error return code

  model_setup(new_model);

  return (new_model);
}

///****************************************************************************/
///*!
// **  Modifies a monovariate Model into a multivariate Model
// **
// ** \return  The modified Model structure
// **
// ** \param[in]  model       Input Model
// ** \param[in]  new_nvar    New number of variables
// ** \param[in]  mean        Array for means (optional)
// ** \param[in]  vars        Array for variances (optional)
// ** \param[in]  corr        Array for correlations (optional)
// **
// *****************************************************************************/
//Model *model_modify(Model  *model,
//                                int     new_nvar,
//                                double *mean,
//                                double *vars,
//                                double *corr)
//{
/// TODO [Cova] : to be restored ?
//  Model  *new_model;
//  int     ivar,jvar,nvar,icov,ncova,il,nbfl,error,ndim;
//  double  sill;
//  Cova   *cova,*cova_new;
//  Drift   *drft;
//  VectorDouble ranges;
//
//  /* Initializations */
//
//  new_model = nullptr;
//  error  = 1;
//  nvar   = model->getNVar();
//  ndim   = model->getNDim();
//  ncova  = model->getNCova();
//  nbfl   = model->getNDrift();
//  ranges.resize(ndim);
//
//  /* Preliminary checks */
//
//  if (nvar != 1)
//  {
//    messerr("This procedure is limited to a monovariate input model");
//    goto label_end;
//  }
//  if (new_nvar <= 1)
//  {
//    messerr("This procedure must only be used when new_nvar(%d) is larger than 1",new_nvar);
//    goto label_end;
//  }
//  if (vars != nullptr && ! is_matrix_non_negative(1,new_nvar,vars,0))
//  {
//    messerr("You provided vars[]. It must be non negative");
//    goto label_end;
//  }
//  if (vars != nullptr && vars[0] == 0.)
//  {
//    messerr("You provided vars[]. It must have vars[0] != 0");
//    goto label_end;
//  }
//  if (corr != nullptr && ! is_matrix_correlation(new_nvar,corr))
//  {
//    messerr("You provided corr[]. It must be a correlation matrix");
//    goto label_end;
//  }
//
//  /* Create the new model */
//
//  new_model = model_init(model->getNDim(),new_nvar,model->getFlagLinked(),
//                         model->getField(),0.,VectorDouble(),VectorDouble());
//
//  /* Set the mean (if provided) */
//
//  for (ivar = 1; ivar < new_nvar; ivar++)
//    new_model->setMean(ivar, (mean != nullptr) ? mean[ivar] :
//                                                         model->getMean(0));
//
//  /* Set the variance-covariance at the origin (if provided) */
//
//  new_model->setCovar0(0,0,model->getCovar0(0,0));
//  for (ivar=0; ivar<new_nvar; ivar++)
//    for (jvar=0; jvar<new_nvar; jvar++)
//    {
//      if (vars != nullptr)
//        new_model->setCovar0(ivar,jvar,vars[AD(ivar,jvar)]);
//      else
//        new_model->setCovar0(ivar,jvar,(ivar == 0 && jvar == 0) ?
//          model->getCovar0(0,0) : 0.);
//    }
//
//  /******************************************/
//  /* Create the basic covariance structures */
//  /******************************************/
//
//  for (icov=0; icov<ncova; icov++)
//  {
//    cova = model->getCova(icov);
//    sill = model->getSill(icov,0,0);
//    model_convert_cova_to_ranges(ndim,cova,ranges);
//
//    /* Copy the basic structure */
//
//    if (model_add_cova(new_model,
//                       cova->getType(),cova->getFlagAniso(),
//                       cova->getFlagRotation(),cova->getRange(),
//                       cova->getParam(),
//                       ranges,cova->getAnisoRotMat(),
//                       VectorDouble())) goto label_end;
//    cova_new = new_model->getCova(icov);
//    cova_new->setFlagFilter(cova->getFlagFilter());
//
//    /* Scale the sills */
//
//    for (ivar=0; ivar<new_nvar; ivar++)
//      for (jvar=0; jvar<new_nvar; jvar++)
//      {
//        double value =
//            (vars == nullptr) ?
//            sill : (sill * sqrt(vars[ivar] * vars[jvar]) *
//                    corr[ivar * new_nvar + jvar] / vars[0]);
//        new_model->getCova(icov)->setSill(ivar,jvar,value);
//      }
//  }
//
//  /*************************************/
//  /* Create the basic drift structures */
//  /*************************************/
//
//  for (il=0; il<nbfl; il++)
//  {
//    drft = model->getDrift(il);
//    if (model_add_drift(new_model,
//                        drft->getDriftType(),
//                        drft->getRankFex())) goto label_end;
//    new_model->getDrift(il)->setFlagFilter(drft->getFlagFilter());
//  }
//
//  /* Set the error return code */
//
//  if (model_setup(new_model)) goto label_end;
//  error = 0;
//
//label_end:
//  if (error) new_model = model_free(new_model);
//
//  return(new_model);
//}
/****************************************************************************/
/*!
 **  Normalize the model
 **
 ** \param[in]  model         Model structure
 ** \param[in]  flag_verbose  1 for a verbose output
 **
 *****************************************************************************/
int model_normalize(Model *model, int flag_verbose)

{
  double *total;
  int nvar, ncov, error, ivar, jvar, icov, flag_norm;

  /* Initializations */

  error = 1;
  nvar = model->getVariableNumber();
  ncov = model->getCovaNumber();
  total = nullptr;

  /* Core allocation */

  total = (double*) mem_alloc(sizeof(double) * nvar, 1);

  /* Calculate the total sills for each variable */

  for (ivar = flag_norm = 0; ivar < nvar; ivar++)
  {
    total[ivar] = model->getCovAnisoList()->getTotalSill(ivar, ivar);
    if (total[ivar] == 0.) goto label_end;
    total[ivar] = sqrt(total[ivar]);
    if (ABS(total[ivar] - 1.) > EPSILON6) flag_norm = 1;
  }

  /* Scale the different sills for the different variables */

  for (ivar = 0; ivar < nvar; ivar++)
    for (jvar = 0; jvar < nvar; jvar++)
      for (icov = 0; icov < ncov; icov++)
      {
        double sill = model->getCova(icov)->getSill(ivar, jvar);
        sill /= total[ivar] * total[jvar];
        model->getCova(icov)->setSill(ivar, jvar, sill);
      }

  /* Printout */

  if (flag_verbose && flag_norm)
  {
    message("The model has been normalized\n");
    for (ivar = 0; ivar < nvar; ivar++)
      message("- Variable %d : Scaling factor = %lf\n", ivar + 1,
              total[ivar] * total[ivar]);
  }

  /* Error return code */

  error = 0;

  label_end: total = (double*) mem_free((char* ) total);
  return (error);
}

/****************************************************************************/
/*!
 **  Stabilize the model (in the monovariate case)
 **
 ** \return  Error returned code
 **
 ** \param[in]  model         Model structure
 ** \param[in]  flag_verbose  1 for a verbose output
 ** \param[in]  percent       Percentage of nugget effect added
 **
 ** \remark  If the model only contains GAUSSIAN structures, add
 ** \remark  a NUGGET EFFECT structure with a sill equal to a percentage
 ** \remark  of the total sill of the GAUSSIAN component(s)
 **
 ** \remark  This function does not do anything in the multivariate case
 **
 *****************************************************************************/
int model_stabilize(Model *model, int flag_verbose, double percent)
{
  CovAniso *cova;
  double total;
  int nvar, ncov, error, icov;

  /* Initializations */

  error = 1;
  nvar = model->getVariableNumber();
  if (nvar > 1) return (0);
  if (percent <= 0.) return (0);
  ncov = model->getCovaNumber();

  /* Check if the model only contains GAUSSIAN components */

  total = 0.;
  for (icov = 0; icov < ncov; icov++)
  {
    cova = model->getCova(icov);
    if (cova->getType() != ECov::GAUSSIAN) return (0);
    total += model->getSill(icov, 0, 0);
  }
  total = total * percent / 100.;

  /* Update each Gaussian component */

  for (icov = 0; icov < ncov; icov++)
  {
    cova = model->getCova(icov);
    model->getCova(icov)->setSill(0, 0, 1. - total);
  }

  /* Add a NUGGET EFFECT component */

  if (model_add_cova(model, ECov::NUGGET, 0, 0, 0., 0., VectorDouble(),
                     VectorDouble(), VectorDouble(1, total))) goto label_end;

  /* Printout */

  if (flag_verbose)
  {
    message("The model which only contains Gaussian components\n");
    message("has been stabilized by adding a small Nugget Effect\n");
  }

  /* Error return code */

  error = 0;

  label_end: return (error);
}

/****************************************************************************/
/*!
 **  Update the model for fitting Covariance or Covariogram
 **
 ** \param[in]  model         Model structure
 ** \param[in]  c0            Array of variance values at the origin
 ** \param[in]  flag_verbose  1 for verbose output
 **
 ** \param[out] flag_nugget  1 if a nugget component must be added
 ** \param[out] nugget       Array of sills for the nugget component
 **
 *****************************************************************************/
void model_covupdt(Model *model,
                   double *c0,
                   int flag_verbose,
                   int *flag_nugget,
                   double *nugget)
{
  /// TODO : dead code ?
  CovAniso *cova;
  double *silltot, *range, diff;
  int i, icov, jcov, nvar, ncova, rank_nugget, rank_exceed, ivar, jvar;
  int *rank, flag_update, flag_rescale;

  /* Initializations */

  silltot = range = nullptr;
  rank = nullptr;
  nvar = model->getVariableNumber();
  ncova = model->getCovaNumber();
  flag_update = flag_rescale = 0;

  /* Core allocation */

  rank = (int*) mem_alloc(sizeof(int) * ncova, 1);
  range = (double*) mem_alloc(sizeof(double) * ncova, 1);
  silltot = (double*) mem_alloc(sizeof(double) * nvar * nvar, 1);
  for (i = 0; i < nvar * nvar; i++)
    silltot[i] = 0.;

  /* Sort the basic structures by increasing range */
  rank_nugget = -1;
  for (icov = 0; icov < ncova; icov++)
  {
    cova = model->getCova(icov);
    if (cova->getType() == ECov::NUGGET) rank_nugget = icov;
    rank[icov] = icov;
    range[icov] = cova->getRange();
  }
  ut_sort_double(0, ncova, rank, range);

  /* Loop on the basic structures, in order to : */
  /* - cumulate the sills (excluding the nugget effect component) */
  /* - find the rank of the structure which exceeds the total variance */

  rank_exceed = -1;
  for (jcov = 0; jcov < ncova && rank_exceed < 0; jcov++)
  {
    icov = rank[ncova - 1 - jcov];
    cova = model->getCova(icov);
    if (cova->getType() == ECov::NUGGET) continue;
    for (ivar = 0; ivar < nvar; ivar++)
    {
      silltot[AD(ivar, ivar)] += model->getSill(icov, ivar, ivar);
      if (silltot[AD(ivar, ivar)] > c0[AD(ivar, ivar)]) rank_exceed = icov;
    }
  }

  if (rank_exceed >= 0)
  {
    flag_rescale = (rank_exceed == 0);
    if (flag_rescale) rank_nugget = rank_exceed;
    if (flag_verbose)
    {
      message("Error in the Covariance or Covariogram Model\n");
      message("The cumulated sill exceeds the experimental C(0)\n");

      if (rank_exceed > 0)
      {
        message("The following basic structures are discarded : ");
        for (jcov = rank_exceed; jcov < ncova; jcov++)
        {
          icov = rank[ncova - 1 - jcov];
          message(" #%d", icov + 1);
        }
        message("\n");
      }
      else
      {
        message("All the structures are discarded\n");
        message("except the structure #%d which is rescaled\n",
                rank[ncova - 1 - rank_exceed] + 1);
      }
    }

    /* Discard the exceeded basic structures */

    for (jcov = rank_exceed; jcov < ncova; jcov++)
    {
      icov = rank[ncova - 1 - jcov];
      cova = model->getCova(icov);
      if (cova->getType() == ECov::NUGGET) continue;
      for (ivar = 0; ivar < nvar; ivar++)
        for (jvar = 0; jvar < nvar; jvar++)
          model->getCova(icov)->setSill(ivar, jvar, 0.);
    }

    /* Update the cumulated sill */

    for (i = 0; i < nvar * nvar; i++)
      silltot[i] = 0.;
    for (jcov = 0; jcov < ncova; jcov++)
    {
      icov = rank[ncova - 1 - jcov];
      cova = model->getCova(icov);
      if (cova->getType() == ECov::NUGGET) continue;
      for (ivar = 0; ivar < nvar; ivar++)
        silltot[AD(ivar, ivar)] += model->getSill(icov, ivar, ivar);
    }
  }

  /* Calculate the additional nugget effect */
  for (ivar = 0; ivar < nvar; ivar++)
  {
    diff = c0[AD(ivar, ivar)] - silltot[AD(ivar, ivar)];
    if (diff > 0) flag_update = 1;
    for (jvar = 0; jvar < nvar; jvar++)
    {
      if (rank_nugget >= 0)
        model->getCova(rank_nugget)->setSill(ivar, jvar, (ivar == jvar) ? diff :
                                                                          0.);
      else
        nugget[AD(ivar, jvar)] = (ivar == jvar) ? diff :
                                                  0.;
    }
  }

  /* Returning arguments */

  rank = (int*) mem_free((char* ) rank);
  range = (double*) mem_free((char* ) range);
  silltot = (double*) mem_free((char* ) silltot);
  *flag_nugget = flag_update && (rank_nugget < 0);
  if (flag_verbose && (*flag_nugget))
  {
    message(
        "A Nugget Effect component is added so as to match the experimental variance\n");
  }
  return;
}

/****************************************************************************/
/*!
 **  Evaluate the drift with a given set of coefficients
 **
 ** \param[in]  verbose Verbose option
 ** \param[in]  model   Model structure
 ** \param[in]  db      Db structure
 ** \param[in]  iech    Rank of the sample
 ** \param[in]  ivar    Rank of the variable
 ** \param[in]  coef    Array of coefficients (optional)
 **
 ** \param[out] drftab  Working array
 **
 *****************************************************************************/
double model_drift_evaluate(int verbose,
                            Model *model,
                            const Db *db,
                            int iech,
                            int ivar,
                            double *coef,
                            double *drftab)
{
  double drift, value;
  int il, ib;

  /* Initializations */

  drift = TEST;
  if (st_check_environ(model, db)) goto label_end;

  model_calcul_drift(model, ECalcMember::LHS, db, iech, drftab);

  /* Check if all the drift terms are defined */

  for (il = 0; il < model->getDriftNumber(); il++)
    if (FFFF(drftab[il])) return (TEST);

  /* Perform the correction */

  drift = 0.;
  for (ib = 0; ib < model->getDriftEquationNumber(); ib++)
  {
    value = 0.;
    for (il = 0; il < model->getDriftNumber(); il++)
      value += drftab[il] * model->getCoefDrift(ivar, il, ib);
    drift += value * coef[ib];
  }
  label_end: return (drift);
}

/****************************************************************************/
/*!
 **  Ask the characteristics of the Model structure
 **
 ** \return  Pointer to the newly allocated model
 ** \return  or NULL if a problem occured
 **
 ** \param[in]  ndim      Space dimension
 ** \param[in]  nvar      Number of variables
 ** \param[in]  order     Order of the IRF
 ** \param[in]  flag_sill 1 if the sill must be defined; 0 otherwise
 ** \param[in]  flag_norm 1 if the total sill must be normalize to 1
 **                       (only valid in the monovariate case)
 ** \param[in]  model_in  Input Model structure
 **
 *****************************************************************************/
Model* input_model(int ndim,
                   int nvar,
                   int order,
                   int flag_sill,
                   int flag_norm,
                   Model *model_in)
{
  /// TODO [Cova] : to be restored ?
//  int    i,flag_def,error,ncova;
//  Model *model;
//  Cova  *cova,*cova_in;
//
//  /* Initializations */
//
//  error    = 1;
//  flag_def = (model_in != nullptr);
//  model    = nullptr;
//
//  /* Core allocation */
//
//  model = model_init(ndim,nvar,0,0.,0.,VectorDouble(),VectorDouble());
//  if (model == nullptr) goto label_end;
//
//  /* Number of Basic structures */
//
//  ncova = _lire_int("Count of Basic structures",flag_def,
//                    (flag_def) ? model_in->getNCova() : ITEST,
//                    1,ITEST);
//
//  /* Loop on the basic structures */
//
//  for (i=0; i<ncova; i++)
//  {
//    // Add the new covariance to the Model
//
//    cova = model->addCova();
//
//    /* Ask for the parameters of the basic structure */
//
//    cova_in = nullptr;
//    if (flag_def && i < model_in->getNCova())
//      cova_in = model_in->getCova(i);
//
//    // Define the covariance interactively
//
//    cova->input(order,flag_sill,cova_in);
//  }
//
//  /* Normalization */
//
//  if (flag_norm && nvar == 1)
//  {
//    if (model_normalize(model,1)) goto label_end;
//  }
//
//  /* Set the error returned code */
//
//  error = 0;
//
//label_end:
//  if (error) model = model_free(model);
//  return(model);
  return nullptr;
}

/****************************************************************************/
/*!
 **  Returns the number of basic structures in the Model
 **
 ** \return  Number of basic structures
 **
 ** \param[in]  model     Model structure
 **
 *****************************************************************************/
int model_dimension(Model *model)
{
  return (model->getCovaNumber());
}

/****************************************************************************/
/*!
 **  Ask the characteristics of one Covariance structure
 **
 ** \return  Error returned code
 **
 ** \param[in]  model     Model structure
 ** \param[in]  icov      Rank of the Covariance structure (from 0)
 **
 ** \param[out]  cov_type      Type of the covariance (enum of ECov)
 ** \param[out]  flag_aniso    1 for anisotropy and 0 otherwise
 ** \param[out]  param         Parameter
 ** \param[out]  sill          Array of sills (Dimension = nvar * nvar)
 ** \param[out]  aniso_rotmat  Rotation matrix (Dimension = ndim * ndim)
 ** \param[out]  aniso_ranges  Rotation ranges (Dimension = ndim)
 **
 *****************************************************************************/
int model_extract_cova(Model *model,
                       int icov,
                       ECov *cov_type,
                       int *flag_aniso,
                       double *param,
                       VectorDouble &sill,
                       VectorDouble &aniso_rotmat,
                       VectorDouble &aniso_ranges)
{
  CovAniso *cova;
  int ndim;

  /* Initializations */

  if (icov < 0 || icov >= model->getCovaNumber()) return (1);
  cova = model->getCova(icov);
  ndim = model->getDimensionNumber();

  /* Returning arguments */

  *cov_type = cova->getType();
  *flag_aniso = !cova->isIsotrop();
  *param = cova->getParam();
  sill = cova->getSill().getValues();

  if (!cova->getAnisoRotMatVec().empty())
    aniso_rotmat = cova->getAnisoRotMatVec();
  else
  {
    aniso_rotmat.resize(ndim * ndim);
    ut_rotation_init(ndim, aniso_rotmat.data());
  }
  aniso_ranges = cova->getRanges();

  return (0);
}

/****************************************************************************/
/*!
 **  Ask the characteristics of one Property
 **
 ** \param[in]  model     Model structure
 **
 ** \param[out]  tape_range    Range of the tapering
 **
 ** \remark This function is only a template: at the current stage, it only
 ** \remark returns the values that may have been updated by a model fitting
 ** \remark procedure.
 **
 *****************************************************************************/
void model_extract_properties(Model *model, double *tape_range)
{
  ModTrans &modtrs = model->getModTrans();

  *tape_range = modtrs.getTape()->getRange();
}

/****************************************************************************/
/*!
 **  Returns the characteristics of the covariance
 **
 ** \param[in]  type           Type of the covariance
 **
 ** \param[out] cov_name       Name of the covariance
 ** \param[out] flag_range     range definition
 ** \li                         +1 if the range is defined
 ** \li                         -1 if the range is redundant with the sill
 ** \param[out] flag_param     1 if the third parameter is defined
 ** \param[out] min_order      Minimum IRF order for validity
 ** \param[out] max_ndim       Maximum dimension for validity
 ** \param[out] flag_int_1d    Integral range in 1-D
 ** \param[out] flag_int_2d    Integral range in 2-D
 ** \param[out] flag_aniso     1 if anisotropy is meaningfull
 ** \param[out] flag_rotation  1 if an anisotropy rotation is meaningfull
 ** \param[out] scale          Scaling parameter
 ** \param[out] parmax         Maximum value for the third parameter
 **
 *****************************************************************************/
void model_cova_characteristics(const ECov &type,
                                char cov_name[STRING_LENGTH],
                                int *flag_range,
                                int *flag_param,
                                int *min_order,
                                int *max_ndim,
                                int *flag_int_1d,
                                int *flag_int_2d,
                                int *flag_aniso,
                                int *flag_rotation,
                                double *scale,
                                double *parmax)
{
  SpaceRN space(1); // Retrieve all covariances
  CovContext ctxt = CovContext(1, 2, 0., &space);
  ACovFunc *cov = CovFactory::createCovFunc(type, ctxt);
  (void) gslStrcpy((char*) cov_name, cov->getCovName().c_str());
  *flag_range = cov->hasRange();
  *flag_param = cov->hasParam();
  *min_order = cov->getMinOrder();
  *max_ndim = cov->getMaxNDim();
  *flag_int_1d = cov->hasInt1D();
  *flag_int_2d = cov->hasInt2D();
  *flag_aniso = (((*flag_range) != 0) && (*max_ndim < 0 || *max_ndim > 1));
  *flag_rotation = ((*flag_aniso) && (*max_ndim < 0 || *max_ndim > 1));
  *scale = cov->getScadef();
  *parmax = cov->getParMax();
  return;
}

/*****************************************************************************/
/*!
 **  Calculates variogram values by sampling a model
 **
 ** \return  Error return code
 **
 ** \param[in]  vario     Vario structure
 ** \param[in]  model     Model structure
 ** \param[in]  flag_norm  1 if the model is normalized
 ** \param[in]  flag_cov  1 if the result must be given in covariance
 **
 *****************************************************************************/
int model_sample(Vario *vario, Model *model, int flag_norm, int flag_cov)
{
  double *covtab;
  int i, idir, ndir, ipas, npas, idim, ndim, error, nvar, ivar, jvar, ijvar;
  VectorDouble d1;

  error = 1;
  ndim = vario->getDimensionNumber();
  ndir = vario->getDirectionNumber();
  nvar = model->getVariableNumber();
  covtab = nullptr;
  CovCalcMode mode;
  mode.update(0, 0, ECalcMember::LHS, -1, flag_norm, flag_cov);

  /* Core allocation */

  d1.resize(ndim);
  covtab = (double*) mem_alloc(sizeof(double) * nvar * nvar, 0);
  if (covtab == nullptr) goto label_end;
  vario->setNVar(nvar);

  // Internal redimensioning

  vario->internalVariableResize();
  vario->internalDirectionResize();

  /* Calculate the C(0) constant term */

  model_calcul_cov(model, mode, 1, 1., VectorDouble(), covtab);
  for (i = 0; i < nvar * nvar; i++)
    vario->setVars(i, covtab[i]);

  /* Loop on the directions */

  for (idir = 0; idir < ndir; idir++)
  {
    npas = vario->getLagNumber(idir);

    /* Loop on the variogram lags */

    for (ipas = 0; ipas < npas; ipas++)
    {

      /* Loop on the variables */

      for (ivar = ijvar = 0; ivar < vario->getVariableNumber(); ivar++)
        for (jvar = 0; jvar <= ivar; jvar++, ijvar++)
        {
          i = vario->getDirAddress(idir, ivar, jvar, ipas, false, 0);
          vario->setSw(idir, i, 1.);
          vario->setHh(idir, i, ipas * vario->getDPas(idir));
          for (idim = 0; idim < ndim; idim++)
            d1[idim] = vario->getHh(idir, i) * vario->getCodir(idir, idim);
          model_calcul_cov(model, mode, 1, 1., d1, covtab);
          vario->setGg(idir, i, COVTAB(ivar, jvar));
        }
    }
  }

  /* Set the error returned code */

  error = 0;

  label_end: covtab = (double*) mem_free((char* ) covtab);
  return (error);
}

/****************************************************************************/
/*!
 **  Establish the covariance multivariate vector between a given sample
 **  and a given variable and all the samples and variables of a Db
 **
 ** \param[in]  model      Model structure
 ** \param[in]  db         Db structure
 ** \param[in]  ivar       Rank of the target variable
 ** \param[in]  iech       Rank of the target sample
 ** \param[in]  flag_norm  1 if the model is normalized
 ** \param[in]  flag_cov   1 if the result must be given in covariance
 **
 ** \param[out] vector     Returned vector
 **                    (Dimension = neq) where neq = nactive * nvar
 **
 *****************************************************************************/
void model_vector_multivar(Model *model,
                           Db *db,
                           int ivar,
                           int iech,
                           int flag_norm,
                           int flag_cov,
                           double *vector)
{
  double *covtab, *c00tab;
  int ndim, nvar, jech, i, skip, nech, ecr, jvar;
  VectorDouble d1;

  /* Initializations */

  covtab = c00tab = nullptr;
  CovCalcMode mode;
  mode.update(0, 0, ECalcMember::LHS, -1, flag_norm, flag_cov);
  if (st_check_model(model)) goto label_end;
  if (st_check_environ(model, db)) goto label_end;
  ndim = model->getDimensionNumber();
  nvar = model->getVariableNumber();
  nech = db->getSampleNumber();
  if (st_check_variable(nvar, ivar)) goto label_end;

  /* Core allocation */

  d1.resize(ndim, 0.);
  covtab = (double*) mem_alloc(sizeof(double) * nvar * nvar, 0);
  if (covtab == nullptr) goto label_end;
  c00tab = (double*) mem_alloc(sizeof(double) * nvar * nvar, 0);
  if (c00tab == nullptr) goto label_end;

  /* Calculate the C(0) term */

  st_matrix_c00(model, mode, covtab, d1, c00tab);

  /* Loop on the sample */

  ecr = 0;
  for (jvar = 0; jvar < nvar; jvar++)
    for (jech = 0; jech < nech; jech++)
    {
      if (!db->isActive(jech)) continue;

      /* Loop on the dimension of the space */

      for (i = skip = 0; i < ndim && skip == 0; i++)
      {
        d1[i] = db->getDistance1D(iech, jech, i);
        if (FFFF(d1[i])) skip = 1;
      }
      if (skip) continue;

      model_calcul_cov(model, mode, 1, 1., d1, covtab);
      vector[ecr++] = COVTAB(ivar, jvar);
    }

  /* Free memory */

  label_end: covtab = (double*) mem_free((char* ) covtab);
  c00tab = (double*) mem_free((char* ) c00tab);
  return;
}

/****************************************************************************/
/*!
 **  Establish the covariance vector between a given sample
 **  and all the samples of a Db
 **
 ** \param[in]  model      Model structure
 ** \param[in]  db1        Data Db
 ** \param[in]  db2        Target Db
 ** \param[in]  ivar       Rank of the first variable
 ** \param[in]  jvar       Rank of the second variable
 ** \param[in]  jech       Rank of the particular sample (in db2)
 ** \param[in]  flag_norm  1 if the model is normalized
 ** \param[in]  flag_cov   1 if the result must be given in covariance
 **
 ** \param[out] vector     Returned vector
 **
 *****************************************************************************/
void model_vector(Model *model,
                  Db *db1,
                  Db *db2,
                  int ivar,
                  int jvar,
                  int jech,
                  int flag_norm,
                  int flag_cov,
                  double *vector)
{
  double *covtab, v1, v2;
  int ndim, nvar, iech, i, skip, nech;
  VectorDouble d1;

  /* Initializations */

  covtab = nullptr;
  CovCalcMode mode;
  mode.update(0, 0, ECalcMember::LHS, -1, flag_norm, flag_cov);
  if (st_check_model(model)) goto label_end;
  if (st_check_environ(model, db1)) goto label_end;
  if (st_check_environ(model, db2)) goto label_end;
  ndim = model->getDimensionNumber();
  nvar = model->getVariableNumber();
  nech = db1->getSampleNumber();
  if (st_check_variable(nvar, ivar)) goto label_end;
  if (st_check_variable(nvar, jvar)) goto label_end;

  /* Core allocation */

  d1.resize(ndim, 0.);
  covtab = (double*) mem_alloc(sizeof(double) * nvar * nvar, 0);
  if (covtab == nullptr) goto label_end;

  /* Initialize the covariance matrix */

  for (i = 0; i < nech; i++)
    vector[i] = TEST;

  /* Loop on the sample */

  for (iech = 0; iech < nech; iech++)
  {
    if (!db1->isActive(iech)) continue;

    /* Loop on the dimension of the space */

    for (i = skip = 0; i < ndim && skip == 0; i++)
    {
      v1 = db1->getCoordinate(iech, i);
      v2 = db2->getCoordinate(jech, i);
      if (FFFF(v1) || FFFF(v2)) skip = 1;
      d1[i] = v1 - v2;
    }
    if (skip) continue;

    model_calcul_cov(model, mode, 1, 1., d1, covtab);
    vector[iech] = COVTAB(ivar, jvar);
  }

  /* Free memory */

  label_end: covtab = (double*) mem_free((char* ) covtab);
  return;
}

/****************************************************************************/
/*!
 **  Establish the covariance vector between a given sample
 **  and all the samples of a Db (Non-stationary case)
 **
 ** \param[in]  model      Model structure
 ** \param[in]  db         Db structure
 ** \param[in]  ivar       Rank of the first variable
 ** \param[in]  jvar       Rank of the second variable
 ** \param[in]  iech       Rank of the particular sample
 **
 ** \param[out] vector     Returned vector
 **
 *****************************************************************************/
void model_vector_nostat(Model *model,
                         Db *db,
                         int ivar,
                         int jvar,
                         int iech,
                         double *vector)
{
  double *covtab, value;
  int ndim, nvar, jech, i, skip, nech;
  VectorDouble d1;
  CovCalcMode mode;

  /* Initializations */

  covtab = nullptr;
  if (st_check_model(model)) goto label_end;
  if (st_check_environ(model, db)) goto label_end;
  ndim = model->getDimensionNumber();
  nvar = model->getVariableNumber();
  nech = db->getSampleNumber();
  if (st_check_variable(nvar, ivar)) goto label_end;
  if (st_check_variable(nvar, jvar)) goto label_end;

  /* Core allocation */

  d1.resize(ndim, 0.);
  covtab = (double*) mem_alloc(sizeof(double) * nvar * nvar, 0);
  if (covtab == nullptr) goto label_end;

  /* Initialize the covariance matrix */

  for (i = 0; i < nech; i++)
    vector[i] = TEST;

  /* Loop on the sample */

  for (jech = 0; jech < nech; jech++)
  {
    if (!db->isActive(jech)) continue;

    /* Loop on the dimension of the space */

    for (i = skip = 0; i < ndim && skip == 0; i++)
    {
      d1[i] = db->getDistance1D(iech, jech, i);
      if (FFFF(d1[i])) skip = 1;
    }
    if (skip) continue;

    CovInternal covint(1, iech, 1, jech, ndim, db, db);
    model_calcul_cov_nostat(model, mode, &covint, 1, 1., d1, covtab);
    value = COVTAB(ivar, jvar);
    vector[jech] = value;
  }

  /* Free memory */

  label_end: covtab = (double*) mem_free((char* ) covtab);
  return;
}

/****************************************************************************/
/*!
 **  Calculate the maximum distance for a model
 **
 ** \return  Maximum distance
 **
 ** \param[in]  model      Model structure
 **
 *****************************************************************************/
double model_maximum_distance(Model *model)

{
  return model->getCovAnisoList()->getMaximumDistance();
}

/****************************************************************************/
/*!
 **  For a given basic structure, convert the theoretical range (scale) into
 **  the practical range (which is the one actually stored in gstlearn)
 **
 ** \return  Range
 **
 ** \param[in]  type      Type of the basic structure
 ** \param[in]  scale     Theoretical range
 ** \param[in]  param     Third parameter
 **
 *****************************************************************************/
double model_scale2range(const ECov &type, double scale, double param)
{
  double factor, range;

  factor = cova_get_scale_factor(type, param);
  range = scale * factor;
  return (range);
}

/****************************************************************************/
/*!
 **  For a given basic structure, convert the practical range into
 **  the theoretical range (scale)
 **
 ** \return  Scale
 **
 ** \param[in]  type      Type of the basic structure
 ** \param[in]  range     Practical range
 ** \param[in]  param     Third parameter
 **
 *****************************************************************************/
double model_range2scale(const ECov &type, double range, double param)
{
  double factor, scale;

  factor = cova_get_scale_factor(type, param);
  scale = range / factor;
  return (scale);
}

/****************************************************************************/
/*!
 **  Get the field parameter from a Model
 **
 ** \return  Field value
 **
 ** \param[in]  model     Model structure
 **
 *****************************************************************************/
double model_get_field(Model *model)
{
  return (model->getField());
}

/****************************************************************************/
/*!
 **  Combine two monovariate models into a bivariate model (residuals model)
 **
 ** \return  Pointer to the newly created Model structure
 **
 ** \param[in]  model1      First input Model
 ** \param[in]  model2      Second input Model
 ** \param[in]  r           Correlation coefficient
 **
 ** \remarks: The drift is not copied into the new model
 ** \remarks: It has been exptended to the case where only one model is defined
 **
 *****************************************************************************/
Model* model_combine(const Model *model1, const Model *model2, double r)
{
  Model *model;
  const CovAniso *cova;
  double field;
  int error, i, ncov;
  VectorDouble sill, mean, cova0;

  /* Initializations */

  error = 1;
  model = nullptr;
  sill.resize(4);
  mean.resize(2);
  cova0.resize(4);
  if (model1 == nullptr)
  {
    messerr("This function requires at least one model defined");
    return (model);
  }
  if (model1 != nullptr && model1->getVariableNumber() != 1)
  {
    messerr("This function can only combine monovariate models");
    return (model);
  }
  if (model2 != nullptr && model2->getVariableNumber() != 1)
  {
    messerr("This function can only combine monovariate models");
    return (model);
  }
  if (model1 == nullptr)
  {
    model = model2->duplicate();
    return model;
  }
  if (model2 == nullptr)
  {
    model = model1->duplicate();
    return model;
  }
  if (model1->getDimensionNumber() != model2->getDimensionNumber())
  {
    messerr("The two models to be combined must share the space dimension");
    return (model);
  }
  if (model1->isFlagLinked() || model2->isFlagLinked())
  {
    messerr("This function cannot combine models with linked drifts");
    return (model);
  }

  /* Create the output model */

  field = MAX(model1->getField(), model2->getField());
  mean[0] = model1->getContext().getMean(0);
  mean[1] = model2->getContext().getMean(0);
  cova0[0] = 1.;
  cova0[1] = r;
  cova0[2] = r;
  cova0[3] = 1.;
  double radius = MAX(model1->getContext().getBallRadius(),
                      model2->getContext().getBallRadius());
  model = model_init(model1->getDimensionNumber(), 2, field, 0, radius, false,
                     mean, cova0);
  if (model == nullptr) return model;

  ncov = 0;

  /* Add the covariance of the first Model */

  for (i = 0; i < model1->getCovaNumber(); i++)
  {
    cova = model1->getCova(i);
    sill[0] = cova->getSill(0, 0);
    sill[1] = sill[2] = r * cova->getSill(0, 0);
    sill[3] = r * r * cova->getSill(0, 0);
    if (model_add_cova(model, cova->getType(), cova->getFlagAniso(),
                       cova->getFlagRotation(), cova->getRange(),
                       cova->getParam(), cova->getRanges(),
                       cova->getAnisoRotMatVec(), sill)) goto label_end;
    ncov++;
  }

  /* Add the covariance of the second Model */

  for (i = 0; i < model2->getCovaNumber(); i++)
  {
    cova = model2->getCova(i);
    sill[0] = 0.;
    sill[1] = sill[2] = 0.;
    sill[3] = (1. - r * r) * cova->getSill(0, 0);
    if (model_add_cova(model, cova->getType(), cova->getFlagAniso(),
                       cova->getFlagRotation(), cova->getRange(),
                       cova->getParam(), cova->getRanges(),
                       cova->getAnisoRotMatVec(), sill)) goto label_end;
    ncov++;
  }

  /* Set the error return code */

  error = 0;

  label_end: if (error) model = model_free(model);
  return (model);
}

/****************************************************************************/
/*!
 **  Returns the number of structures (different from Bugget)
 **
 ** \return  Number of structures (Nugget excluded)
 **
 ** \param[in]  model   Model structure
 **
 *****************************************************************************/
int model_get_nonugget_cova(Model *model)

{
  CovAniso *cova;
  int nstruc, icov;

  /* Loop on the basic structures */

  nstruc = 0;
  for (icov = 0; icov < model->getCovaNumber(); icov++)
  {
    cova = model->getCova(icov);
    if (cova->getType() != ECov::NUGGET) nstruc++;
  }
  return (nstruc);
}

/****************************************************************************/
/*!
 **  Calculate the regularized model as an experimental variogram
 **
 ** \return  Error return code
 **
 ** \param[in]  model     Model structure
 ** \param[in]  vario     Vario structure
 ** \param[in]  db        Db discretization grid structure
 ** \param[in]  opt_norm  Option for normalization
 ** \param[in]  nug_ratio Ratio of the nugget effect
 **
 *****************************************************************************/
int model_regularize(Model *model,
                     Vario *vario,
                     Db *db,
                     int opt_norm,
                     double nug_ratio)
{
  double *covtab, *c00tab, v1, v2, norme, dist;
  int idim, ndim, nvar, idir, nech, ipas, iech, jech, ivar, jvar, iad, error;
  VectorDouble dd;
  CovCalcMode mode;

  /* Initializations */

  error = 1;
  c00tab = covtab = nullptr;
  if (st_check_model(model)) goto label_end;
  if (st_check_environ(model, db)) goto label_end;
  ndim = model->getDimensionNumber();
  nvar = model->getVariableNumber();

  /* Preliminary checks */

  if (!is_grid(db))
  {
    messerr("This calculation facility is dedicated to grid architecture");
    goto label_end;
  }
  nech = db->getSampleNumber();
  norme = nech * nech;
  vario->setNVar(nvar);
  vario->internalVariableResize();
  vario->internalDirectionResize();

  /* Core allocation */

  dd.resize(ndim, 0.);
  c00tab = (double*) mem_alloc(sizeof(double) * nvar * nvar, 0);
  if (c00tab == nullptr) goto label_end;
  covtab = (double*) mem_alloc(sizeof(double) * nvar * nvar, 0);
  if (covtab == nullptr) goto label_end;

  /* Calculate the Cvv (for a zero-shift) */

  model_covtab_init(1, model, c00tab);
  for (iech = 0; iech < nech; iech++)
    for (jech = 0; jech < nech; jech++)
    {
      for (idim = 0; idim < ndim; idim++)
      {
        dd[idim] = db->getDistance1D(iech, jech, idim);
      }
      model_calcul_cov(model, mode, 0, 1, dd, c00tab);
    }
  st_covtab_rescale(nvar, norme, c00tab);

  /* Initialize the variance array */

  for (ivar = 0; ivar < nvar; ivar++)
    for (jvar = 0; jvar < nvar; jvar++)
      vario->setVars(ivar, jvar, C00TAB(ivar, jvar));

  /* Loop on the directions */

  for (idir = 0; idir < vario->getDirectionNumber(); idir++)
  {

    /* Loop on the number of lags */

    for (ipas = 0; ipas < vario->getLagNumber(idir); ipas++)
    {
      model_covtab_init(1, model, covtab);
      dist = ipas * vario->getDPas(idir);

      for (iech = 0; iech < nech; iech++)
        for (jech = 0; jech < nech; jech++)
        {
          for (idim = 0; idim < ndim; idim++)
          {
            v1 = db->getCoordinate(iech, idim);
            v2 = db->getCoordinate(jech, idim)
                + dist * vario->getCodir(idir, idim);
            dd[idim] = v1 - v2;
          }
          model_calcul_cov(model, mode, 0, 1, dd, covtab);
        }
      st_covtab_rescale(nvar, norme, covtab);

      for (ivar = 0; ivar < nvar; ivar++)
        for (jvar = 0; jvar <= ivar; jvar++)
        {
          iad = vario->getDirAddress(idir, ivar, jvar, ipas, false, 0);
          vario->setGg(idir, iad, C00TAB(ivar,jvar)- COVTAB(ivar,jvar));
          vario->setHh(idir, iad, dist);
          vario->setSw(idir, iad, 1);
        }
    }
  }

  /* Set the error return code */

  error = 0;

  label_end: c00tab = (double*) mem_free((char* ) c00tab);
  covtab = (double*) mem_free((char* ) covtab);
  return (error);
}

/*****************************************************************************/
/*!
 **  Establish and invert a covariance matrix using Incomplete Cholesky method
 **
 ** \param[in]  verbose    Verbose option
 ** \param[in]  db         Db structure
 ** \param[in]  model      Model structure
 ** \param[in]  npivot_max Maximum number of pivots (or 0)
 ** \param[in]  eta        Precision (or TEST)
 ** \param[in]  nsize1     Number of pivots already selected
 ** \param[in]  ranks1     Ranks of pivots already selected
 ** \param[in]  center     Ooptioanl Centering point (for increments)
 ** \param[in]  flag_sort  Reordering flag (see remarks)
 **
 ** \param[out] npivot_arg Number of pivots
 ** \param[out] Pret       Array of indices of the retained samples (from 1)
 **                        Dimension: nech
 ** \param[out] Gret       Rectangular matrix
 **                        Dimension: nech * npivot_arg
 **
 ** \remark The output arrays Pret and Gret should be freed by calling function
 **
 ** \remark The array G contains as many lines as there are samples
 ** \remark If flag_sort = FALSE, the first lines concentrate on pivots,
 ** \remark   and the other points are located afterwards
 ** \remark If flag_sort = TRUE, the lines are sorted in the same order as the
 ** \remark   initial set of samples
 **
 ** \remark The incomplete Cholsky algorithm stops when either the next pivot
 ** \remark value is below 'eta' or when maximum number of pivots 'npivot_max'
 ** \remark has been reached
 **
 ** \remark If the center point is provided in 'center', the calculations
 ** \remark of covariance of increments are calculated instead. Then 'center'
 ** \remark must provide the coordinates of the origin point.
 **
 *****************************************************************************/
int model_covmat_inchol(int verbose,
                        Db *db,
                        Model *model,
                        double eta,
                        int npivot_max,
                        int nsize1,
                        int *ranks1,
                        double *center,
                        int flag_sort,
                        int *npivot_arg,
                        int **Pret,
                        double **Gret)
{
  int *pvec, i, j, npivot, jstar, nech, error, flag_incr;
  double *G, *Gmatrix, *diag, *crit, g, residual, maxdiag, tol, b, c00;
  VectorDouble d1;
  CovCalcMode mode;

  error = 1;
  nech = db->getSampleNumber();
  pvec = nullptr;
  diag = crit = G = Gmatrix = nullptr;
  flag_incr = (center != nullptr);

  if (npivot_max <= 0) npivot_max = nech;
  npivot_max = MIN(npivot_max, nech);
  d1.resize(db->getNDim());
  diag = (double*) mem_alloc(sizeof(double) * nech, 0);
  if (diag == nullptr) goto label_end;
  crit = (double*) mem_alloc(sizeof(double) * (1 + nech), 0);
  if (crit == nullptr) goto label_end;
  pvec = (int*) mem_alloc(sizeof(int) * nech, 0);
  if (pvec == nullptr) goto label_end;
  model_calcul_cov(model, mode, 1, 1., VectorDouble(), &c00);
  for (i = 0; i < nech; i++)
    pvec[i] = i;

  residual = 0.;
  for (i = 0; i < nech; i++)
  {
    if (flag_incr)
    {
      double covar2;

      for (int idim = 0; idim < 3; idim++)
        d1[idim] = db->getCoordinate(pvec[i], idim) - center[idim];
      model_calcul_cov(model, mode, 1, 1., d1, &covar2);
      diag[i] = 2. * (c00 - covar2);
    }
    else
    {
      diag[i] = c00;
    }
    residual += diag[i];
  }
  tol = (!FFFF(eta)) ? eta * residual :
                       0.;
  jstar = npivot = 0;

  // Main loop

  while ((residual > tol) && (npivot < npivot_max))
  {
    // Initialize and add a new zeros column to matrix G[]
    G = (double*) mem_realloc((char* ) G, (npivot + 1) * nech * sizeof(double),
                              0);
    if (G == nullptr) goto label_end;
    for (i = 0; i < nech; i++)
      G(npivot,i) = 0.;

    // Find best new element jstar (index of maximum along diagonal)
    jstar = 0;
    if (npivot < nsize1)
    {
      jstar = ranks1[npivot];
    }
    else if (npivot != 0)
    {
      maxdiag = 0.0;
      for (i = npivot; i < nech; i++)
      {
        if (diag[i] > maxdiag)
        {
          jstar = i;
          maxdiag = diag[i];
        }
      }
    }

    // Update permutation pvec (not necessary if jstar = npivot)
    if (jstar != npivot)
    {
      i = pvec[jstar];
      pvec[jstar] = pvec[npivot];
      pvec[npivot] = i;
      diag[npivot] = diag[jstar];

      // Update rows elements on G
      for (j = 0; j <= npivot; j++)
      {
        g = G(j, jstar);
        G(j,jstar) = G(j, npivot);
        G(j,npivot) = g;
      }
    }

    // Calculate the diagonal element of G
    G(npivot,npivot) = sqrt(diag[jstar]);

    // Calculate the new column of G
    for (i = npivot + 1; i < nech; i++)
    {
      if (flag_incr)
      {
        double covar1, covar2, covar3;

        (void) distance_intra(db, pvec[i], pvec[npivot], d1.data());
        model_calcul_cov(model, mode, 1, 1., d1, &covar1);

        for (int idim = 0; idim < 3; idim++)
          d1[idim] = db->getCoordinate(pvec[npivot], idim) - center[idim];
        model_calcul_cov(model, mode, 1, 1., d1, &covar2);

        for (int idim = 0; idim < 3; idim++)
          d1[idim] = db->getCoordinate(pvec[i], idim) - center[idim];
        model_calcul_cov(model, mode, 1, 1., d1, &covar3);

        G(npivot,i) = covar1 - covar2 - covar3 + c00;
      }
      else
      {
        // Calculate the covariance column C(:, npivot)
        (void) distance_intra(db, pvec[i], pvec[npivot], d1.data());
        model_calcul_cov(model, mode, 1, 1., d1, &G(npivot, i));
      }
    }
    if (npivot != 0)
    {
      for (i = npivot + 1; i < nech; i++)
        for (j = 0; j < npivot; j++)
          G(npivot,i) -= G(j,i) * G(j, npivot);
    }
    for (i = npivot + 1; i < nech; i++)
      G(npivot,i) /= G(npivot, npivot);

    // Updates diagonal elements
    for (i = npivot + 1; i < nech; i++)
    {
      if (flag_incr)
      {
        double covar2;

        for (int idim = 0; idim < 3; idim++)
          d1[idim] = db->getCoordinate(pvec[i], idim) - center[idim];
        model_calcul_cov(model, mode, 1, 1., d1, &covar2);

        b = 2. * (c00 - covar2);
      }
      else
      {
        b = c00;
      }
      for (j = 0; j <= npivot; j++)
        b -= G(j,i) * G(j, i);
      diag[i] = b;
    }

    // Save the new residual element
    residual = 0.;
    for (i = npivot + 1; i < nech; i++)
      residual += diag[i];
    crit[npivot] = diag[npivot] + residual;
    npivot++;
  }

  // Last column
  if (npivot == nech - 1)
  {
    G = (double*) mem_realloc((char* ) G, (npivot + 1) * nech * sizeof(double),
                              0);
    if (G == nullptr) goto label_end;
    for (i = 0; i < nech; i++)
      G(npivot,i) = 0.;
    G(npivot,npivot) = sqrt(diag[npivot]);
    crit[npivot] = 0.;
    npivot++;
  }

  // Return arguments
  *npivot_arg = npivot;

  // Normalize the criterion
  for (i = 0; i < npivot; i++)
    crit[i] /= (double) nech;

  // Reorder the output G matrix
  Gmatrix = (double*) mem_alloc(npivot * nech * sizeof(double), 0);
  if (Gmatrix == nullptr) goto label_end;
  for (j = 0; j < npivot; j++)
    for (i = 0; i < nech; i++)
    {
      if (flag_sort)
        Gmatrix(pvec[i],j) = G(j, i);
      else
        Gmatrix(i,j) = G(j, i);
    }
  *Gret = Gmatrix;

  // Renumber starting from 1
  for (i = 0; i < nech; i++)
    pvec[i]++;
  *Pret = pvec;

  // Printout of the order of the retained samples
  if (verbose)
  {
    message("Number of pivots = %d\n", npivot);
    print_imatrix("Order", 0, 1, 1, npivot, NULL, pvec);
    print_matrix("Criterion", 0, 1, 1, npivot, NULL, crit);
  }

  /* Set the error return code */

  error = 0;

  /* Core deallocation */

  label_end: diag = (double*) mem_free((char* ) diag);
  crit = (double*) mem_free((char* ) crit);
  G = (double*) mem_free((char* ) G);
  return (error);
}

/****************************************************************************/
/*!
 **  Calculate the maximum order of the GRF
 **
 ** \return  Maximum order
 **
 ** \param[in]  model      Model structure
 **
 *****************************************************************************/
int model_maximum_order(Model *model)

{
  int order, max_order;

  if (model == nullptr) return (-1);

  max_order = 0;
  for (int il = 0; il < model->getDriftNumber(); il++)
  {
    ADriftElem *drft = model->getDrift(il);
    order = drft->getOrderIRF();
    if (order > max_order) max_order = order;
  }
  return (max_order);
}

/****************************************************************************/
/*!
 **  Find if a given drift function is defined in the current model
 **
 ** \return  1 if the drift function is used; 0 otherwise
 **
 ** \param[in]  model      Model structure
 ** \param[in]  type0      Drift function to be found (EDrift)
 **
 *****************************************************************************/
int model_is_drift_defined(Model *model, const EDrift &type0)
{
  if (model == nullptr) return (0);
  for (int il = 0; il < model->getDriftNumber(); il++)
  {
    if (model->getDriftType(il) == type0) return (1);
  }
  return (0);
}

/*****************************************************************************/
/*!
 **  Returns the st. dev. at a given increment for a given model
 **
 ** \param[in]  model       Structure containing the model
 ** \param[in]  db1         First Db
 ** \param[in]  iech1       Rank in the first Db
 ** \param[in]  db2         Second Db
 ** \param[in]  iech2       Rank in the second Db
 ** \param[in]  verbose     Verbose flag
 ** \param[in]  factor      Multiplicative factor for st. deviation
 **
 *****************************************************************************/
double model_calcul_stdev(Model *model,
                          Db *db1,
                          int iech1,
                          Db *db2,
                          int iech2,
                          int verbose,
                          double factor)
{
  int ndim;
  double c00, cov, stdev;
  CovCalcMode mode;

  /* Initializations */

  ndim = db1->getNDim();

  /* Covariance at origin */

  VectorDouble d1(ndim, 0.);
  model_calcul_cov(model, mode, 1, 1., d1, &c00);

  /* Covariance at increment */

  for (int idim = 0; idim < ndim; idim++)
    d1[idim] = db1->getDistance1D(iech1, iech2, idim);
  model_calcul_cov(model, mode, 1, 1., d1, &cov);

  stdev = factor * sqrt(c00 - cov);

  if (verbose)
  {
    message("Db1(%d) - Db2(%d)", iech1 + 1, iech2 + 1);
    message(" - Incr=");
    for (int idim = 0; idim < ndim; idim++)
      message(" %lf", d1[idim]);
    message(" - c(0)=%lf cov=%lf stdev=%lf\n", c00, cov, stdev);
  }
  return (stdev);
}

/****************************************************************************/
/*!
 **  Establish the covariance matrix between two Dbs
 **  where samples are selected by ranks
 **  The output is stored in a Sparse Matrix
 **
 ** \return Array containing the covariance matrix
 **
 ** \param[in]  model  Model structure
 ** \param[in]  db1    First Db
 ** \param[in]  nsize1 Number of selected samples
 ** \param[in]  ranks1 Array giving ranks of selected samples (optional)
 ** \param[in]  db2    Second Db
 ** \param[in]  nsize2 Number of selected samples
 ** \param[in]  ranks2 Array giving ranks of selected samples (optional)
 ** \param[in]  ivar0  Rank of the first variable (-1: all variables)
 ** \param[in]  jvar0  Rank of the second variable (-1: all variables)
 ** \param[in]  flag_norm  1 if the model is normalized
 ** \param[in]  flag_cov   1 if the result must be given in covariance
 **
 ** \remarks The covariance matrix (returned) must be freed by calling routine
 ** \remarks The covariance matrix is established for the first variable
 ** \remarks and returned as a covariance
 ** \remarks As the ranks are used, no test is performed on any selection
 ** \remarks but only ranks positive or null are considered
 **
 *****************************************************************************/
cs* model_covmat_by_ranks_cs(Model *model,
                             Db *db1,
                             int nsize1,
                             const int *ranks1,
                             Db *db2,
                             int nsize2,
                             const int *ranks2,
                             int ivar0,
                             int jvar0,
                             int flag_norm,
                             int flag_cov)
{
  double *covtab, v1, v2, value;
  int ndim, nvar, nvar1, nvar2, iech1, iech2, i, skip, error, i1, i2;
  VectorDouble d1;
  cs *T = nullptr;
  cs *covmat = nullptr;

  /* Initializations */

  error = 1;
  covtab = nullptr;
  CovCalcMode mode;
  mode.update(0, 0, ECalcMember::LHS, -1, flag_norm, flag_cov);
  if (st_check_model(model)) goto label_end;
  if (st_check_environ(model, db1)) goto label_end;
  if (st_check_environ(model, db2)) goto label_end;
  ndim = model->getDimensionNumber();
  nvar = nvar1 = nvar2 = model->getVariableNumber();
  if (ivar0 >= 0)
  {
    nvar1 = 1;
    if (st_check_variable(nvar, ivar0)) goto label_end;
  }
  if (jvar0 >= 0)
  {
    nvar2 = 1;
    if (st_check_variable(nvar, jvar0)) goto label_end;
  }
  if (ranks1 == nullptr) nsize1 = db1->getSampleNumber();
  if (ranks2 == nullptr) nsize2 = db1->getSampleNumber();

  /* Core allocation */

  d1.resize(ndim, 0.);
  covtab = (double*) mem_alloc(sizeof(double) * nvar * nvar, 0);
  if (covtab == nullptr) goto label_end;

  // Constitute the triplet

  T = cs_spalloc(0, 0, 1, 1, 1);
  if (T == nullptr) goto label_end;

  /* Loop on the number of variables */

  for (int ivar = 0; ivar < nvar1; ivar++)
  {
    if (ivar0 >= 0) ivar = ivar0;

    /* Loop on the first sample */

    for (i1 = 0; i1 < nsize1; i1++)
    {
      iech1 = (ranks1 != nullptr) ? ranks1[i1] :
                                    i1;
      if (iech1 < 0) continue;

      /* Loop on the second variable */

      for (int jvar = 0; jvar < nvar2; jvar++)
      {
        if (jvar0 >= 0) jvar = jvar0;

        /* Loop on the second sample */

        for (i2 = 0; i2 < nsize2; i2++)
        {
          iech2 = (ranks2 != nullptr) ? ranks2[i2] :
                                        i2;
          if (iech2 < 0) continue;

          /* Determine the indices */

          int ecr1 = ivar * nsize1 + i1;
          int ecr2 = jvar * nsize2 + i2;

          // Save calculations due to matrix symmetry

          if (ecr2 > ecr1) continue;

          /* Loop on the dimension of the space */

          value = TEST;
          for (i = skip = 0; i < ndim && skip == 0; i++)
          {
            v1 = db1->getCoordinate(iech1, i);
            v2 = db2->getCoordinate(iech2, i);
            if (FFFF(v1) || FFFF(v2)) skip = 1;
            d1[i] = v1 - v2;
          }
          if (skip) continue;

          model_calcul_cov(model, mode, 1, 1., d1, covtab);
          value = COVTAB(ivar, jvar);
          if (ABS(value) < EPSILON10) continue;
          if (! cs_entry(T, ecr1, ecr2, value)) goto label_end;
          if (ecr1 != ecr2)
          {
            if (! cs_entry(T, ecr2, ecr1, value)) goto label_end;
          }
<<<<<<< HEAD
=======
          int ecr1 = ivar * nsize1 + i1;
          int ecr2 = jvar * nsize2 + i2;
          if (!cs_entry(T, ecr1, ecr2, value)) goto label_end;
>>>>>>> 119d46b6
        }
      }
    }
  }

  // Convert from triplet to sparse matrix

  covmat = cs_triplet(T);
  T = cs_spfree(T);
  error = 0;

  /* Free memory */

  label_end: T = cs_spfree(T);
  covtab = (double*) mem_free((char* ) covtab);
  if (error) covmat = cs_spfree(covmat);
  return (covmat);
}

/****************************************************************************/
/*!
 **  Establish the covariance matrix between two Dbs
 **
 ** \param[in]  model Model structure
 ** \param[in]  db1   First Db
 ** \param[in]  db2   Second Db
 ** \param[in]  ivar0 Rank of the first variable (-1: all variables)
 ** \param[in]  jvar0 Rank of the second variable (-1: all variables)
 ** \param[in]  flag_norm  1 if the model is normalized
 ** \param[in]  flag_cov   1 if the result must be given in covariance
 **
 ** \param[out] covmat The covariance matrix
 **                    (Dimension = (nactive * nvar) [squared])
 **                    nactive: Number of samples active
 **                    nvar   : Number of selected variables (1 or nvar)
 **
 *****************************************************************************/
void model_covmat(Model *model,
                  Db *db1,
                  Db *db2,
                  int ivar0,
                  int jvar0,
                  int flag_norm,
                  int flag_cov,
                  double *covmat)
{
  double *covtab, v1, v2, value;
  int ndim, nvar, nvar1, nvar2, iech1, iech2, i, skip, nech1, nech2, ecr;
  VectorDouble d1;

  /* Initializations */

  covtab = nullptr;
  CovCalcMode mode;
  mode.update(0, 0, ECalcMember::LHS, -1, flag_norm, flag_cov);
  if (st_check_model(model)) goto label_end;
  if (st_check_environ(model, db1)) goto label_end;
  if (st_check_environ(model, db2)) goto label_end;
  ndim = model->getDimensionNumber();
  nvar = model->getVariableNumber();
  nech1 = db1->getSampleNumber();
  nech2 = db2->getSampleNumber();
  nvar1 = nvar2 = nvar;
  if (ivar0 >= 0)
  {
    nvar1 = 1;
    if (st_check_variable(nvar, ivar0)) goto label_end;
  }
  if (jvar0 >= 0)
  {
    nvar2 = 1;
    if (st_check_variable(nvar, jvar0)) goto label_end;
  }

  /* Core allocation */

  d1.resize(ndim, 0);
  covtab = (double*) mem_alloc(sizeof(double) * nvar * nvar, 0);
  if (covtab == nullptr) goto label_end;

  /* Loop on the first variable */

  ecr = 0;
  for (int ivar = 0; ivar < nvar1; ivar++)
  {
    if (ivar0 >= 0) ivar = ivar0;

    /* Loop on the first sample */

    for (iech1 = 0; iech1 < nech1; iech1++)
    {
      if (!db1->isActive(iech1)) continue;

      /* Loop on the second variable */

      for (int jvar = 0; jvar < nvar2; jvar++)
      {
        if (jvar0 >= 0) jvar = jvar0;

        /* Loop on the second sample */

        for (iech2 = 0; iech2 < nech2; iech2++)
        {
          if (!db2->isActive(iech2)) continue;

          /* Loop on the dimension of the space */

          value = TEST;
          for (i = skip = 0; i < ndim && skip == 0; i++)
          {
            v1 = db1->getCoordinate(iech1, i);
            v2 = db2->getCoordinate(iech2, i);
            if (FFFF(v1) || FFFF(v2)) skip = 1;
            d1[i] = v1 - v2;
          }
          if (!skip)
          {
            if (model->isNoStat())
            {
              CovInternal covint(1, iech1, 2, iech2, ndim, db1, db2);
              model_calcul_cov_nostat(model, mode, &covint, 1, 1., d1, covtab);
            }
            else
            {
              model_calcul_cov(model, mode, 1, 1., d1, covtab);
            }
            value = COVTAB(ivar, jvar);
          }
          covmat[ecr++] = value;
        }
      }
    }
  }

  /* Free memory */

  label_end: covtab = (double*) mem_free((char* ) covtab);
  return;
}<|MERGE_RESOLUTION|>--- conflicted
+++ resolved
@@ -4575,12 +4575,6 @@
           {
             if (! cs_entry(T, ecr2, ecr1, value)) goto label_end;
           }
-<<<<<<< HEAD
-=======
-          int ecr1 = ivar * nsize1 + i1;
-          int ecr2 = jvar * nsize2 + i2;
-          if (!cs_entry(T, ecr1, ecr2, value)) goto label_end;
->>>>>>> 119d46b6
         }
       }
     }
