#include "Basic/ListParams.hpp"
#include "Basic/AStringable.hpp"
#include "geoslib_define.h"
#include <cstddef>
#include <sstream>

ListParams::ListParams()
  : AStringable()
{
}

void ListParams::addParam(ParamInfo& param)
{
  _params.push_back(param);
}


double ListParams::getValue(int index) const
{
  if (index < 0 || index >= static_cast<int>(_params.size()))
  {
    messerr("Index out of range in ListParams::getValue");
    return TEST;
  }
  return _params[index].get().getValue();
}
void ListParams::setValue(int index, double value)
{
  if (index < 0 || index >= static_cast<int>(_params.size()))
  {
    messerr("Index out of range in ListParams::setValue");
    return;
  }
  _params[index].get().setValue(value);
}
<<<<<<< HEAD

=======
>>>>>>> 711fd902
String ListParams::toString(const AStringFormat* strfmt) const
{
  DECLARE_UNUSED(strfmt);
  std::stringstream result;
  result << toTitle(1,"List of Parameters:");
  for (int ipar = 0, npar = (int) _params.size(); ipar < npar; ipar++)
  {
    result << ipar+1 << " - " << _params[ipar].get().toString() << std::endl;
  }
  return result.str();
}

std::vector<double> ListParams::getValues() const
{
  size_t nparam = _params.size();
  std::vector<double> values(nparam);
  for (size_t i = 0; i < nparam; ++i)
  {
    values[i] = _params[i].get().getValue();
  }
  return values;
}

std::vector<double> ListParams::getMinValues() const
{
  size_t nparam = _params.size();
  std::vector<double> values(nparam);
  for (size_t i = 0; i < nparam; ++i)
  {
    values[i] = _params[i].get().getUserMin();
  }
  return values;
}

std::vector<double> ListParams::getMaxValues() const
{
  size_t nparam = _params.size();
  std::vector<double> values(nparam);
  for (size_t i = 0; i < nparam; ++i)
  {
    values[i] = _params[i].get().getUserMax();
  }
  return values;
}

void ListParams::setValues(const std::vector<double>& values)
{
  size_t size = values.size();
  for (size_t i = 0; i < size; i++)
  {
    _params[i].get().setValue(values[i]);
  }
}<|MERGE_RESOLUTION|>--- conflicted
+++ resolved
@@ -33,10 +33,8 @@
   }
   _params[index].get().setValue(value);
 }
-<<<<<<< HEAD
 
-=======
->>>>>>> 711fd902
+
 String ListParams::toString(const AStringFormat* strfmt) const
 {
   DECLARE_UNUSED(strfmt);
