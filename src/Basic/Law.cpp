--- conflicted
+++ resolved
@@ -10,14 +10,14 @@
 /******************************************************************************/
 #include "Basic/AException.hpp"
 #include "Basic/Utilities.hpp"
-#include "geoslib_e.h"
+//#include "geoslib_e.h"
 #include "geoslib_old_f.h"
 
 #include <math.h>
 
-static int Random_factor = 105;
+static int Random_factor    = 105;
 static int Random_congruent = 20000159;
-static int Random_value = 43241421;
+static int Random_value     = 43241421;
 
 /*! \cond */
 #define TABIN_BY_COL(iech,ivar)       (tabin [(ivar) * nechin  + (iech)])
@@ -57,7 +57,6 @@
 
 /*****************************************************************************/
 /*!
-<<<<<<< HEAD
  **  Draw a random number according to a uniform distribution
  **
  ** \return  Uniform random value within an interval
@@ -66,16 +65,6 @@
  ** \param[in]  maxi  maximum value
  **
  *****************************************************************************/
-=======
-**  Draw a random number according to a uniform distribution
-**
-** \return  Uniform random value within an interval
-**
-** \param[in]  mini  minimum value
-** \param[in]  maxi  maximum value
-**
-*****************************************************************************/
->>>>>>> 849962f0
 double law_uniform(double mini, double maxi)
 
 {
