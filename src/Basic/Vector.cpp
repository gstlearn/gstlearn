--- conflicted
+++ resolved
@@ -9,15 +9,16 @@
 /* TAG_SOURCE_CG                                                              */
 /******************************************************************************/
 #include "math.h"
-#include "geoslib_e.h"
+//#include "geoslib_e.h"
+#include "geoslib_f.h"
 #include "Basic/AException.hpp"
 #include "Basic/Utilities.hpp"
 #include "Basic/Law.hpp"
+
+#include <string.h>
+#include <algorithm>
 #include <iomanip>
 
-<<<<<<< HEAD
-String ut_vector_string(const VectorDouble &vec)
-=======
 VectorInt ut_vector_int(int nval, int value)
 {
   VectorInt tab(nval, value);
@@ -42,14 +43,13 @@
   return tab;
 }
 
-String ut_vector_string(const VectorDouble& vec)
->>>>>>> 849962f0
+String ut_vector_string(const VectorDouble &vec)
 {
   return toVector(String(), vec);
 }
-String ut_vector_string(const VectorVectorDouble& vec)
-{
-  return toVector(String(),vec);
+String ut_vector_string(const VectorVectorDouble &vec)
+{
+  return toVector(String(), vec);
 }
 
 String ut_ivector_string(const VectorInt &vec)
@@ -57,25 +57,19 @@
   return toVector(String(), vec);
 }
 
-void ut_vector_display(const String &title,
-                                       const VectorDouble &vect)
+void ut_vector_display(const String &title, const VectorDouble &vect)
 {
   if (!title.empty()) message("%s\n", title.c_str());
   messageFlush(ut_vector_string(vect));
 }
 
-<<<<<<< HEAD
-void ut_vector_display_stats(const String &title,
-                                             const VectorDouble &vect)
-=======
-void ut_vector_display(const String& title, const VectorVectorDouble& vect)
+void ut_vector_display(const String &title, const VectorVectorDouble &vect)
 {
   if (!title.empty()) message("%s\n", title.c_str());
   messageFlush(ut_vector_string(vect));
 }
 
-void ut_vector_display_stats(const String& title, const VectorDouble& vect)
->>>>>>> 849962f0
+void ut_vector_display_stats(const String &title, const VectorDouble &vect)
 {
   int ntotal = (int) vect.size();
   int number = 0;
@@ -115,8 +109,7 @@
   }
 }
 
-void ut_vector_display_range(const String &title,
-                                             const VectorDouble &vect)
+void ut_vector_display_range(const String &title, const VectorDouble &vect)
 {
   int ntotal = (int) vect.size();
   int number = 0;
@@ -145,8 +138,7 @@
   }
 }
 
-void ut_ivector_display(const String &title,
-                                        const VectorInt &vect)
+void ut_ivector_display(const String &title, const VectorInt &vect)
 {
   if (!title.empty()) message("%s\n", title.c_str());
   messageFlush(ut_ivector_string(vect));
@@ -230,7 +222,7 @@
 }
 
 double ut_vector_inner_product(const VectorDouble &vec1,
-                                               const VectorDouble &vec2)
+                               const VectorDouble &vec2)
 {
   if (vec1.size() != vec2.size())
   my_throw("Wrong size");
@@ -253,7 +245,7 @@
  * @return
  */
 VectorDouble ut_vector_cross_product(const VectorDouble &vec1,
-                                                     const VectorDouble &vec2)
+                                     const VectorDouble &vec2)
 {
   if (vec1.size() != vec2.size())
   my_throw("Wrong size");
@@ -264,9 +256,7 @@
   return res;
 }
 
-bool ut_vector_same(const VectorDouble &v1,
-                                    const VectorDouble &v2,
-                                    double eps)
+bool ut_vector_same(const VectorDouble &v1, const VectorDouble &v2, double eps)
 {
   if (v1.size() != v2.size()) return false;
   for (int i = 0, n = static_cast<int>(v1.size()); i < n; i++)
@@ -294,8 +284,7 @@
   std::fill(vec.begin(), vec.end(), value);
 }
 
-VectorDouble ut_vector_add(const VectorDouble &vec1,
-                                           const VectorDouble &vec2)
+VectorDouble ut_vector_add(const VectorDouble &vec1, const VectorDouble &vec2)
 {
   VectorDouble res;
   if (vec1.size() != vec2.size())
@@ -310,8 +299,7 @@
  * @param vec1 Input/Output vector
  * @param vec2 Auxiliary vector
  */
-void ut_vector_add_inplace(VectorDouble &vec1,
-                                           const VectorDouble &vec2)
+void ut_vector_add_inplace(VectorDouble &vec1, const VectorDouble &vec2)
 {
   VectorDouble res;
   if (vec1.size() != vec2.size())
@@ -321,7 +309,7 @@
 }
 
 VectorDouble ut_vector_subtract(const VectorDouble &vec1,
-                                                const VectorDouble &vec2)
+                                const VectorDouble &vec2)
 {
   VectorDouble res;
   if (vec1.size() != vec2.size())
@@ -331,8 +319,7 @@
   return res;
 }
 
-VectorDouble ut_vector_power(const VectorDouble &vec,
-                                             double power)
+VectorDouble ut_vector_power(const VectorDouble &vec, double power)
 {
   int size = static_cast<int>(vec.size());
   VectorDouble res(size);
@@ -341,9 +328,7 @@
   return res;
 }
 
-VectorDouble ut_vector_simulate_uniform(int n,
-                                                        double mini,
-                                                        double maxi)
+VectorDouble ut_vector_simulate_uniform(int n, double mini, double maxi)
 {
   VectorDouble vec(n);
   for (int i = 0; i < n; i++)
@@ -355,8 +340,7 @@
  * @param vec1 Input/Output vector
  * @param vec2 Auxiliary vector
  */
-void ut_vector_subtract_inplace(VectorDouble &vec1,
-                                                const VectorDouble &vec2)
+void ut_vector_subtract_inplace(VectorDouble &vec1, const VectorDouble &vec2)
 {
   VectorDouble res;
   if (vec1.size() != vec2.size())
@@ -366,8 +350,8 @@
 }
 
 void ut_vector_sum(const VectorDouble &vec1,
-                                   const VectorDouble &vec2,
-                                   VectorDouble &res)
+                   const VectorDouble &vec2,
+                   VectorDouble &res)
 {
   if (vec1.size() != vec2.size())
   {
@@ -384,9 +368,7 @@
   }
 }
 
-VectorDouble ut_vector_simulate_gaussian(int n,
-                                                         double mean,
-                                                         double sigma)
+VectorDouble ut_vector_simulate_gaussian(int n, double mean, double sigma)
 {
   VectorDouble vec(n);
   for (int i = 0; i < n; i++)
@@ -401,9 +383,7 @@
  * @param seed        Seed used for the random number generator
  * @return A vector of ranks (between 0 and 'ntotal-1'). No duplicate
  */
-VectorInt ut_vector_sample(int ntotal,
-                                           double proportion,
-                                           int seed)
+VectorInt ut_vector_sample(int ntotal, double proportion, int seed)
 {
   int number = (int) (ntotal * proportion);
   number = MIN(ntotal, MAX(1, number));
@@ -423,9 +403,7 @@
   return ranks;
 }
 
-void ut_vector_cumul(VectorDouble &vec1,
-                                     const VectorDouble &vec2,
-                                     double coeff)
+void ut_vector_cumul(VectorDouble &vec1, const VectorDouble &vec2, double coeff)
 {
   if (vec1.size() != vec2.size())
   my_throw("Wrong size");
@@ -433,8 +411,7 @@
     vec1[i] += coeff * vec2[i];
 }
 
-void ut_vector_copy(VectorDouble &vec1,
-                                    const VectorDouble &vec2)
+void ut_vector_copy(VectorDouble &vec1, const VectorDouble &vec2)
 {
   if (vec1.size() != vec2.size())
   my_throw("Wrong size");
@@ -468,8 +445,7 @@
   { d += v;});
 }
 
-void ut_vector_divide_vec(VectorDouble &vec,
-                                          const VectorDouble &v)
+void ut_vector_divide_vec(VectorDouble &vec, const VectorDouble &v)
 {
   if (vec.size() != v.size())
   my_throw("Arguments 'vec' and 'v' should have same dimension");
@@ -519,9 +495,7 @@
 /**
  * Create an output vector going from 'valFrom' to 'ValTo' by step of 'valStep'
  */
-VectorDouble ut_vector_sequence(double valFrom,
-                                                double valTo,
-                                                double valStep)
+VectorDouble ut_vector_sequence(double valFrom, double valTo, double valStep)
 {
   VectorDouble vec;
 
