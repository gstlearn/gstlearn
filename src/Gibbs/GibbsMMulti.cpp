/******************************************************************************/
/* COPYRIGHT ARMINES, ALL RIGHTS RESERVED                                     */
/*                                                                            */
/* THE CONTENT OF THIS WORK CONTAINS CONFIDENTIAL AND PROPRIETARY             */
/* INFORMATION OF ARMINES. ANY DUPLICATION, MODIFICATION,                     */
/* DISTRIBUTION, OR DISCLOSURE IN ANY FORM, IN WHOLE, OR IN PART, IS STRICTLY */
/* PROHIBITED WITHOUT THE PRIOR EXPRESS WRITTEN PERMISSION OF ARMINES         */
/*                                                                            */
/* TAG_SOURCE_CG                                                              */
/******************************************************************************/
#include "Gibbs/GibbsMMulti.hpp"
#include "Gibbs/AGibbs.hpp"
#include "Model/Model.hpp"
#include "Basic/Law.hpp"
#include "Basic/Timer.hpp"
#include "Basic/HDF5format.hpp"
#include "Morpho/Morpho.hpp"
#include "Db/Db.hpp"
#include "Covariances/CovAniso.hpp"
#include "csparse_f.h"
#include "geoslib_f.h"
#include "geoslib_old_f.h"

#include <math.h>

#define WEIGHTS(ivar, jvar, iact)  (_weights[iact + nact * (jvar + ivar * nvar)])

GibbsMMulti::GibbsMMulti()
  : GibbsMulti()
  , _Ln(nullptr)
  , _Pn()
  , _eps(EPSILON6)
  , _storeTables(false)
  , _hdf5("Gibbs.hdf5","GibbsSet")
  , _flagStoreInternal(true)
  , _b()
  , _x()
  , _weights()
  , _areas()
{
}

GibbsMMulti::GibbsMMulti(Db* db, Model* model)
  : GibbsMulti(db, model)
  , _Ln(nullptr)
  , _Pn()
  , _eps(EPSILON6)
  , _storeTables(false)
  , _hdf5("Gibbs.hdf5","GibbsSet")
  , _flagStoreInternal(true)
  , _b()
  , _x()
  , _weights()
  , _areas()
{
}

GibbsMMulti::GibbsMMulti(const GibbsMMulti &r)
  : GibbsMulti(r)
  , _Ln(r._Ln)
  , _Pn(r._Pn)
  , _eps(r._eps)
  , _storeTables(r._storeTables)
  , _hdf5(r._hdf5)
  , _flagStoreInternal(r._flagStoreInternal)
  , _b(r._b)
  , _x(r._x)
  , _weights(r._weights)
  , _areas(r._areas)
{
}

GibbsMMulti& GibbsMMulti::operator=(const GibbsMMulti &r)
{
  if (this != &r)
  {
    GibbsMulti::operator=(r);
    _Ln  = r._Ln;
    _Pn  = r._Pn;
    _eps = r._eps;
    _storeTables = r._storeTables;
    _hdf5 = r._hdf5;
    _flagStoreInternal = r._flagStoreInternal;
    _b = r._b;
    _x = r._x;
    _weights = r._weights;
    _areas = r._areas;
  }
  return *this;
}

GibbsMMulti::~GibbsMMulti()
{
  if (_Ln != nullptr)
    _Ln = cs_spfree(_Ln);
}

/****************************************************************************/
/*!
**  Establish the covariance matrix for Gibbs
**
** \return  Error returned code
**
** \param[in]  verbose     Verbose flag
**
*****************************************************************************/
int GibbsMMulti::covmatAlloc(bool verbose)
{
  // Initialization

  if (verbose) mestitle(1,"Gibbs using Moving Neighborhood");
  cs*  Cmat = nullptr;
  css* S = nullptr;
  csn* N = nullptr;
  int n;
  int error = 1;
  Db* db = getDb();
  Model* model = getModel();
  int nvar   = _getVariableNumber();
  int nact   = getSampleRankNumber();
  int nvardb = db->getVariableNumber();
  bool flag_var_defined = nvardb > 0;

  // Consistency check

  if (flag_var_defined && nvar != nvardb)
  {
    messerr("Inconsistency in Number of Variables between Model (%d) and Db (%d)",
            nvar,nvardb);
    return 1;
  }

  // Core allocation

  n = nact * nvar;
  _Pn.resize(nact);
  _b.resize(n);
  _x.resize(n);
  _weights.resize(nact * nvar * nvar);

  // Establish the covariance matrix as sparse (hopefully)

  if (verbose)
    message("Building Covariance Sparse Matrix (Dimension = %d)\n",nact);
  Timer timer;
  Cmat = model_covmat_by_ranks_cs(model,db,nact,_getRanks(),db,nact,_getRanks(),-1,-1,false,true);
  if (Cmat == nullptr)
  {
    messerr("Impossible to create the Total Precision Matrix");
    goto label_end;
  }
  timer.displayIntervalMilliseconds("Building Covariance");

  // Cholesky decomposition

  if (verbose)
    message("Cholesky Decomposition of Covariance Matrix\n");
  S = cs_schol(Cmat, 1);
  N = cs_chol(Cmat, S);
  if (S == nullptr || N == nullptr)
  {
    messerr("Fail to perform Cholesky decomposition");
    goto label_end;
  }
  for (int iact = 0; iact < nact; iact++) _Pn[iact] = S->Pinv[iact];
  timer.displayIntervalMilliseconds("Cholesky Decomposition");

  // Store the Initial Covariance in Neutral File (optional)

  if (_storeTables)
  {
    _tableStore(1, Cmat);
    timer.displayIntervalMilliseconds("Storing Initial Covariance");
  }

  // Stripping the Cholesky decomposition matrix

<<<<<<< HEAD
  _Ln = cs_strip(N->L, _eps, 3, verbose);
=======
  _Ln = cs_strip(N->L, _eps, verbose);
  timer.displayIntervalMilliseconds("Stripping Cholesky Matrix");

  // Evaluate storage capacity and store weights internally (or not)

  if (_storeAllWeights(verbose)) goto label_end;
>>>>>>> 119d46b6

  // Store the reconstructed Covariance in Neutral File (optional)

  if (_storeTables)
  {
    cs* Lt = cs_transpose(_Ln, 1);
    cs* Cmat2 = cs_multiply (_Ln, Lt);
    _tableStore(2, Cmat2);
    timer.Interval("Calculating Reconstructed Covariance");
    Lt = cs_spfree(Lt);
    Cmat2 = cs_spfree(Cmat2);
<<<<<<< HEAD
=======
    timer.displayIntervalMilliseconds("Storing Reconstructed Covariance");
>>>>>>> 119d46b6
  }

  // Evaluate storage capacity and store weights

  if (verbose)
    message("Calculating and storing the weights\n");
  if (_storeAllWeights(verbose)) goto label_end;
  timer.Interval("Calculating and storing Weights");

  // Initialize the statistics (optional)

  statsInit();
  error = 0;

 label_end:
  Cmat = cs_spfree(Cmat);
  S = cs_sfree(S);
  N = cs_nfree(N);
  return error;
}

/****************************************************************************/
/*!
**  Perform one update of the Gibbs sampler
**
** \param[in]  y           Gaussian Vector
** \param[in]  isimu       Rank of the simulation
** \param[in]  ipgs        Rank of the GS
** \param[in]  iter        Rank of the iteration
**
*****************************************************************************/
void GibbsMMulti::update(VectorVectorDouble& y,
                         int isimu,
                         int ipgs,
                         int iter)
{
  double valsim, yk, vark;

  int nvar = _getVariableNumber();
  int nact = getSampleRankNumber();

  /* Print the title */

  if (debug_query("converge"))
    mestitle(1, "Gibbs Sampler (Simu:%d - GS:%d)", isimu + 1, ipgs + 1);

  /* Loop on the target */

  for (int iact = 0; iact < nact; iact++)
  {
    // Load the vector of weights
    _getWeights(iact);

    for (int ivar = 0; ivar < nvar; ivar++)
    {
      int icase = getRank(ipgs,ivar);
      if (! isConstraintTight(ipgs, ivar, iact, &valsim))
      {
        // Calculate the estimate and the variance of estimation
        // at point 'íact' for target variable 'ivar'
        _getEstimate(ipgs, ivar, iact, icase, y, &yk, &vark);

        // Simulate the new value
        valsim = getSimulate(y, yk, sqrt(vark), ipgs, ivar, iact, iter);
      }
      y[icase][iact] = valsim;
    }
  }

  // Update statistics (optional)

  updateStats(y, ipgs, iter);
}

int GibbsMMulti::_getVariableNumber() const
{
  Model* model = getModel();
  return model->getVariableNumber();
}

void GibbsMMulti::_tableStore(int mode, const cs* A)
{
  if (!A) return;
  Table table;
  const Db* db = getDb();
  const Model* model = getModel();

  // Getting maximum distance for covariance calculation

  double distmax = 1.5 * model->getCova(0)->getRange();
  double dx = db->getDX(0);
<<<<<<< HEAD
  int npas = ceil(distmax / dx);
  Table tabmod(npas,3);
=======
  int npas = static_cast<int>(ceil(distmax / dx));
  Table tabmod(npas,2);
>>>>>>> 119d46b6

  // Retrieve the elements from the sparse matrix

  int   n = A->n ;
  int* Ap = A->p ;
  int* Ai = A->i ;
  double* Ax = A->x ;

  /* Loop on the elements */

  int ecr = 0;
  for (int j = 0 ; j < n; j++)
    for (int p = Ap [j] ; p < Ap [j+1]; p++)
    {
      int iech = j;
      int jech = Ai[p];
      double value = Ax[p];

      double dist = db->getDistance(iech, jech);
      if (dist > distmax) continue;

      // Store the covariance cloud
      table.resize(ecr+1, 2);
      table.update(ecr, 0, dist);
      table.update(ecr, 1, value);
      ecr++;

      // Store the contribution to the covariance model
<<<<<<< HEAD
      int ipas = floor(dist / dx + 0.5);
=======
      int ipas = static_cast<int>(floor(dist + dx/2.) / dx);
>>>>>>> 119d46b6
      if (ipas >= 0 && ipas < npas)
      {
        tabmod.increment(ipas, 0, 1.);
        tabmod.increment(ipas, 1, dist);
        tabmod.increment(ipas, 2, value);
      }
    }

  // Serialize the table (as a Covariance Cloud)
  if (mode == 1)
    table.serialize("CovInit", false);
  else
    table.serialize("CovBuilt", false);

  // Serialize the table (as a Experimental Covariance)
  for (int ipas = 0; ipas < npas; ipas++)
  {
    double value = tabmod.getValue(ipas, 0);
    if (value > 0.)
    {
      tabmod.update(ipas, 1, tabmod.getValue(ipas, 1) / value);
      tabmod.update(ipas, 2, tabmod.getValue(ipas, 2) / value);
    }
  }

  if (mode == 1)
    tabmod.serialize("CovModInit", false);
  else
    tabmod.serialize("CovModBuilt", false);
}

/**
 * Calculate the set of (multivariate) weights for one given sample
 * @param iact0   Rank of the sample
 * @param tol     Tolerance below which weights are set to 0
 * @return Number of zero elements in the current vector
 */
int GibbsMMulti::_calculateWeights(int iact0, double tol) const
{
  int nvar  = _getVariableNumber();
  int nact  = getSampleRankNumber();
  int n     = nact * nvar;
  int nzero = 0;

  // Loop on the variables

  for (int ivar0 = 0; ivar0 < nvar; ivar0++)
  {
    for (int i = 0; i < n; i++) _b[i] = 0.;
    _b[iact0 + ivar0 * nact] = 1.;

    // Solve the linear system and returns the result in 'x'
    cs_ipvec(nact, _Pn.data(), _b.data(), _x.data()); /* x = P*b */
    cs_lsolve(_Ln,  _x.data()); /* x = L\x */
    cs_ltsolve(_Ln, _x.data()); /* x = L'\x */
    cs_pvec(nact, _Pn.data(), _x.data(), _b.data()); /* b = P'*x */

    // Discarding the values leading to small vector of weights

    for (int i = 0; i < n; i++)
    {
      double wloc = ABS(_b[i]);
      if (wloc < tol) _b[i] = 0.;
      if (ABS(_b[i]) < EPSILON10) nzero++;
    }

    // Storing the weights for the current sample and the current variable

    double *w_loc = &WEIGHTS(ivar0,0,0);
    double *b_loc = &_b[0];
    for (int ivar = 0; ivar < nvar; ivar++)
      for (int iact = 0; iact < nact; iact++)
      {
        *w_loc = *b_loc;
        w_loc++;
        b_loc++;
      }
  }

  return nzero;
}

int GibbsMMulti::_storeAllWeights(bool verbose)
{
  VectorDouble weights;
  int nvar   = _getVariableNumber();
  int nact   = getSampleRankNumber();
  _areas.clear();

  // Decide if weights are stored internally or not

  long ntotal = nact * nvar * nact * nvar;
  if (verbose)
  {
    if (! _flagStoreInternal)
      message("Weights are stored externally (HDF5 format)\n");
    else
      message("Weights are stored internally\n");
    message("- Total core needs       = %ld\n",ntotal);
  }

  // Create the HDF5 file (optional)

  if (! _flagStoreInternal)
  {
    std::vector<hsize_t> dims(2);
    dims[0] = nact;
    dims[1] = nvar * nact * nvar;
    _hdf5.openNewFile("h5data3.h5");
    _hdf5.openNewDataSet("Set3", 2, dims.data(), H5::PredType::NATIVE_DOUBLE);
  }

  // Loop on the samples

  int nremain = 0;
  for (int iact = 0; iact < nact; iact++)
  {
    nremain += _calculateWeights(iact);

    if (_flagStoreInternal)
    {
      // Store internally
      _areas.push_back(_weights);
    }
    else
    {
      // Store in hdf5 file
      _hdf5.writeDataDoublePartial(iact, _weights);
    }
  }

  // Optional printout of the number of zero weights

  if (verbose)
  {
    message("- Number of zero weights = %d\n",nremain);
    double reduc = 100. * (double) (ntotal - nremain) / (double) ntotal;
    message("- Percentage             = %6.2lf\n",reduc);
  }
  return 0;
}

void GibbsMMulti::_getWeights(int iact0) const
{
  if (! _areas.empty())
  {
    // Load from the internal storage
    _weights = _areas[iact0];
  }
  else
  {
    // Read from the external file
    _weights = _hdf5.getDataDoublePartial(iact0);
  }
}

void GibbsMMulti::cleanup()
{
  _hdf5.closeDataSet();
  _hdf5.closeFile();
  _hdf5.deleteFile();
}

void GibbsMMulti::_getEstimate(int ipgs0,
                               int ivar0,
                               int iact0,
                               int icase,
                               VectorVectorDouble& y,
                               double *yk_arg,
                               double *vark_arg) const
{
  int nvar = _getVariableNumber();
  int nact = getSampleRankNumber();

  double yk   = 0.;
  double vark = 1. / WEIGHTS(ivar0, ivar0, iact0);

  // The term of y corresponding to the current (variable, sample)
  // is set to 0 in order to avoid testing it in the next loop
  y[icase][iact0] = 0.;

  VectorDouble::iterator wloc = _weights.begin() + nact * nvar * ivar0;
  for (int jvar = 0; jvar < nvar; jvar++)
  {
    int jcase = getRank(ipgs0, jvar);
    const VectorDouble& yloc = y[jcase];
    for (int jact = 0; jact < nact; jact++)
    {
      yk -= yloc[jact] * (*wloc);
      wloc++;
    }
  }

  // Setting returned arguments
  *yk_arg = yk * vark;
  *vark_arg = vark;
}<|MERGE_RESOLUTION|>--- conflicted
+++ resolved
@@ -175,16 +175,7 @@
 
   // Stripping the Cholesky decomposition matrix
 
-<<<<<<< HEAD
   _Ln = cs_strip(N->L, _eps, 3, verbose);
-=======
-  _Ln = cs_strip(N->L, _eps, verbose);
-  timer.displayIntervalMilliseconds("Stripping Cholesky Matrix");
-
-  // Evaluate storage capacity and store weights internally (or not)
-
-  if (_storeAllWeights(verbose)) goto label_end;
->>>>>>> 119d46b6
 
   // Store the reconstructed Covariance in Neutral File (optional)
 
@@ -193,13 +184,9 @@
     cs* Lt = cs_transpose(_Ln, 1);
     cs* Cmat2 = cs_multiply (_Ln, Lt);
     _tableStore(2, Cmat2);
-    timer.Interval("Calculating Reconstructed Covariance");
+    timer.displayIntervalMilliseconds("Calculating Reconstructed Covariance");
     Lt = cs_spfree(Lt);
     Cmat2 = cs_spfree(Cmat2);
-<<<<<<< HEAD
-=======
-    timer.displayIntervalMilliseconds("Storing Reconstructed Covariance");
->>>>>>> 119d46b6
   }
 
   // Evaluate storage capacity and store weights
@@ -207,7 +194,7 @@
   if (verbose)
     message("Calculating and storing the weights\n");
   if (_storeAllWeights(verbose)) goto label_end;
-  timer.Interval("Calculating and storing Weights");
+  timer.displayIntervalMilliseconds("Calculating and storing Weights");
 
   // Initialize the statistics (optional)
 
@@ -291,13 +278,8 @@
 
   double distmax = 1.5 * model->getCova(0)->getRange();
   double dx = db->getDX(0);
-<<<<<<< HEAD
   int npas = ceil(distmax / dx);
   Table tabmod(npas,3);
-=======
-  int npas = static_cast<int>(ceil(distmax / dx));
-  Table tabmod(npas,2);
->>>>>>> 119d46b6
 
   // Retrieve the elements from the sparse matrix
 
@@ -326,11 +308,7 @@
       ecr++;
 
       // Store the contribution to the covariance model
-<<<<<<< HEAD
       int ipas = floor(dist / dx + 0.5);
-=======
-      int ipas = static_cast<int>(floor(dist + dx/2.) / dx);
->>>>>>> 119d46b6
       if (ipas >= 0 && ipas < npas)
       {
         tabmod.increment(ipas, 0, 1.);
