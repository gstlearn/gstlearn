--- conflicted
+++ resolved
@@ -1093,6 +1093,7 @@
   MatrixSquareGeneral matMs(ndim);
   MatrixSquareSymmetric matPinvHPt(ncorner-1);
   double detMtM = 0.;
+  double dethh = 0.;
 
   // Define the global matrices
 
@@ -1101,6 +1102,8 @@
   if (_isGlobalHH(igrf, icov))
   {
     _loadHHByApex(amesh, hh, 0);
+    dethh = 1. / hh.determinant();
+
   }
   if (! _isNoStat())
     _loadAux(srot, EConsElem::SPHEROT, 0);
@@ -1120,6 +1123,7 @@
       if (nostat->isDefinedforAnisotropy(igrf, icov))
       {
         _loadHHPerMesh(amesh, hh, imesh);
+        dethh = 1. / hh.determinant();
       }
       if (nostat->isDefined(igrf, icov, EConsElem::SPHEROT, -1, -1))
         _loadAuxPerMesh(amesh, srot, EConsElem::SPHEROT, imesh);
@@ -1143,7 +1147,6 @@
     // Storing in the Map
 
     double ratio = sqrt(dethh * detMtM);
-
 
     double S = 0.;
     for (int j0 = 0; j0 < ncorner-1; j0++)
@@ -1339,10 +1342,6 @@
     {
       VectorDouble tildeCGrad = csd_extract_diag_VD(_TildeCGrad[ind], 1);
 
-<<<<<<< HEAD
-  if (error) _resetGrad();
-  return error;
-=======
       VH::multiplyInPlace(tildeCGrad, tempVec);
       cs_matvecnorm_inplace(_SGrad[ind], invSqrtTildeC.data(), 0);
 
@@ -1364,7 +1363,6 @@
   }
 
   return 0;
->>>>>>> 71aba506
 }
 
 void ShiftOpCs::_mapUpdate(std::map<int, double>& tab,
