/******************************************************************************/
/* COPYRIGHT ARMINES, ALL RIGHTS RESERVED                                     */
/*                                                                            */
/* THE CONTENT OF THIS WORK CONTAINS CONFIDENTIAL AND PROPRIETARY             */
/* INFORMATION OF ARMINES. ANY DUPLICATION, MODIFICATION,                     */
/* DISTRIBUTION, OR DISCLOSURE IN ANY FORM, IN WHOLE, OR IN PART, IS STRICTLY */
/* PROHIBITED WITHOUT THE PRIOR EXPRESS WRITTEN PERMISSION OF ARMINES         */
/*                                                                            */
/* Created on: 9 avr. 2019 by N. Desassis                                     */
/*                                                                            */
/* TAG_SOURCE_CG                                                              */
/******************************************************************************/
#include "geoslib_old_f.h"
#include "geoslib_f.h"
#include "geoslib_f_private.h"
#include "csparse_f.h"

#include "Matrix/MatrixSquareGeneral.hpp"
#include "Matrix/MatrixRectangular.hpp"
#include "Matrix/MatrixSquareSymmetric.hpp"
#include "Mesh/MeshEStandard.hpp"
#include "Basic/AStringable.hpp"
#include "Basic/AException.hpp"
#include "Basic/OptDbg.hpp"
#include "Basic/Law.hpp"
#include "Covariances/CovAniso.hpp"
#include "LinearOp/ShiftOpCs.hpp"
#include "Model/ANoStat.hpp"
#include "Model/NoStatArray.hpp"
#include "Model/Model.hpp"
#include "Space/SpaceSN.hpp"
#include "Space/ASpaceObject.hpp"

#include <math.h>

ShiftOpCs::ShiftOpCs()
    : ALinearOp(),
      _TildeC(),
      _Lambda(),
      _S(nullptr),
      _nModelGradParam(0),
      _SGrad(),
      _TildeCGrad(),
      _LambdaGrad(),
      _flagNoStatByHH(false),
      _variety(0),
      _model(nullptr),
      _igrf(0),
      _icov(0),
      _ndim(0),
      _napices(0)
{
}

ShiftOpCs::ShiftOpCs(const AMesh* amesh,
                     Model* model,
                     const Db* dbout,
                     int igrf,
                     int icov,
                     bool verbose)
    : ALinearOp(),
      _TildeC(),
      _Lambda(),
      _S(nullptr),
      _nModelGradParam(0),
      _SGrad(),
      _TildeCGrad(),
      _LambdaGrad(),
      _flagNoStatByHH(false),
      _variety(amesh->getVariety()),
      _model(model),
      _igrf(0),
      _icov(0),
      _ndim(amesh->getEmbeddedNDim()),
      _napices(amesh->getNApices())
{
  (void) initFromMesh(amesh, model, dbout, igrf, icov, verbose);
}

ShiftOpCs::ShiftOpCs(const cs* S,
                     const VectorDouble& TildeC,
                     const VectorDouble& Lambda,
                     Model* model,
                     bool verbose)
    : ALinearOp(),
      _TildeC(),
      _Lambda(),
      _S(nullptr),
      _nModelGradParam(0),
      _SGrad(),
      _TildeCGrad(),
      _LambdaGrad(),
      _flagNoStatByHH(false),
      _model(model),
      _igrf(0),
      _icov(0),
      _ndim(0),
      _napices(S->n)
{
  _variety = 0;
  (void) initFromCS(S, TildeC, Lambda, model, verbose);
}

ShiftOpCs::ShiftOpCs(const ShiftOpCs &shift)
    : ALinearOp(shift),
      _TildeC(),
      _Lambda(),
      _S(nullptr),
      _nModelGradParam(0),
      _SGrad(),
      _LambdaGrad(),
      _flagNoStatByHH(false),
      _model(nullptr),
      _igrf(0),
      _icov(0),
      _ndim(0),
      _napices(0)
{
  _reallocate(shift);
}

ShiftOpCs& ShiftOpCs::operator=(const ShiftOpCs &shift)
{
  _reset();
  _reallocate(shift);
  return *this;
}

ShiftOpCs::~ShiftOpCs()
{
  _reset();
}

ShiftOpCs* ShiftOpCs::create(const AMesh *amesh,
                             Model *model,
                             const Db *dbout,
                             int igrf,
                             int icov,
                             bool verbose)
{
  return new ShiftOpCs(amesh, model, dbout, igrf, icov, verbose);
}

ShiftOpCs* ShiftOpCs::createFromSparse(const cs *S,
                                       const VectorDouble &TildeC,
                                       const VectorDouble &Lambda,
                                       Model *model,
                                       bool verbose)
{
  return new ShiftOpCs(S, TildeC, Lambda, model, verbose);
}

/**
 *
 * @param amesh Meshing description (New format)
 * @param model Pointer to the Model structure
 * @param dbout Pointer to the Db structure
 * @param igrf Rank of the GRF
 * @param icov Rank of the Covariance within the Model
 * @param flagAdvection When TRUE, S is replaced by G
 * @param verbose Verbose flag
 * @return Error return code
 */
int ShiftOpCs::initFromMesh(const AMesh* amesh,
                            Model* model,
                            const Db* /*dbout*/,
                            int igrf,
                            int icov,
                            bool flagAdvection,
                            bool verbose)
{
  // Initializations

  _setModel(model);
  _setIgrf(igrf);
  _setIcov(icov);
  _variety = amesh->getVariety();
  _napices = amesh->getNApices();
  try
  {
    _ndim = amesh->getEmbeddedNDim();

    // Attach the Non-stationary to Mesh and Db (optional)

    if (model->isNoStat())
    {
      if (model->getNoStat()->attachToMesh(amesh, verbose))
      {
        messerr("Problem when attaching 'mesh' to Non_stationary Parameters");
        return 1;
      }
    }

    // Calculating and storing the mesh sizes
    VectorDouble units = amesh->getMeshSizes();

    // Define if parameterization is in HH or in range/angle
    _determineFlagNoStatByHH();

    // Identify the covariance
    CovAniso cova = *model->getCova(icov);

    // Construct S sparse Matrix
    if (!_isVelocity())
    {
      if (_buildSVariety(amesh))
        my_throw("Problem when buildS");
    }
    else
    {
      if (_buildSVel(amesh))
        my_throw("Problem when buildSVel");
    }

    // Construct the Lambda vector

    _buildLambda(amesh);
  }

  catch(const AException& e)
  {
    messerr("initFromMesh has failed: %s",e.what());
    _reset();
    return 1;
  }
  catch(const std::exception& e)
  {
    messerr("initFromMesh has failed: %s",e.what());
    _reset();
    return 1;
  }

  return 0;
}

/**
 * Initialize the environment for calculation of derivatives of S
 * @param amesh Meshing description (New format)
 * @param model Pointer to the Model structure
 * @param igrf Rank of the GRF
 * @param icov Rank of the Covariance within the Model
 * @param verbose Verbose flag
 * @param tol Smallest value below which the value is not stored in sparse matrix
 * @return Error return code
 */
int ShiftOpCs::initGradFromMesh(const AMesh* amesh,
                                Model* model,
                                int igrf,
                                int icov,
                                bool verbose,
                                double tol)
{
  // Initializations

  _setModel(model);
  _setIgrf(igrf);
  _setIcov(icov);

  try
  {

    // Attach the Non-stationary to Mesh and Db (optional)

    if (model->isNoStat())
    {
      if (model->getNoStat()->attachToMesh(amesh, verbose))
      {
        messerr("Problem when attaching 'mesh' to Non_stationary Parameters");
        return 1;
      }
    }

    // Identify the covariance
    CovAniso cova = *model->getCova(icov);

    // Construct S sparse Matrix
    if (_buildSGrad(amesh, tol))
      my_throw("Problem when buildSGrad");

    if (_buildLambdaGrad(amesh))
      my_throw("Problem when buildLambdaGrad");
  }

  catch(const AException& e)
  {
    messerr("initGradFromMesh has failed: %s",e.what());
    _reset();
    return 1;
  }
  catch(const std::exception& e)
  {
    messerr("initGradFromMesh has failed: %s",e.what());
    _reset();
    return 1;
  }

  return 0;
}

/**
 *
 * @param S Sparse matrix describing the S information
 * @param TildeC Diagonal array containing TildeC
 * @param Lambda Normalization vector
 * @param model Pointer to the Model structure
 * @param verbose Verbose flag
 * @return
 */
int ShiftOpCs::initFromCS(const cs* S,
                          const VectorDouble& TildeC,
                          const VectorDouble& Lambda,
                          Model* model,
                          bool verbose)
{
  // Initializations

  _setModel(model);

  try
  {
    // Store the TildeC & Lambda vectors

    _TildeC = TildeC;
    _Lambda = Lambda;
    _ndim = model->getDimensionNumber();

    // Duplicate the Shift Operator sparse matrix

    _S = cs_duplicate(S);
    if (_S == nullptr) my_throw("Problem when duplicating S sparse matrix");
    _napices = S->n;
  }

  catch(const AException& e)
  {
    messerr("initFromCS has failed: %s",e.what());
    return 1;
  }
  catch(const std::exception& e)
  {
    messerr("initFromCS has failed: %s",e.what());
    return 1;
  }
  return 0;
}

/****************************************************************************/
/*!
 **  Perform the operation: y = x * C^power
 **
 ** \param[in] x       Input vector
 ** \param[in] y       Output vector
 ** \param[in] power   Value of the exponent
 **
 ** \remarks 'C' is a member (_TildeC) that stands as a vector
 ** \remarks Specific coding has been realized for the cases
 ** \remarks where 'power' is equal to 1, -1, 0.5 and -0.5
 **
 *****************************************************************************/
void ShiftOpCs::prodTildeC(const VectorDouble& x,
                           VectorDouble& y,
                           const EPowerPT& power) const
{
  if (power == EPowerPT::ONE)
  {
    for (int i = 0, n = getSize(); i < n; i++)
      y[i] = x[i] * _TildeC[i];
  }
  else if (power == EPowerPT::MINUSONE)
  {
    for (int i = 0, n = getSize(); i < n; i++)
      y[i] = x[i] / _TildeC[i];
  }
  else if (power == EPowerPT::HALF)
  {
    for (int i = 0, n = getSize(); i < n; i++)
      y[i] = x[i] * sqrt(_TildeC[i]);
  }
  else if (power == EPowerPT::MINUSHALF)
  {
    for (int i = 0, n = getSize(); i < n; i++)
      y[i] = x[i] / sqrt(_TildeC[i]);
  }
  else if (power == EPowerPT::LOG)
  {
    for (int i = 0, n = getSize(); i < n; i++)
      y[i] = x[i];
  }
  else
  {
    my_throw("Unexpected value for argument 'power'");
  }
}

void ShiftOpCs::prodLambda(const VectorDouble& x,
                           VectorDouble& y,
                           const EPowerPT& power) const
{
  if (power == EPowerPT::ONE)
  {
    for (int i = 0, n = getSize(); i < n; i++)
      y[i] = x[i] * _Lambda[i];
  }
  else if (power == EPowerPT::MINUSONE)
  {
    for (int i = 0, n = getSize(); i < n; i++)
      y[i] = x[i] / _Lambda[i];
  }
  else if (power == EPowerPT::HALF)
  {
    for (int i = 0, n = getSize(); i < n; i++)
      y[i] = x[i] * sqrt(_Lambda[i]);
  }
  else if (power == EPowerPT::MINUSHALF)
  {
    for (int i = 0, n = getSize(); i < n; i++)
      y[i] = x[i] / sqrt(_Lambda[i]);
  }
  else
  {
    my_throw("Unexpected value for argument 'power'");
  }
}

void ShiftOpCs::prodLambdaOnSqrtTildeC(const VectorDouble& inv,
                                     VectorDouble& outv,
                                     double puis) const
{
  for (int i = 0; i < getSize(); i++)
    outv[i] = inv[i] * pow(_Lambda[i] / sqrt(_TildeC[i]), puis);
}

/****************************************************************************/
/*!
 **  Perform the operation: y = S * x
 **
 ** \param[in] x       Input vector
 ** \param[in] y       Output vector
 **
 ** \remarks 'S' is a member that stands as a sparse matrix
 **
 *****************************************************************************/
void ShiftOpCs::_evalDirect(const VectorDouble& x, VectorDouble& y) const
{
  int n = (int) x.size();
  cs_vecmult(_S, n, x.data(), y.data());
}

void ShiftOpCs::_resetGrad()
{
  if (_SGrad.empty()) return;
  for (int i = 0; i < (int) _SGrad.size(); i++)
     _SGrad[i] = cs_spfree(_SGrad[i]);
}

void ShiftOpCs::_reset()
{
  _S = cs_spfree(_S);
  _resetGrad();
}

void ShiftOpCs::_reallocate(const ShiftOpCs& shift)
{
  _TildeC = shift._TildeC;
  _Lambda = shift._Lambda;
  _S = cs_duplicate(shift._S);
  _nModelGradParam = shift._nModelGradParam;
  for (int i = 0; i < (int) _SGrad.size(); i++)
    _SGrad[i] = cs_duplicate(shift._SGrad[i]);
  for (int i = 0; i < (int) _LambdaGrad.size(); i++)
    _LambdaGrad[i] = shift._LambdaGrad[i];

  _flagNoStatByHH = shift._flagNoStatByHH;
  _model = shift._model;
  _igrf = shift._igrf;
  _icov = shift._icov;
  _ndim = shift._ndim;
  _napices = shift._napices;
}

cs* ShiftOpCs::getTildeCGrad(int iapex, int igparam) const
{

  if (_TildeCGrad.empty())
    {
      messerr("You must initialize the Gradients with 'initGradFromMesh' beforehand");
      return nullptr;
    }
    int iad = getSGradAddress(iapex, igparam);
    if (iad < 0) return nullptr;

    return _TildeCGrad[iad];
}

cs* ShiftOpCs::getSGrad(int iapex, int igparam) const
{
  if (_SGrad.empty())
  {
    messerr("You must initialize the Gradients with 'initGradFromMesh' beforehand");
    return nullptr;
  }
  int iad = getSGradAddress(iapex, igparam);
  if (iad < 0) return nullptr;

  return _SGrad[iad];
}

/**
 * Locally update the covariance (does nothing in Stationary Case)
 * @param cova Local CovAniso structure (updated here)
 * @param ip   Rank of the active point
 */
void ShiftOpCs::_updateCova(CovAniso* cova, int ip)
{
  // Initializations
  if (! _isNoStat()) return;
  int igrf = _getIgrf();
  int icov = _getIcov();
  int ndim = getNDim();
  const ANoStat* nostat = _getModel()->getNoStat();

  // Third parameter
  if (nostat->isDefined(igrf, icov, EConsElem::PARAM, -1, -1))
  {
    double param = nostat->getValue(igrf, icov, EConsElem::PARAM, -1, -1, 0, ip);
    cova->setParam(param);
  }

  // Anisotropy coefficients
  if (nostat->isDefinedforRotation(igrf, icov))
  {
    for (int idim = 0; idim < ndim; idim++)
    {
      if (nostat->isDefined(igrf, icov, EConsElem::RANGE, idim, -1))
      {
        double range = nostat->getValue(igrf, icov, EConsElem::RANGE, idim, -1, 0, ip);
        cova->setRange(idim, range);
      }
      if (nostat->isDefined(igrf, icov, EConsElem::SCALE, idim, -1))
      {
        double scale = nostat->getValue(igrf, icov, EConsElem::SCALE, idim, -1, 0, ip);
        cova->setScale(idim, scale);
      }
    }

    // Anisotropy Rotation
    for (int idim = 0; idim < ndim; idim++)
    {
      if (nostat->isDefined(igrf, icov, EConsElem::ANGLE, idim, -1))
      {
        double anisoAngle = nostat->getValue(igrf, icov, EConsElem::ANGLE, idim,-1, 0, ip);
        cova->setAnisoAngle(idim, anisoAngle);
      }
    }
  }
}

void ShiftOpCs::_updateHH(MatrixSquareSymmetric& hh, int ip)
{
  // Initializations
  if (! _isNoStat()) return;
  if (! _flagNoStatByHH) return;
  int igrf = _getIgrf();
  int icov = _getIcov();
  int ndim = getNDim();
  const ANoStat* nostat = _getModel()->getNoStat();

  for (int idim = 0; idim < ndim; idim++)
    for (int jdim = idim; jdim < ndim; jdim++)
    {
      if (nostat->isDefined(igrf, icov, EConsElem::TENSOR, idim, jdim))
      {
       double value = nostat->getValue(igrf, icov, EConsElem::TENSOR, idim, jdim, 0, ip);
       hh.setValue(idim, jdim, value);
     }
   }
}

/**
 * Calculate HH matrix from parameters
 * Note that this function is also called in Stationary case...
 * So it must be workable without any updates
 * @param amesh AMesh structure
 * @param hh Output Array
 * @param ip Rank of the active point
 */
void ShiftOpCs::_loadHHByApex(const AMesh *amesh,
                              MatrixSquareSymmetric &hh,
                              int ip)
{
  if (amesh->getVariety() == 0)
    _loadHHRegularByApex(hh, ip);
  else
    _loadHHVarietyByApex(hh, ip);
}


/**
 * Calculate HH matrix from parameters
 * Note that this function is also called in Stationary case...
 * So it must be workable without any updates
 * @param hh Output Array
 * @param ip Rank of the active point
 */
void ShiftOpCs::_loadHHRegularByApex(MatrixSquareSymmetric &hh, int ip)
{
  int ndim = getNDim();
  const CovAniso* covini = _getCova();
  CovAniso* cova = covini->clone();

  if (_flagNoStatByHH)
  {
    _updateHH(hh, ip);
  }
  else
  {
    // Locally update the covariance for non-stationarity (if necessary)
    _updateCova(cova, ip);

    // Calculate the current HH matrix (using local covariance parameters)
    const MatrixSquareGeneral& rotmat = cova->getAnisoInvMat();

    VectorDouble diag = VH::power(cova->getScales(), 2.);
    MatrixSquareSymmetric temp(ndim);
    temp.setDiagonal(diag);
    hh.normMatrix(temp, rotmat);
  }
  delete cova;
}

// TODO : finish the job!!!!

void ShiftOpCs::_loadHHVarietyByApex(MatrixSquareSymmetric& hh, int /*ip*/)
{
  int ndim = getNDim();
  const CovAniso* covini = _getCova();
  CovAniso* cova = covini->clone();

  if (_flagNoStatByHH)
  {
    messerr("To be implemented");
  }
  else
  {
//     Locally update the covariance for non-stationarity (if necessary)
   // _updateCova(cova, ip);

    // Calculate the current HH matrix (using local covariance parameters)
    VectorDouble diag = VH::power(cova->getScales(), 2.);

    hh.fill(0.);
    for (int idim = 0; idim < ndim; idim++)
      hh.setValue(idim,idim, diag[0]);
  }
  delete cova;
}

/**
 * Calculate HH Gradient matrix from one of the Model parameters
 * for the given Apex.
 * @param hh         Output Array (updated here)
 * @param igparam    Rank of the parameter for derivation
 * @param ipref      Rank of the point
 *
 * @details: The parameters 'igparam' are sorted as follows:
 * @details: - 0:(ndim-1)   : ranges in each Space direction
 * @details: - ndim:ngparam : rotation angles (=ndim or 1 in 2-D)
 */

void ShiftOpCs::_loadHHGradByApex(MatrixSquareSymmetric& hh,
                                  int igparam,
                                  int ipref
                                  )
{
  int ndim = getNDim();

  if (_flagNoStatByHH)
  {
    // Case where the derivation must be performed on the HH terms

    hh.fill(0.);
    int ecr = 0;
    for (int idim = 0; idim < ndim; idim++)
      for (int jdim = idim; jdim < ndim; jdim++)
      {
        if (ecr == igparam) hh.setValue(idim, jdim, 1.);
        ecr++;
      }
  }
  else
  {
    // Case where the derivation is performed on ranges and angles

    const CovAniso* covini = _getCova();
    CovAniso* cova = covini->clone();

    _updateCova(cova, ipref);

    const MatrixSquareGeneral& rotmat = cova->getAnisoInvMat();
    VectorDouble diag = VH::power(cova->getScales(), 2.);

    // Locally update the covariance for non-stationarity (if necessary)


    const MatrixSquareGeneral& rotmat = cova->getAnisoInvMat();
    VectorDouble diag = VH::power(cova->getScales(), 2.);

    MatrixSquareSymmetric temp(ndim);
    if (igparam < ndim)
    {
      // Derivation with respect to the Range 'igparam'
      temp.fill(0);
      temp.setValue(igparam, igparam, 2. * cova->getScale(igparam));
      hh.normMatrix(temp, rotmat);
    }
    else
    {
      // Derivation with respect to the Angle 'igparam'-ndim
      int ir = igparam - ndim;
      CovAniso* covaderiv = covini->clone();
      _updateCova(covaderiv, ipref);
      cova->setAnisoAngle(ir, covaderiv->getAnisoAngles(ir) + 90.);
      const MatrixSquareGeneral& drotmat = covaderiv->getAnisoInvMat();

      VH::divideConstant(diag, 180. / GV_PI); // Necessary as angles are provided in degrees. Factor 2 is for derivative
      temp.setDiagonal(diag);
      hh.innerMatrix(temp, drotmat, rotmat);

    }
    delete cova;
  }
}

double ShiftOpCs::_computeGradLogDetHH(const AMesh* amesh, int igparam,int ipref,
                                       const MatrixSquareSymmetric& invHH,
                                       MatrixSquareSymmetric& work,
                                       MatrixSquareSymmetric& work2)
{
  int ndim = getNDim();
  int number = amesh->getNApexPerMesh();

  if (_flagNoStatByHH)
  {
    // TODO : to be computed tr(H^{-1}dH)
  }
  else
  {
    if (igparam < ndim)
    {
      const CovAniso* covaini = _getCova();
      CovAniso* cova = covaini->clone();
      _updateCova(cova,ipref);
      const MatrixSquareGeneral& rotmat = cova->getAnisoInvMat();
      MatrixSquareSymmetric temp(ndim);
      temp.setDiagonal(cova->getScales());
      for (int idim = 0 ; idim < ndim; idim++)
      {
        if (idim != igparam)
        {
          temp.setValue(idim,idim, 0.);
        }
        else
        {
          temp.setValue(idim,idim,  2. * cova->getScale(idim) / number);
        }
      }

       work.normMatrix(temp, rotmat);
       work2.prodMatrix(work,invHH);
       double result = work2.trace();
       delete cova;
       return result;
    }
    else
    {
      return 0.;
    }
  }
  return 0.;

}


void ShiftOpCs::_loadAux(VectorDouble& tab,
                         const EConsElem& type,
                         int ip)
{
  if (tab.empty()) return;
  for (int i = 0; i < (int) tab.size(); i++) tab[i] = 0.;
  if (! _isNoStat()) return;
  int igrf = _getIgrf();
  int icov = _getIcov();

  const ANoStat* nostat = _getModel()->getNoStat();
  for (int i = 0; i < (int) tab.size(); i++)
    if (nostat->isDefined(igrf, icov, type, i, -1))
      tab[i] = nostat->getValue(igrf, icov, type, i, -1, 0, ip);
}

/**
 * Constitute HH (only in non-stationary case)
 * @param hh   Returned HH symmetric matrix
 * @param amesh Pointer to the meshing
 * @param imesh Rank of the mesh
 */
void ShiftOpCs::_loadHHPerMesh(const AMesh* amesh,
                               MatrixSquareSymmetric& hh,
                               int imesh)
{
  int number = amesh->getNApexPerMesh();
  int ndim = _ndim;
  MatrixSquareSymmetric hhloc(ndim);
  hh.fill(0.);

  // HH per mesh is obtained as the average of the HH per apex of the mesh
  for (int rank = 0; rank < number; rank++)
  {
    int ip = amesh->getApex(imesh, rank);
    _loadHHByApex(amesh, hhloc, ip);
    hh.add(hhloc);
  }
  hh.prodScalar(1. / number);
}

/**
 * Calculate the derivative of HH matrix with respect to
 * - the Model parameter 'igparam' and the Apex 'igp0'
 * @param hh      Resulting HH derivative matrix
 * @param amesh   Meshing structure
 * @param ipref   Rank of the Apex for derivation (between 0 to nApices-1)
 * @param igparam Rank of the Model parameter (from 0 to ngparam-1)
 */
void ShiftOpCs::_loadHHGradPerMesh(MatrixSquareSymmetric& hh,
                                   const AMesh* amesh,
                                   int ipref,
                                   int igparam)
{
  int number = amesh->getNApexPerMesh();
  hh.fill(0.);
  _loadHHGradByApex(hh, igparam, ipref);
  hh.prodScalar(1. / number);
}

void ShiftOpCs::_loadAuxPerMesh(const AMesh* amesh,
                                VectorDouble& tab,
                                const EConsElem& type,
                                int imesh)
{
  if (tab.empty()) return;
  int number = amesh->getNApexPerMesh();
  int size = static_cast<int> (tab.size());

  VectorDouble tabloc(size, 0.);
  for (int i = 0; i < size; i++) tab[i] = 0;

  for (int rank = 0; rank < number; rank++)
  {
    int ip = amesh->getApex(imesh, rank);
    _loadAux(tabloc, type, ip);
    VH::addInPlace(tab, tabloc);
  }
  VH::divideConstant(tab, (double) number);
}

int ShiftOpCs::_preparMatrices(const AMesh *amesh,
                               int imesh,
                               MatrixSquareGeneral& matu,
                               MatrixRectangular& matw) const
{
  int ndim = _ndim;
  int ncorner = amesh->getNApexPerMesh();

  for (int icorn = 0; icorn < ncorner; icorn++)
  {
    for (int idim = 0; idim < ndim; idim++)
      matu.setValue(idim, icorn, amesh->getCoor(imesh, icorn, idim));
    matu.setValue(ncorner - 1, icorn, 1.);
  }

  if (matu.invert())
  {
    messerr("Problem for Mesh #%d", imesh + 1);
    amesh->printMesh(imesh);
    return 1;
  }

  for (int icorn = 0; icorn < ncorner; icorn++)
    for (int idim = 0; idim < ndim; idim++)
      matw.setValue(idim, icorn, matu.getValue(icorn, idim));

  return 0;
}

/**
 * Transform the Map into a square cparse matrix
 * @param tab   Vector of Input Maps
 * @return
 */
cs* ShiftOpCs::_BuildSfromMap(VectorT<std::map<int, double>> &tab)
{
  std::map<int, double>::iterator it;

  cs* Striplet = cs_spalloc(0, 0, 1, 1, 1);
  int ip0_max = -1;
  int ip1_max = -1;

  for (int ip0 = 0; ip0 < getSize(); ip0++)
  {
    if (ip0 < 0 || ip0 > (int) tab.size()) my_throw("_BuildSfromMap");
    it = tab[ip0].begin();
    while (it != tab[ip0].end())
    {
      int ip1 = it->first;
      if (!cs_entry(Striplet, ip0, ip1, it->second)) return nullptr;
      if (ip0 > ip0_max) ip0_max = ip0;
      if (ip1 > ip1_max) ip1_max = ip1;
      it++;
    }
  }

  // Add the fictitious value at maximum sparse matrix dimension

  cs_force_dimension(Striplet, getSize(), getSize());

  /* Optional printout */

  cs* S = cs_triplet(Striplet);
  if (S == nullptr) return nullptr;
  Striplet = cs_spfree(Striplet);

  return S;
}

cs* ShiftOpCs::_BuildTildeCGradfromMap(std::map< int, double> &tab) const
{
  std::map<int, double>::iterator it;

  cs* Striplet = cs_spalloc(0, 0, 1, 1, 1);
  int ip1_max = -1;

  it = tab.begin();
  while (it != tab.end())
  {
    int ip1 = it->first;
    if (!cs_entry(Striplet, ip1, ip1, it->second)) return nullptr;
    if (ip1 > ip1_max) ip1_max = ip1;
    it++;
  }


    // Add the fictitious value at maximum sparse matrix dimension

  cs_force_dimension(Striplet, getSize(), getSize());

    /* Optional printout */

  cs* S = cs_triplet(Striplet);
  if (S == nullptr) return nullptr;
  Striplet = cs_spfree(Striplet);

  return S;
}


/**
 * Transform the Map into a square cparse matrix
 * @param tab   Vector of Input Maps
 * @return
 */
cs* ShiftOpCs::_BuildVecSfromMap(std::map<std::pair<int, int>, double> &tab)
{
  std::map<std::pair<int,int>, double>::iterator it;
  cs* Striplet = cs_spalloc(0, 0, 1, 1, 1);
  int ip0_max = -1;
  int ip1_max = -1;

  it = tab.begin();
  while (it != tab.end())
  {
    int ip0 = it->first.first;
    int ip1 = it->first.second;
    if (!cs_entry(Striplet, ip0, ip1, it->second)) return nullptr;
    if (ip0 > ip0_max) ip0_max = ip0;
    if (ip1 > ip1_max) ip1_max = ip1;
    it++;
  }

  // Add the fictitious value at maximum sparse matrix dimension (if 'nmax' provided)

  cs_force_dimension(Striplet, getSize(), getSize());

  /* Optional printout */

  cs* S = cs_triplet(Striplet);
  if (S == nullptr) return nullptr;
  Striplet = cs_spfree(Striplet);
  return S;
}

int ShiftOpCs::_prepareMatricesSVariety(const AMesh* amesh,
                                         int imesh,
                                         VectorVectorDouble& coords,
                                         MatrixSquareSymmetric& matMtM,
                                         AMatrix& matres,
                                         double *deter)
{
  int ndim = getNDim();
  int ncorner = amesh->getNApexPerMesh();

  amesh->getEmbeddedCoordinatesPerMesh(imesh, coords);

  MatrixRectangular matM(ndim, ncorner - 1);
  for (int icorn = 0; icorn < ncorner - 1; icorn++)
  {
    for (int idim = 0; idim < ndim; idim++)
    {
      double val = coords[icorn][idim] - coords[ncorner - 1][idim];
      matM.setValue(idim, icorn, val);
    }
  }

  // Calculate M^t %*% M

  matMtM.normSingleMatrix(matM);
  *deter = matMtM.determinant();

  // Calculate (M^t %*% M)^{-1}

  if (matMtM.invert())
  {
    messerr("Problem for Mesh #%d", imesh + 1);
    amesh->printMesh(imesh);
    return 1;
  }

  // Calculate P = (M^t %*% M)^{-1} %*% M^t
  matM.transposeInPlace();
  matres.prodMatrix(matMtM, matM);
  return 0;
}

int ShiftOpCs::_prepareMatricesSphere(const AMesh *amesh,
                                      int imesh,
                                      VectorVectorDouble &coords,
                                      AMatrix &matres,
                                      double *deter)
{
  int ndim = getNDim();
  int ncorner = amesh->getNApexPerMesh();

  amesh->getEmbeddedCoordinatesPerMesh(imesh, coords);

  for (int icorn = 0; icorn < ncorner - 1; icorn++)
  {
    for (int idim = 0; idim < ndim; idim++)
    {
      double val = coords[icorn][idim] - coords[ncorner - 1][idim];
      matres.setValue(idim, icorn, val);
    }
  }

  double detM = matres.determinant();
  *deter = detM * detM;
  if (matres.invert())
  {
    messerr("Problem for Mesh #%d", imesh + 1);
    amesh->printMesh(imesh);
    return 1;
  }
  return 0;
}

/**
 * Calculate the private member "_S" directly from the Mesh on a Variety in 3-D space
 * @param amesh Description of the Mesh (New class)
 * @param tol Tolerance beyond which elements are not stored in S matrix
 * @return Error return code
 *
 * @remark TildeC is calculated at the same time
 */
int ShiftOpCs::_buildSVariety(const AMesh *amesh, double tol)
{
  auto tab = _mapCreate();
  int error = 1;
  int ndim = getNDim();
  int ncorner = amesh->getNApexPerMesh();
  int napices = amesh->getNApices();

  _TildeC.clear();
  _TildeC.resize(napices, 0.);

  // Initialize the arrays

  VectorDouble srot(2);
  MatrixSquareSymmetric hh(ndim);
  MatrixSquareSymmetric matMtM(ncorner-1);
  MatrixRectangular matP(ncorner-1,ndim);
  MatrixSquareGeneral matMs(ndim);
  MatrixSquareSymmetric matPinvHPt(ncorner-1);
  double detMtM = 0.;

  // Define the global matrices

  int igrf = _getIgrf();
  int icov = _getIcov();
  double dethh = 0.;
  if (_isGlobalHH(igrf, icov))
  {
    _loadHHByApex(amesh, hh, 0);
    dethh = 1./hh.determinant();
  }
  if (! _isNoStat())
    _loadAux(srot, EConsElem::SPHEROT, 0);

  /* Loop on the active meshes */

  VectorVectorDouble coords = amesh->getEmbeddedCoordinatesPerMesh();
  for (int imesh = 0; imesh < amesh->getNMeshes(); imesh++)
  {
    OptDbg::setIndex(imesh + 1);

    // Non stationary case

    if (_isNoStat())
    {
      const ANoStat* nostat = _getModel()->getNoStat();
      if (nostat->isDefinedforAnisotropy(igrf, icov))
      {
        _loadHHPerMesh(amesh, hh, imesh);
        dethh = 1./hh.determinant();
      }
      if (nostat->isDefined(igrf, icov, EConsElem::SPHEROT, -1, -1))
        _loadAuxPerMesh(amesh, srot, EConsElem::SPHEROT, imesh);
    }

    // Prepare M matrix

    if (amesh->getVariety() == 1)
    {
      if (_prepareMatricesSVariety(amesh, imesh, coords, matMtM, matP, &detMtM))
        my_throw("Matrix inversion");
      matPinvHPt.normTMatrix(hh, matP);
    }
    else
    {
      if (_prepareMatricesSphere(amesh, imesh, coords, matMs, &detMtM))
        my_throw("Matrix inversion");
      matPinvHPt.normTMatrix(hh, matMs);
    }

    // Storing in the Map

    double ratio = sqrt(dethh * detMtM);


    double S = 0.;
    for (int j0 = 0; j0 < ncorner-1; j0++)
    {
      // Update TildeC

      int ip0 = amesh->getApex(imesh, j0);
      _TildeC[ip0] += ratio / 6.;

      double s = 0.;
      for (int j1 = 0; j1 < ncorner-1; j1++)
      {
        int ip1 = amesh->getApex(imesh, j1);
        double vald = matPinvHPt.getValue(j0, j1) * ratio / 2.;
        s += vald;
        _mapUpdate(tab[ip0], ip1, vald, tol);
      }
      int ip1 = amesh->getApex(imesh, ncorner - 1);
      _mapUpdate(tab[ip0], ip1, -s, tol);
      _mapUpdate(tab[ip1], ip0, -s, tol);
      S += s;
    }
    int ip0 = amesh->getApex(imesh, ncorner - 1);
    _TildeC[ip0] += ratio / 6.;
    _mapUpdate(tab[ip0], ip0, S, tol);
  }

  _S = cs_spfree(_S);
  _S = _BuildSfromMap(tab);
  if (_S == nullptr) goto label_end;

  // Ending S construction

  cs_matvecnorm_inplace(_S, _TildeC.data(), 2);

  /* Set the error return code */

  error = 0;

  label_end: if (error) _S = cs_spfree(_S);
  return error;
}

bool ShiftOpCs::_cond(int indref, int igparam, int ipref)
{
  if (ipref == indref && igparam == 0) return true;
  return false;
}

/**
 * Calculate the private member "_SGrad" directly from the Mesh
 * @param amesh Description of the Mesh (New class)
 * @param tol Tolerance beyond which elements are not stored in S matrix
 * @return Error return code
 */
int ShiftOpCs::_buildSGrad(const AMesh *amesh, double tol)
{
  const CovAniso* cova = _getCova();
  _nModelGradParam = cova->getGradParamNumber();
  int number = _nModelGradParam * getSize();
  VectorT<std::map<int, double> > tab(number);
  std::vector<std::map<std::pair<int, int>, double> > Mtab(number);

  int error = 1;
  int ndim = getNDim();
  int ncorner = amesh->getNApexPerMesh();
  int ngparam = _nModelGradParam;

  // Initialize the arrays

  MatrixSquareSymmetric hh(ndim);
  MatrixSquareSymmetric work(ndim);
  MatrixSquareSymmetric work2(ndim);
  MatrixSquareSymmetric hhGrad(ndim);
  MatrixSquareSymmetric matMtM(ncorner-1);
  MatrixRectangular matP(ncorner-1,ndim);
  MatrixSquareGeneral matMs(ndim);
  MatrixSquareSymmetric matPGradHPt(ncorner-1);
  MatrixSquareSymmetric matPHHPt(ncorner-1);

  double detMtM = 0.;
  double dethh = 0.;
  double gradLogDetHH = 0.;
  // Define the global matrices

  int igrf = _getIgrf();
  int icov = _getIcov();
  if (_isGlobalHH(igrf, icov))
    _loadHHByApex(amesh, hhGrad, 0);


  /* Loop on the meshes */

  VectorVectorDouble coords = amesh->getEmbeddedCoordinatesPerMesh();
  for (int imesh = 0; imesh < amesh->getNMeshes(); imesh++)
  {
    OptDbg::setIndex(imesh + 1);

    // Prepare M matrix
    _loadHHPerMesh(amesh, hh, imesh);

    if (amesh->getVariety() == 1)
    {
      if (_prepareMatricesSVariety(amesh, imesh, coords, matMtM, matP, &detMtM))
        my_throw("Matrix inversion");
    }
    else
    {
      if (_prepareMatricesSphere(amesh, imesh, coords, matMs, &detMtM))
        my_throw("Matrix inversion");
    }

    if (amesh->getVariety() == 1)
      matPHHPt.normTMatrix(hh, matP);
    else
      matPHHPt.normTMatrix(hh, matMs);

    dethh = 1./hh.determinant();
    hh.invert();


    // Loop on the derivative terms

    for (int igparam = 0; igparam < ngparam; igparam++)
    {
      for (int jref = 0; jref < ncorner; jref++)
      {
        int ipref = amesh->getApex(imesh, jref);
        int iad = getSGradAddress(ipref, igparam);

        // Update HH matrix

        _loadHHGradPerMesh(hhGrad, amesh, ipref, igparam);
        gradLogDetHH = _computeGradLogDetHH(amesh,igparam,ipref,hh,work,work2);

        if (amesh->getVariety() == 1)
          matPGradHPt.normTMatrix(hhGrad, matP);
        else
          matPGradHPt.normTMatrix(hhGrad, matMs);


        // Storing in the Map

<<<<<<< HEAD
        double ratio = 1.;
=======
        double ratio = sqrt(dethh * detMtM);
        double dratio = - 0.5 * gradLogDetHH * ratio;

>>>>>>> 524b9468
        double S = 0.;
        for (int j0 = 0; j0 < ncorner-1; j0++)
        {
          int ip0 = amesh->getApex(imesh, j0);
          _mapTildeCUpdate(tab[iad],ip0,dratio / 6.);
          double s = 0.;
          for (int j1 = 0; j1 < ncorner-1; j1++)
          {
            int ip1 = amesh->getApex(imesh, j1);
            double vald  = matPGradHPt.getValue(j0, j1)  / 2.;
            double valdS = matPHHPt.getValue(j0, j1)  / 2.;
            vald = ratio * vald + dratio * valdS;
            s += vald;
            _mapGradUpdate(Mtab[iad], ip0, ip1, vald, tol);
          }
          int ip1 = amesh->getApex(imesh, ncorner - 1);
          _mapGradUpdate(Mtab[iad],ip0, ip1, -s, tol);
          _mapGradUpdate(Mtab[iad],ip1, ip0, -s, tol);
          S += s;
        }
        int ip0 = amesh->getApex(imesh, ncorner - 1);
        _mapTildeCUpdate(tab[iad],ip0,dratio / 6.);
        _mapGradUpdate(Mtab[iad], ip0, ip0, S, tol);
      }
    }
  }

  // Construct the SGrad member
  _resetGrad();
  _SGrad.resize(number);
  _TildeCGrad.resize(number);

  for (int i = 0; i < number; i++)
  {
    _SGrad[i] = _BuildSGradfromMap(Mtab[i]);
    if (_SGrad[i] == nullptr) goto label_end;

    _TildeCGrad[i] = _BuildTildeCGradfromMap(tab[i]);

  }

//  int ind = 0;
//  for (int ipar = 0; ipar < _nModelGradParam; ipar++)
//  {
//    for (int iap = 0; iap < getSize(); iap++)
//    {
//      cs_matvecnorm_inplace(_SGrad[ind++], _TildeC.data(), 2);
//    }
//  }

  /* Set the error return code */

  error = 0;

  label_end:
  if (error) _resetGrad();
  return error;
}

void ShiftOpCs::_mapUpdate(std::map<int, double>& tab,
                           int ip1,
                           double value,
                           double tol) const
{
  std::pair<std::map<int,double>::iterator, bool> ret;

  if (ABS(value) < tol) return;
  ret = tab.insert(std::pair<int, double>(ip1, value));
  if (!ret.second) ret.first->second += value;
}

void ShiftOpCs::_mapTildeCUpdate(std::map<int, double>& tab,
                           int ip0,
                           double value,
                           double tol) const
{
  std::pair<std::map<int,double>::iterator, bool> ret;

  if (ABS(value) < tol) return;
  ret = tab.insert(std::pair<int, double>(ip0, value));
  if (!ret.second) ret.first->second += value;
}


VectorT<std::map<int,double>> ShiftOpCs::_mapTildeCCreate()const
{
  int number = _ndim * getSize();
  VectorT<std::map<int,double>> tab(number);
  for (int i = 0; i < number; i++)
  {
    tab.push_back(std::map<int,double>());
  }
  return tab;
}

VectorT<std::map<int, double>> ShiftOpCs::_mapCreate() const
{
  int size = getSize();
  if (size <= 0) my_throw("_mapCreate");
  VectorT<std::map<int, double>> tab(size);
  return tab;
}

VectorT<VectorT<std::map<int, double>>> ShiftOpCs::_mapVectorCreate() const
{
  int number = _nModelGradParam * getSize();
  if (number <= 0) my_throw("_mapVectorCreate");
  VectorT<VectorT<std::map<int, double>>> Mtab(number);
  for (int i = 0; i < number; i++)
  {
    Mtab[i] = _mapCreate();
  }
  return Mtab;
}


/**
 * Calculate the private member "_S" directly from the Mesh
 * @param amesh Description of the Mesh (New class)
 * @param tol Tolerance beyond which elements are not stored in S matrix
 * @return Error return code
 */
int ShiftOpCs::_buildSSphere(const AMesh *amesh,
                             double tol)
{
  auto tab = _mapCreate();
  double coeff[3][2];

  int error = 1;
  int ndim = getNDim();
  int ncorner = amesh->getNApexPerMesh();

  // Initialize the arrays

  VectorDouble srot(2), axe1(3), axe2(3), vel(3), matv(ncorner);
  MatrixSquareSymmetric hh(ndim);
  MatrixSquareGeneral matu(ncorner);
  MatrixSquareGeneral mat(ncorner);
  MatrixRectangular matw(ndim, ncorner);

  // Define the global matrices

  int igrf = _getIgrf();
  int icov = _getIcov();
  if (_isGlobalHH(igrf, icov))
    _loadHHByApex(amesh, hh, 0);
  if (! _isNoStat())
  {
    _loadAux(srot, EConsElem::SPHEROT, 0);
    _loadAux(vel, EConsElem::VELOCITY, 0);
  }

  /* Loop on the meshes */

  for (int imesh = 0; imesh < amesh->getNMeshes(); imesh++)
  {
    OptDbg::setIndex(imesh + 1);

    // Non stationary case

    if (_isNoStat())
    {
      const ANoStat* nostat = _getModel()->getNoStat();
      if (nostat->isDefinedforAnisotropy(igrf, icov))
        _loadHHPerMesh(amesh, hh, imesh);
      if (nostat->isDefined(igrf, icov, EConsElem::SPHEROT, -1, -1))
        _loadAuxPerMesh(amesh, srot, EConsElem::SPHEROT, imesh);
      if (nostat->isDefined(igrf, icov, EConsElem::VELOCITY, -1, -1))
        _loadAuxPerMesh(amesh, vel, EConsElem::VELOCITY, imesh);
    }

    // Case of Spherical geometry

    _projectMesh(amesh, srot, imesh, coeff);

    for (int icorn = 0; icorn < ncorner; icorn++)
    {
      for (int idim = 0; idim < ndim; idim++)
        matu.setValue(idim, icorn, coeff[icorn][idim]);
      matu.setValue(ncorner - 1, icorn, 1.);
    }

    if (matu.invert())
    {
      messerr("Problem for Mesh #%d", imesh + 1);
      amesh->printMesh(imesh);
      my_throw("Matrix inversion");
    }

    for (int icorn = 0; icorn < ncorner; icorn++)
      for (int idim = 0; idim < ndim; idim++)
        matw.setValue(idim, icorn, matu.getValue(icorn, idim));

    // Update for Advection (non-stationary)

    if (_isVelocity())
    {
      for (int icorn = 0; icorn < ncorner; icorn++)
      {
        matv[icorn] = 0.;
        for (int idim = 0; idim < ndim; idim++)
          matv[icorn] += vel[idim] * matw.getValue(idim, icorn);
      }
    }
    else
    {
      mat.normMatrix(hh, matw);
    }

    for (int j0 = 0; j0 < ncorner; j0++)
      for (int j1 = 0; j1 < ncorner; j1++)
      {
        int ip0 = amesh->getApex(imesh, j0);
        int ip1 = amesh->getApex(imesh, j1);
        double vald = (_isVelocity()) ? matv[j1] : mat.getValue(j0, j1);
        _mapUpdate(tab[ip0], ip1, vald * amesh->getMeshSize(imesh), tol);
      }
  }

  _S = cs_spfree(_S);
  _S = _BuildSfromMap(tab);
  if (_S == nullptr) goto label_end;

  /* Set the error return code */

  error = 0;

  label_end: if (error) _S = cs_spfree(_S);
  return error;
}

/**
 * Calculate the private member "_S" directly from the Mesh for Velocity
 * @param amesh Description of the Mesh (New class)
 * @param tol Tolerance beyond which elements are not stored in S matrix
 * @return Error return code
 */
int ShiftOpCs::_buildSVel(const AMesh *amesh,
                          double tol)
{
  auto tab = _mapCreate();

  int error = 1;
  int ndim = getNDim();
  int ncorner = amesh->getNApexPerMesh();
  int igrf = _getIgrf();
  int icov = _getIcov();

  // Initialize the arrays

  VectorDouble vel(2);
  VectorDouble matv(ncorner);
  MatrixSquareGeneral matu(ncorner);
  MatrixRectangular matw(ndim, ncorner);

  // Define the global HH matrix

  _loadAux(vel, EConsElem::VELOCITY, 0);

  /* Loop on the meshes */

  for (int imesh = 0; imesh < amesh->getNMeshes(); imesh++)
  {
    OptDbg::setIndex(imesh + 1);
    double meshSize = amesh->getMeshSize(imesh);

    // Non stationary case

    const ANoStat* nostat = _getModel()->getNoStat();
    if (nostat->isDefined(igrf, icov, EConsElem::VELOCITY, -1, -1))
      _loadAuxPerMesh(amesh, vel, EConsElem::VELOCITY, imesh);

    // Case of Euclidean geometry

    if (_preparMatrices(amesh, imesh, matu, matw))
      my_throw("Problem in matrix inversion");

    // Update for Advection (non-stationary)

    for (int icorn = 0; icorn < ncorner; icorn++)
    {
      matv[icorn] = 0.;
      for (int idim = 0; idim < ndim; idim++)
        matv[icorn] += vel[idim] * matw.getValue(idim, icorn);
    }

    for (int j0 = 0; j0 < ncorner; j0++)
      for (int j1 = 0; j1 < ncorner; j1++)
      {
        int ip0 = amesh->getApex(imesh, j0);
        int ip1 = amesh->getApex(imesh, j1);
        double vald = matv[j1] * meshSize;
        _mapUpdate(tab[ip0], ip1, vald, tol);
      }
  }

  _S = cs_spfree(_S);
  _S = _BuildSfromMap(tab);
  if (_S == nullptr) goto label_end;

  /* Set the error return code */

  error = 0;

  label_end:
  if (error) _S = cs_spfree(_S);
  return error;
}

/**
 * Calculate _TildeC directly from the Mesh (Dimension: _napices)
 * @param amesh Description of the Mesh (New class)
 * @param units Array of sizes for all meshes
 * @return Error return code
 */
int ShiftOpCs::_buildTildeC(const AMesh *amesh, const VectorDouble& units)
{
  int nvertex = amesh->getNApices();
  int ncorner = amesh->getNApexPerMesh();
  double factor = (double) ncorner;

  /* Core allocation */

  VectorDouble cumunit(nvertex, 0.);
  _TildeC.clear();

  /* Loop on the meshes */

  for (int imesh = 0; imesh < amesh->getNMeshes(); imesh++)
  {

    /* Loop on the vertices */

    for (int icorn = 0; icorn < ncorner; icorn++)
    {
      int jp = amesh->getApex(imesh, icorn);
      cumunit[jp] += units[imesh];
    }
  }

  /* Scale */

  for (int ip = 0; ip < nvertex; ip++)
  {
    double value = cumunit[ip] / factor;
    if (ABS(value) <= 0.)
    {
      messerr("Meshing unit (%d) has a zero volume", ip + 1);
      _TildeC.clear();
      return 1;
    }
    _TildeC.push_back(value);
  }
  return 0;
}

/**
 * Construct the _Lambda vector (Dimension: _napices)
 * @param amesh Description of the Mesh
 */
void ShiftOpCs::_buildLambda(const AMesh *amesh)
{
  double sqdeth = 0.;

  int ndim = getNDim();
  int nvertex = amesh->getNApices();
  const CovAniso* cova = _getCova();
  double param = cova->getParam();
  double r = 1.;
  if( amesh->getVariety() == 1)
  {
    const ASpace* space = getDefaultSpace();
    const SpaceSN* spaceSn = dynamic_cast<const SpaceSN*>(space);
    if (spaceSn != nullptr) r = spaceSn->getRadius();
  }

  /* Load global matrices */

  _Lambda.clear();
  int igrf = _getIgrf();
  int icov = _getIcov();
  MatrixSquareSymmetric hh(ndim);
  double correc  = cova->getCorrec();
  if (_isGlobalHH(igrf, icov))
  {
    _loadHHByApex(amesh, hh, 0);
    sqdeth = sqrt(hh.determinant());
   if(amesh->getVariety() == 1)
   {
     correc = cova->evalCovOnSphere(0,50,false);
   }
  }

  /* Fill the array */

  double sill = cova->getSill(0, 0);
  for (int ip = 0; ip < nvertex; ip++)
  {
    if (_isNoStat())
    {
      const ANoStat* nostat = _getModel()->getNoStat();
      if (nostat->isDefinedforAnisotropy(igrf, icov))
      {
        _loadHHByApex(amesh, hh, ip);
        sqdeth = sqrt(hh.determinant());
      }
      if (nostat->isDefined(igrf, icov, EConsElem::SILL, -1, -1))
        sill = nostat->getValue(igrf, icov, EConsElem::SILL, -1, -1, 0, ip);
    }
    if (amesh->getVariety() != 1)
    {
      _Lambda.push_back(sqrt((_TildeC[ip]) * correc / sill));
    }
    else
    {
      _Lambda.push_back(sqrt((_TildeC[ip]) *  correc * pow(r, 2. * param)  * pow(sqdeth, - (2. * param  - 1.)/3.)/ (sill*sill)));
    }
  }
}

/**
 * Construct the _Lambda vector (Dimension: _napices)
 * @param amesh Description of the Mesh (New class)
 * @return
 */
bool ShiftOpCs::_buildLambdaGrad(const AMesh *amesh)
{
  int ndim = getNDim();
  int nvertex = amesh->getNApices();
  const CovAniso* covini = _getCova();
  CovAniso* cova = covini->clone();

  /* Core allocation */

  int number = getLambdaGradSize();
  if (_LambdaGrad.empty())
  {
    _LambdaGrad.clear();
    VectorDouble temp(nvertex);
    for(int i = 0; i< number; i++)
      _LambdaGrad.push_back(temp);
  }

  /* Fill the array */

  if (_flagNoStatByHH)
  {

    // Filling by HH

    MatrixSquareSymmetric hh(ndim);
    for (int ip = 0; ip < nvertex; ip++)
    {
      // Update HH locally
      _updateHH(hh, ip);
      hh.invert();

      int ecr = 0;
      for(int idim = 0; idim < ndim; idim++)
      {
        for(int jdim = 0; jdim <= idim; jdim++, ecr++)
        {
          double ratio = (idim == jdim)? 1./4. : 1./2.;
          _LambdaGrad[ecr][ip] = - _Lambda[ip] * hh.getValue(idim,jdim) * ratio ;
        }
      }
    }
  }
  else
  {

    // Filling by range / angle

    for (int ip = 0; ip < nvertex; ip++)
    {
      // Locally update the covariance for non-stationarity (if necessary)
      _updateCova(cova, ip);

      for (int idim = 0; idim < number; idim++)
      {
        _LambdaGrad[idim][ip] = -_Lambda[ip] / (2. * cova->getScale(idim));
      }
    }
  }

  delete cova;
  return false;
}

/**
 * Project the coordinates of the mesh vertices on the sphere
 * @param amesh Mesh structure
 * @param srot  Rotation parameters
 * @param imesh Rank of the mesh of interest
 * @param coeff Coordinates of the projected vertices
 */
void ShiftOpCs::_projectMesh(const AMesh *amesh,
                             const VectorDouble& srot,
                             int imesh,
                             double coeff[3][2])
{
  double xyz[3][3];

  // Calculate the Mesh Center

  VectorDouble center(3, 0.);
  for (int icorn = 0; icorn < (int) amesh->getNApexPerMesh(); icorn++)
  {
    GH::convertSph2Cart(amesh->getCoor(imesh, icorn, 0),
                        amesh->getCoor(imesh, icorn, 1), &xyz[icorn][0],
                        &xyz[icorn][1], &xyz[icorn][2]);
    for (int i = 0; i < 3; i++)
      center[i] += xyz[icorn][i];
  }
  double ratio = VH::norm(center);
  VH::divideConstant(center, sqrt(ratio));

  // Center gives the vector joining the origin to the center of triangle
  double phi    = srot[1] * GV_PI / 180.;
  double theta  = srot[0] * GV_PI / 180.;
  double sinphi = sin(phi);
  double cosphi = cos(phi);
  double sintet = sin(theta);
  double costet = cos(theta);

  // W is the Pole vector
  VectorDouble w;
  w.push_back(sinphi * costet);
  w.push_back(sinphi * sintet);
  w.push_back(cosphi);

  // V1 = Center ^ w: first axis
  VectorDouble v1 = VH::crossProduct(center, w);
  VH::normalize(v1);

  // V2 = Center ^ V1: second axis
  VectorDouble v2 = VH::crossProduct(center, v1);
  VH::normalize(v2);

  // Get the end points from Unit vectors
  VectorDouble axe1 = VH::add(center, v1);
  VectorDouble axe2 = VH::add(center, v2);

  /* Projection */

  for (int icorn = 0; icorn < 3; icorn++)
  {
    coeff[icorn][0] = coeff[icorn][1] = 0.;
    for (int i = 0; i < 3; i++)
      coeff[icorn][0] += (axe1[i] - center[i]) * (xyz[icorn][i] - center[i]);
    for (int i = 0; i < 3; i++)
      coeff[icorn][1] += (axe2[i] - center[i]) * (xyz[icorn][i] - center[i]);
  }
}

/**
 * Returns the internal address for a given vertex and a given parameter
 * It returns -1 if the address is ivalid
 * @param iapex  Rank of the target apex
 * @param igparam  Rank of the target parameter
 * @return
 */
int ShiftOpCs::getSGradAddress(int iapex, int igparam) const
{
  int ngparam = _nModelGradParam;
  int napices = getSize();
  if (iapex < 0 || iapex >= napices)
  {
    mesArg("Mesh Apex index", iapex, napices);
    return -1;
  }
  if (igparam < 0 || igparam >= ngparam)
  {
    mesArg("Rank of the Model parameter", igparam, ngparam);
    return -1;
  }
  return napices * igparam + iapex;
}

double ShiftOpCs::getMaxEigenValue() const
{
  return cs_norm(getS());
}

bool ShiftOpCs::_isNoStat()
{
  const Model* model = _getModel();
  return model->isNoStat();
}

bool ShiftOpCs::_isGlobalHH(int igrf, int icov)
{
  if (! _isNoStat())
    return true;
  else
  {
    const ANoStat* nostat = _getModel()->getNoStat();
    if (! nostat->isDefinedforAnisotropy(igrf, icov)) return true;
  }
  return false;
}

bool ShiftOpCs::_isVelocity()
{
  if (! _isNoStat()) return false;
  const ANoStat* nostat = _getModel()->getNoStat();
  int igrf = _getIgrf();
  int icov = _getIcov();
  return nostat->isDefined(igrf, icov, EConsElem::VELOCITY, -1, -1);
}

int ShiftOpCs::getLambdaGradSize() const
{
  if (_flagNoStatByHH)
    return _nModelGradParam;
  else
    return _ndim;
}

void ShiftOpCs::_determineFlagNoStatByHH()
{
  _flagNoStatByHH = false;
  if (! _isNoStat()) return;
  _flagNoStatByHH = _getModel()->getNoStat()->isDefinedByType(_getIgrf(), EConsElem::TENSOR);
}

const CovAniso* ShiftOpCs::_getCova()
{
  return _getModel()->getCova(_getIcov());
}

void ShiftOpCs::_mapGradUpdate(std::map<std::pair<int, int>, double> &tab,
                               int ip0,
                               int ip1,
                               double value,
                               double tol)
{
  std::pair<std::map<std::pair<int, int>, double>::iterator, bool> ret;

  if (ABS(value) < tol) return;
  std::pair<int, int> key(ip0, ip1);
  ret = tab.insert(std::pair<std::pair<int, int>, double>(key, value)); // ret.second = false if key is already in the map
  if (!ret.second) ret.first->second += value;
}

/**
 * Transform the Map into a square cparse matrix
 * @param tab   Input Map
 * @return
 */
cs* ShiftOpCs::_BuildSGradfromMap(std::map<std::pair<int, int>, double> &tab)
{
  std::map<std::pair<int, int>, double>::iterator it;

  cs* Striplet = cs_spalloc(0, 0, 1, 1, 1);
  int ip0_max = -1;
  int ip1_max = -1;

  it = tab.begin();
  while (it != tab.end())
  {
    int ip0 = it->first.first;
    int ip1 = it->first.second;
    if (!cs_entry(Striplet, ip0, ip1, it->second)) return nullptr;
    if (ip0 > ip0_max) ip0_max = ip0;
    if (ip1 > ip1_max) ip1_max = ip1;
    it++;
  }

  // Add the fictitious value at maximum sparse matrix dimension (if 'nmax' provided)

  cs_force_dimension(Striplet, getSize(), getSize());

  /* Optional printout */

  cs* S = cs_triplet(Striplet);
  if (S == nullptr) return nullptr;

  Striplet = cs_spfree(Striplet);

  return S;
}<|MERGE_RESOLUTION|>--- conflicted
+++ resolved
@@ -1295,13 +1295,8 @@
 
         // Storing in the Map
 
-<<<<<<< HEAD
-        double ratio = 1.;
-=======
         double ratio = sqrt(dethh * detMtM);
         double dratio = - 0.5 * gradLogDetHH * ratio;
-
->>>>>>> 524b9468
         double S = 0.;
         for (int j0 = 0; j0 < ncorner-1; j0++)
         {
