--- conflicted
+++ resolved
@@ -8,13 +8,10 @@
 /* License: BSD 3-clause                                                      */
 /*                                                                            */
 /******************************************************************************/
-<<<<<<< HEAD
-=======
 #include "Basic/VectorNumT.hpp"
 #include "Covariances/CovAniso.hpp"
 #include "geoslib_define.h"
 
->>>>>>> eff96d98
 #include "LinearOp/PrecisionOpCs.hpp"
 #include "LinearOp/Cholesky.hpp"
 #include "LinearOp/ShiftOpCs.hpp"
