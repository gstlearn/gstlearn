/******************************************************************************/
/* COPYRIGHT ARMINES, ALL RIGHTS RESERVED                                     */
/*                                                                            */
/* THE CONTENT OF THIS WORK CONTAINS CONFIDENTIAL AND PROPRIETARY             */
/* INFORMATION OF ARMINES. ANY DUPLICATION, MODIFICATION,                     */
/* DISTRIBUTION, OR DISCLOSURE IN ANY FORM, IN WHOLE, OR IN PART, IS STRICTLY */
/* PROHIBITED WITHOUT THE PRIOR EXPRESS WRITTEN PERMISSION OF ARMINES         */
/*                                                                            */
/* Created on: 9 avr. 2019 by N. Desassis                                     */
/*                                                                            */
/* TAG_SOURCE_CG                                                              */
/******************************************************************************/
#include "LinearOp/ProjConvolution.hpp"
#include "csparse_f.h"

ProjConvolution::ProjConvolution(const VectorDouble &convolution,
                                 const DbGrid *grid_point)
    : _convolution(convolution),
      _gridPoint(grid_point),
      _shiftVector(),
      _Aproj(nullptr)
{
  _constructShiftVector();

  _constructAprojCS();
}

ProjConvolution::~ProjConvolution()
{
  if (_Aproj != nullptr) _Aproj = cs_spfree(_Aproj);
}

/**
 * Calculate the Aproj sparse matrix.
 * This method is kept for establishing time bench marks.
 * It emulates mesh2point algorithm.
 * Note that this algorithm does not handle the presence of undefined values
 */
int ProjConvolution::_constructAprojCS()
{
  cs* Atriplet;
  Atriplet = cs_spalloc(0, 0, 1, 1, 1);
  if (_Aproj != nullptr) _Aproj = cs_spfree(_Aproj);
  for (int is = 0; is < getPointNumber(); is++)
  {
    for (int i = -_getHalfSize(); i <= _getHalfSize(); i++)
    {
      int j = i + _getHalfSize();
      int id = is + _shiftVector[j];
      if (id < 0) return 1;

      (void) cs_entry(Atriplet,is,id,_convolution[j]);
    }
  }
  _Aproj = cs_triplet(Atriplet);
  Atriplet  = cs_spfree(Atriplet);
  return 0;
}

/**
 * Calculate the vector of grid index shifts
 * This vector is calculated for the cell located in the center of the grid
 */
void ProjConvolution::_constructShiftVector()
{
  int ndim = _gridPoint->getNDim();
  int center = 1;
  for (int idim = 0; idim < ndim; idim++)
    center *= _gridPoint->getNX(idim);
  center /= 2;

  VectorInt indp(ndim);
  VectorInt indm(ndim);
  _shiftVector.resize(_getConvSize());

  _gridPoint->rankToIndice(center, indp);
  for (int idim = 0; idim < ndim; idim++) indm[idim] = indp[idim];

  // Shift the index of last coordinate by the shift of the grid
  indp[ndim - 1] += _getHalfSize();

  for (int i = -_getHalfSize(); i <= _getHalfSize(); i++)
  {
    indm[ndim - 1] = indp[ndim - 1] + i;
    int id = _gridPoint->indiceToRank(indm);
    _shiftVector[i + _getHalfSize()] = id - center;
  }
}

int ProjConvolution::point2mesh(const VectorDouble &valonseismic,
                                VectorDouble &valonvertex) const
{

  if ((int) valonvertex.size() != getApexNumber())
  {
    messerr("Dimension of 'valonvertex'(%d) incorrect. If should be %d",
            (int) valonvertex.size(), getApexNumber());
    return 1;
  }
  if ((int) valonseismic.size() != getPointNumber())
  {
    messerr("Dimension of 'valonseismic'(%d) incorrect. If should be %d",
            (int) valonseismic.size(), getPointNumber());
    return 1;
  }

  for (auto &e : valonvertex)
     e = 0.;

  for (int is = 0; is < (int) valonseismic.size(); is++)
  {
    for (int i = -_getHalfSize(); i <= _getHalfSize(); i++)
    {
      int j = i + _getHalfSize();
      int id = is + _shiftVector[j];
      if (id < 0) return 1;

      double valm1 = valonseismic[is];
      if (FFFF(valm1))
      {
        valonvertex[id] = TEST;
        break;
      }
      double valm = valm1 * _convolution[j];
      valonvertex[id] += valm;
    }
  }

  // Comparing with the Aproj method (if initiated)

  if (_Aproj != nullptr)
  {
    VectorDouble valcheck = valonvertex;
    cs_tmulvec(_Aproj,(int) valcheck.size(),valonseismic.data(),valcheck.data());
    valcheck.subtract(valonvertex);
    message("Point2Mesh: norme de la difference = %lf\n",valcheck.norm());
  }

  return 0;
}

int ProjConvolution::mesh2point(const VectorDouble &valonvertex,
                                VectorDouble &valonseismic) const
{
  if ((int) valonvertex.size() != getApexNumber())
  {
    messerr("Dimension of 'valonvertex'(%d) incorrect. If should be %d",
            (int) valonvertex.size(), getApexNumber());
    return 1;
  }
  if ((int) valonseismic.size() != getPointNumber())
  {
    messerr("Dimension of 'valonseismic'(%d) incorrect. If should be %d",
            (int) valonseismic.size(), getPointNumber());
    return 1;
  }

<<<<<<< HEAD
  //cs* Atriplet;
  //Atriplet = cs_spalloc(0, 0, 1, 1, 1);

  VectorInt shift = _getShiftVector();

=======
>>>>>>> fbc39c81
  for (int is = 0; is < (int) valonseismic.size(); is++)
  {
    double valp = 0;
    for (int i = -_getHalfSize(); i <= _getHalfSize(); i++)
    {
      int j = i + _getHalfSize();
      int id = is + _shiftVector[j];
      if (id < 0) return 1;

<<<<<<< HEAD
    //  (void) cs_entry(Atriplet,is,id,_convolution[j]);

=======
>>>>>>> fbc39c81
      double valm1 = valonvertex[id];
      if( FFFF(valm1))
      {
        valp = TEST;
        break;
      }
      double valm = valm1  * _convolution[j];
      valp += valm;
    }
    valonseismic[is] = valp;
  }

<<<<<<< HEAD
//  VectorDouble valcheck = valonseismic;
//  if (_Aproj != nullptr) _Aproj = cs_spfree(_Aproj);
//  _Aproj = cs_triplet(Atriplet);
//  Atriplet  = cs_spfree(Atriplet);
//  cs_mulvec(_Aproj,(int) valcheck.size(),valonvertex.data(),valcheck.data());
//
//  // Compare the outputs
//
//  valcheck.subtract(valonseismic);
//  message("Mesh2point: norme de la difference = %lf\n",valcheck.norm());
=======
  // Comparing with the Aproj method (if initiated)
>>>>>>> fbc39c81

  if (_Aproj != nullptr)
  {
    VectorDouble valcheck = valonseismic;
    cs_mulvec(_Aproj,(int) valcheck.size(),valonvertex.data(),valcheck.data());
    valcheck.subtract(valonseismic);
    message("Mesh2point: norme de la difference = %lf\n",valcheck.norm());
  }
  return 0;
}

int ProjConvolution::getApexNumber() const
{
  VectorInt nxs = _gridPoint->getNXs();
  nxs[_gridPoint->getNDim() - 1] += (_getConvSize() - 1);
  return ut_vector_prod(nxs);
}

int ProjConvolution::getPointNumber() const
{
  VectorInt nxs = _gridPoint->getNXs();
  return ut_vector_prod(nxs);
}<|MERGE_RESOLUTION|>--- conflicted
+++ resolved
@@ -155,14 +155,6 @@
     return 1;
   }
 
-<<<<<<< HEAD
-  //cs* Atriplet;
-  //Atriplet = cs_spalloc(0, 0, 1, 1, 1);
-
-  VectorInt shift = _getShiftVector();
-
-=======
->>>>>>> fbc39c81
   for (int is = 0; is < (int) valonseismic.size(); is++)
   {
     double valp = 0;
@@ -172,11 +164,6 @@
       int id = is + _shiftVector[j];
       if (id < 0) return 1;
 
-<<<<<<< HEAD
-    //  (void) cs_entry(Atriplet,is,id,_convolution[j]);
-
-=======
->>>>>>> fbc39c81
       double valm1 = valonvertex[id];
       if( FFFF(valm1))
       {
@@ -189,20 +176,7 @@
     valonseismic[is] = valp;
   }
 
-<<<<<<< HEAD
-//  VectorDouble valcheck = valonseismic;
-//  if (_Aproj != nullptr) _Aproj = cs_spfree(_Aproj);
-//  _Aproj = cs_triplet(Atriplet);
-//  Atriplet  = cs_spfree(Atriplet);
-//  cs_mulvec(_Aproj,(int) valcheck.size(),valonvertex.data(),valcheck.data());
-//
-//  // Compare the outputs
-//
-//  valcheck.subtract(valonseismic);
-//  message("Mesh2point: norme de la difference = %lf\n",valcheck.norm());
-=======
   // Comparing with the Aproj method (if initiated)
->>>>>>> fbc39c81
 
   if (_Aproj != nullptr)
   {
