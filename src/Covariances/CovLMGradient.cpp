--- conflicted
+++ resolved
@@ -14,20 +14,11 @@
 #include "Covariances/CovAnisoList.hpp"
 #include "Covariances/CovGradientFunctional.hpp"
 
-<<<<<<< HEAD
-CovLMGradient::CovLMGradient(const ASpace* space)
+CovLMGradient::CovLMGradient(const ASpaceSharedPtr& space)
 : CovAnisoList(space)
 {
 }
 
-CovLMGradient::CovLMGradient(const CovContext& ctxt)
-: CovAnisoList(ctxt)
-=======
-CovLMGradient::CovLMGradient(const std::shared_ptr<const ASpace>& space)
-: ACovAnisoList(space)
->>>>>>> ce68ac9d
-{
-}
 
 CovLMGradient::CovLMGradient(const CovLMGradient &r)
 : CovAnisoList(r)
@@ -35,13 +26,8 @@
 
 }
 
-<<<<<<< HEAD
 CovLMGradient::CovLMGradient(const CovAnisoList& r)
-    : CovAnisoList()
-=======
-CovLMGradient::CovLMGradient(const ACovAnisoList& r)
-    : ACovAnisoList(r.getSpaceSh())
->>>>>>> ce68ac9d
+    : CovAnisoList(r.getSpaceSh())
 {
 
   for (int icov = r.getCovaNumber()-1; icov >= 0; icov--)
