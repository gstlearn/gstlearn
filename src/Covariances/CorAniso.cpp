--- conflicted
+++ resolved
@@ -1496,11 +1496,7 @@
 void CorAniso::appendParams(ListParams& listparams,
                             std::vector<std::function<double(double)>>* gradFuncs) 
 {
-<<<<<<< HEAD
   DECLARE_UNUSED(gradFuncs)
-  _initParamInfo();
-=======
->>>>>>> 6441f81d
   listparams.addParams(_scales);
   int count = (int)_scales.size();
   if (count > 0)
