--- conflicted
+++ resolved
@@ -260,7 +260,9 @@
     array.setValue(indices,Re[iad]);
 
   }
+
   FFTn(ndim, nxs, Re, Im);
+
 
   // Retrieve information from the Re array and load them back in the array result.
 
@@ -309,18 +311,13 @@
 
 void ACovFunc::computeCorrec(int dim)
 {
-<<<<<<< HEAD
   if (! hasSpectrum()) return;
   int N = pow(2,8);
-=======
-
-  int N = pow(2,9);
->>>>>>> b2f21dce
   VectorInt Nv(dim);
   VectorDouble hmax(dim);
   for (int idim = 0; idim<dim; idim++)
   {
-    hmax[idim] = 10 * getScadef();
+    hmax[idim] = 3 * getScadef();
     Nv[idim] = N/2;
   }
   Array res = _evalCovFFT(hmax,N);
