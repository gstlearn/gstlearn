--- conflicted
+++ resolved
@@ -118,14 +118,8 @@
 
   _optimPreProcessedData = true;
 }
-<<<<<<< HEAD
  
-void ACov::_optimizationPreProcessForTarget(const Db* db2,
-                                            const VectorInt& nbgh2) const
-=======
-
 void ACov::_optimizationPreProcessForTarget(const Db* db2, const VectorInt& nbgh2) const
->>>>>>> 93bc2332
 {
   std::vector<SpacePoint> ps;
 
@@ -1095,155 +1089,7 @@
   }
 
   if (cleanOptim) optimizationPostProcess();
-<<<<<<< HEAD
-  timer.displayIntervalMilliseconds("- Cleaning optim");
-  return 0;
-}
-
-int ACov::evalCovMatInPlace4(MatrixRectangular& mat,
-                             const Db* db1,
-                             const Db* db2,
-                             int ivar0,
-                             int jvar0,
-                             const VectorInt& nbgh1,
-                             const VectorInt& nbgh2,
-                             const CovCalcMode* mode,
-                             bool cleanOptim) const
-{
-  DECLARE_UNUSED(nbgh1, nbgh2, mode, mat)
-  // Preliminary checks
-  if (db2 == nullptr) db2 = db1;
-  if (db1 == nullptr || db2 == nullptr) return 1;
-  VectorInt ivars = _getActiveVariables(ivar0);
-  if (ivars.empty()) return 1;
-  VectorInt jvars = _getActiveVariables(jvar0);
-  if (jvars.empty()) return 1;
-
-  // Prepare Non-stationarity (if needed)
-     manage(db1, db2);
-
-  // Prepare Optimization for covariance calculation (if not forbidden or already done)
-     _optimizationPreProcessForData(db1);
-     _optimizationPreProcessForTarget(db2, nbgh2);
-
-  // Create sets of Vectors of valid sample indices per variable
-     //VectorVectorInt index1 = db1->getSampleRanks(ivars, nbgh1);
-     //VectorVectorInt index2 = db2->getSampleRanks(jvars, nbgh2);
-
-  // Creating the matrix
-     //int neq1 = VH::count(index1);
-     //int neq2 = VH::count(index2);
-     //if (neq1 <= 0 || neq2 <= 0)
-    //{
-     // messerr("The returned matrix has no valid sample and no valid variable");
-     // return 1;
-    //}
-    //mat.resize(neq1, neq2);
-
-   // Define the two space points
-    //bool isNoStatLocal = isNoStat();
-
-//   // Loop on Data
-//   int icol = 0;
-//   for (const auto ivar2: jvars.getVector())
-//   {
-//     const VectorInt& index2i = index2[ivar2];
-//     const int* ptr2          = index2i.data();
-//     for (int irel2 = 0, n2 = (int)index2i.size(); irel2 < n2; irel2++)
-//     {
-//       int iabs2      = *ptr2++;
-//       SpacePoint& p2 = optimizationLoadInPlace(irel2, 2, 2);
-
-//       int irow = 0;
-//       for (const auto ivar1: ivars.getVector())
-//       {
-//         const VectorInt& index1i = index1[ivar1];
-//         for (const auto iabs1: index1i.getVector())
-//         {
-//           SpacePoint& p1 = optimizationLoadInPlace(iabs1, 1, 1);
-
-//           // Modify the covariance (if non stationary)
-//           if (isNoStatLocal)
-//             updateCovByPoints(1, iabs1, 2, iabs2);
-
-//           // Calculate the covariance between two points
-//           double value = evalCov(p1, p2, ivar1, ivar2, mode);
-//           mat.setValue(irow, icol, value);
-//         }
-//         irow++;
-//       }
-//       icol++;
-//     }
-//   }
-
-  if (cleanOptim) optimizationPostProcess();
-  return 0;
-}
-
-int ACov::evalCovMatInPlace(MatrixRectangular& mat,
-                            const Db* db1,
-                            const Db* db2,
-                            int ivar0,
-                            int jvar0,
-                            const VectorInt& nbgh1,
-                            const VectorInt& nbgh2,
-                            const CovCalcMode* mode,
-                            bool cleanOptim) const
-{
-  // Preliminary checks
-  if (db2 == nullptr) db2 = db1;
-  if (db1 == nullptr || db2 == nullptr) return 1;
-  VectorInt ivars = _getActiveVariables(ivar0);
-  if (ivars.empty()) return 1;
-  VectorInt jvars = _getActiveVariables(jvar0);
-  if (jvars.empty()) return 1;
-  if (OptCustom::query("OptimCovMat", 0) == 2)
-    return evalCovMatInPlace2(mat, db1, db2, ivar0, jvar0, nbgh1, nbgh2, mode, cleanOptim);
-  if (OptCustom::query("OptimCovMat", 0) == 3)
-    return evalCovMatInPlace3(mat, db1, db2, ivar0, jvar0, nbgh1, nbgh2, mode, cleanOptim);
-  // Prepare Non-stationarity (if needed)
-  manage(db1, db2);
-
-  // Prepare Optimization for covariance calculation (if not forbidden or already done)
-  _optimizationPreProcessForData(db1);
-  _optimizationPreProcessForTarget(db2, nbgh2);
-
-  // Create sets of Vectors of valid sample indices per variable 
-  VectorVectorInt index1 = db1->getSampleRanks(ivars, nbgh1);
-  VectorVectorInt index2 = db2->getSampleRanks(jvars, nbgh2);
-
-  // Creating the matrix
-  int neq1 = VH::count(index1);
-  int neq2 = VH::count(index2);
-  if (neq1 <= 0 || neq2 <= 0)
-  {
-    messerr("The returned matrix has no valid sample and no valid variable");
-    return 1;
-  }
-  mat.resize(neq1, neq2);
-
-  // Define the two space points
-  KrigOpt krigopt;
-  krigopt.setMode(mode);
-
-  // Loop on Data
-  int irow = 0;
-  for (const auto ivar1: ivars.getVector())
-  {
-    const VectorInt& index1i = index1[ivar1];
-    for (const auto iabs1: index1i.getVector())
-    {
-      SpacePoint& p1 = optimizationLoadInPlace(iabs1, 1, 1);
-
-      _loopOnPointTarget(index2, jvars, ivar1, iabs1, irow, p1, false, krigopt, mat);
-      irow++;
-    }
-  }
-
-  if (cleanOptim) optimizationPostProcess();
-=======
-
->>>>>>> 93bc2332
+
   return 0;
 }
 
@@ -1307,7 +1153,7 @@
                                const KrigOpt& krigopt,
                                bool cleanOptim) const
 {
-  // Preliminary checks
+// Preliminary checks
   if (db1 == nullptr || db2 == nullptr) return 1;
   const EKrigOpt& calcul = krigopt.getCalcul();
   if (calcul == EKrigOpt::DGM)
@@ -1323,7 +1169,7 @@
   VectorInt nbgh2        = {iech2};
   VectorVectorInt index2 = db2->getSampleRanks(ivars, nbgh2, true, false, false);
 
-  // Creating the matrix
+// Creating the matrix
   int neq1 = VH::count(index1);
   int neq2 = VH::count(index2);
   if (neq1 <= 0 || neq2 <= 0)
@@ -1332,7 +1178,7 @@
     return 1;
   }
 
-  // Dimension the returned matrix
+// Dimension the returned matrix
   mat.resize(neq1, neq2);
   mat.fill(0.);
 
@@ -1495,89 +1341,6 @@
     mat.setValue(irow, icol, value / ndisc);
   }
 }
-
-/****************************************************************************/
-/*!
- **  Establish covariance matrix between one Db and one sample of a Target Db
- **
- ** \return Dense matrix containing the covariance matrix
- **
- ** \param[in]  mat Matrix (possibly resized)
- ** \param[in]  db1   First Db
- ** \param[in]  db2   Second Db
- ** \param[in]  index1 Vector of vector indices of active samples in db1
- ** \param[in]  iech2 Sample rank within db2
- ** \param[in]  krigopt KrigOpt structure
- ** \param[in]  cleanOptim When True, clean optimization internal when ended
- **
- ** \remarks If a Db does not contain any Z-variable defined, the covariance
- ** \remarks cannot treat possible heterotopy and therefore uses all samples
- **
- ** \remarks The returned matrix if dimension to nrows * 1 where
- ** \remarks each 'nrows' is the number of active samples
- ** \remarks by the number of samples where the variable is defined
- **
- ** \note 'dbin' and 'dbout' cannot be made 'const' as they can be updated
- ** \note due to the presence of 'nostat'
- **
- *****************************************************************************/
- int ACov::evalCovMatForSingleTarget(MatrixRectangular& mat,
-                                     const Db* db1,
-                                     const Db* db2,
-                                     const VectorVectorInt& index1,
-                                     int iech2,
-                                     const KrigOpt& krigopt) const
-{
-// Preliminary checks
-  if (db1 == nullptr || db2 == nullptr) return 1;
-
-  VectorInt ivars = VH::sequence(getNVar());
-  if (ivars.empty()) return 1;
-
-  // Create the sets of Vector of valid sample indices per variable
-  // (not masked and defined)
-  VectorInt nbgh2 = {iech2};
-  VectorVectorInt index2 = db2->getSampleRanks(ivars, nbgh2, true, false, false);
-
-// Creating the matrix
-  int neq1 = VH::count(index1);
-  int neq2 = VH::count(index2);
-  if (neq1 <= 0 || neq2 <= 0)
-  {
-    messerr("The returned matrix has no valid sample and no valid variable");
-    return 1;
-  }
-
-// Dimension the returned matrix
-  mat.resize(neq1, neq2);
-  mat.fill(0.);
-
-// Play the non-stationarity (if needed)
-  manage(db1, db2);
-
-// Prepare the Optimization for covariance calculation
-  _optimizationPreProcessForData(db1);
-  _optimizationPreProcessForTarget(db2, nbgh2);
-
-// Particluar case of the Drift estimation, return a zero-filled RHS
-  if (krigopt.getCalcul() == EKrigOpt::DRIFT) return 0;
-
-  // Loop on Data
-  int irow = 0;
-  for (auto const ivar1: ivars.getVector())
-  {
-    const VectorInt& index1i = index1[ivar1];
-    for (const auto iabs1: index1i.getVector())
-    {
-      SpacePoint& p1 = optimizationLoadInPlace(iabs1, 1, 1);
-      _loopOnPointTarget(index2, ivars, ivar1, iabs1, irow, p1, false, krigopt, mat);
-      irow++;
-    }
-  }
-
-  return 0;
-}
-
 
 void ACov::_updateCovMatrixSymmetricForVerr(const Db* db1,
                                             AMatrix* mat,
