/******************************************************************************/
/*                                                                            */
/*                            gstlearn C++ Library                            */
/*                                                                            */
/* Copyright (c) (2023) MINES Paris / ARMINES                                 */
/* Authors: gstlearn Team                                                     */
/* Website: https://gstlearn.org                                              */
/* License: BSD 3-clause                                                      */
/*                                                                            */
/******************************************************************************/
#include "Polynomials/ClassicalPolynomial.hpp"
#include "Basic/AStringable.hpp"
#include "LinearOp/ShiftOpCs.hpp"
#include <Eigen/src/Core/Matrix.h>

ClassicalPolynomial::ClassicalPolynomial()
{
  // TODO Auto-generated constructor stub
}


ClassicalPolynomial::ClassicalPolynomial(const VectorDouble& coeffs)
{
  init(coeffs);
}

ClassicalPolynomial::~ClassicalPolynomial()
{
  // TODO Auto-generated destructor stub
}

double ClassicalPolynomial::eval(double x) const
{
  double result=_coeffs.back();
  for (int i = static_cast<int> (_coeffs.size())-2; i >= 0; i--)
  {
    result *= x;
    result +=_coeffs[i];
  }
  return result;
}

// Horner scheme starting from the lowest degree
// (since it adds the result to the input vector, the classical scheme can t be used)
#ifndef SWIG
void ClassicalPolynomial::evalOpCumul(MatrixSparse* Op, const Eigen::VectorXd& inv, Eigen::VectorXd& outv) const
{
  int n = static_cast<int> (inv.size());
  Eigen::VectorXd work(n);
  Eigen::VectorXd work2(n);
  Eigen::VectorXd *swap1,*swap2,*swap3;

  swap1 = &work;
  swap2 = &work2;

  for (int i = 0; i<n ; i++)
  {
    outv[i] += _coeffs[0] * inv[i];
  }

  Op->prodMatVecInPlace(inv, *swap1);

  for (int j = 1; j < (int) _coeffs.size(); j++)
  {
    for (int i = 0; i < n; i++)
    {
      outv[i] += _coeffs[j] * (*swap1)[i];
    }

    if (j < (int) _coeffs.size() - 1)
    {
      Op->prodMatVecInPlace(*swap1, *swap2);
      swap3 = swap1;
      swap1 = swap2;
      swap2 = swap3;
    }
  }
}

void ClassicalPolynomial::addEvalOp(ALinearOp* Op,const Eigen::VectorXd& inv, Eigen::VectorXd& outv) const
{
  int n = static_cast<int> (inv.size());

  Eigen::VectorXd *swap1,*swap2,*swap3;

  if (_work.size()!= n)
  {
    _work.resize(n);
  }
  if (_work2.size()!= n)
  {
    _work2.resize(n);
  }

  swap1 = &_work;
  swap2 = &_work2;

  for (int i = 0; i<n ; i++)
  {
    outv[i] += _coeffs[0] * inv[i];
  }

  Op->evalDirect(inv, *swap1);

  for (int j = 1; j < (int) _coeffs.size(); j++)
  {
    for (int i = 0; i < n; i++)
    {
      outv[i] += _coeffs[j] * (*swap1)[i];
    }

    if (j < (int) _coeffs.size() - 1)
    {
      Op->evalDirect(*swap1, *swap2);
      swap3 = swap1;
      swap1 = swap2;
      swap2 = swap3;
    }
  }
}

// Classical Hörner scheme starting from the highest degree
void ClassicalPolynomial::evalOp(MatrixSparse* Op,
                                 const Eigen::VectorXd& inv,
                                 Eigen::VectorXd& outv) const
{
  int n = static_cast<int>(inv.size());
  Eigen::VectorXd work(n);

  for (int i = 0; i < n; i++)
    outv[i] = _coeffs.back() * inv[i];

  for (int j = static_cast<int>(_coeffs.size()) - 2; j >= 0; j--)
  {
    Op->prodMatVecInPlace(outv, work);
    for (int i = 0; i < n; i++)
    {
      outv[i] = _coeffs[j] * inv[i] + work[i];
    }
  }
}

// Classical Hörner scheme starting from the highest degree
void ClassicalPolynomial::evalOpTraining(MatrixSparse *Op,
                                         const Eigen::VectorXd &inv,
                                         std::vector<Eigen::VectorXd> &store,
                                         Eigen::VectorXd &work) const
{
  int n = static_cast<int>(inv.size());

  if (work.size() == 0)
  {
    work.resize(n);
  }

  for (int i = 0; i < n; i++)
  {
    store[_coeffs.size() - 1][i] = _coeffs.back() * inv[i];
  }

  for (int j = (int) _coeffs.size() - 2; j >= 0; j--)
  {
    Op->prodMatVecInPlace(store[j + 1], work);
    for (int i = 0; i < n; i++)
    {
      store[j][i] = _coeffs[j] * inv[i] + work[i];
    }
  }
}
#endif
void ClassicalPolynomial::evalDerivOp(ShiftOpCs* shiftOp,
                                      const Eigen::VectorXd& inv,
                                      Eigen::VectorXd& outv,
                                      int iapex,
                                      int igparam)const
{
  int n = static_cast<int> (inv.size());
  int degree = static_cast<int> (getCoeffs().size());
  ClassicalPolynomial* polycur = this->clone();
  Eigen::VectorXd work(n);
  Eigen::VectorXd work2(n);
  Eigen::VectorXd *swap1,*swap2,*swap3;
  MatrixSparse* Op = shiftOp->getS();
  MatrixSparse* derivOp = shiftOp->getSGrad(iapex,igparam);

  swap1 = &work;
  swap2 = &work2;

  VectorEigen::fill(outv, 0.);

  for(int i = 0 ; i< n; i++)
  {
    work[i] = inv[i];
  }

  auto coeffsCur = polycur->getCoeffs();

  for(int i = 0; i < degree - 1 ;i++)
  {
    derivOp->prodMatVecInPlace(*swap1,*swap2);
    coeffsCur.erase(coeffsCur.begin());
    polycur->init(coeffsCur);
    polycur->evalOpCumul(Op,*swap2,outv);

    if(i<degree-2) // to avoid useless and time consuming computation since it prepares next iteration
    {
      Op->prodMatVecInPlace(*swap1,*swap2);
      swap3 = swap1;
      swap1 = swap2;
      swap2 = swap3;
    }
   }
   delete polycur;
}

<<<<<<< HEAD
void ClassicalPolynomial::evalDerivOp(ShiftOpCs* /*shiftOp*/,
                                      const VectorDouble& /*inv*/,
                                      VectorDouble& /*outv*/,
                                      int /*iapex*/,
                                      int /*igparam*/)const
=======
void ClassicalPolynomial::evalDerivOp(ShiftOpCs* shiftOp,
                                      const VectorDouble& inv,
                                      VectorDouble& outv,
                                      int iapex,
                                      int igparam)
>>>>>>> 58842954
{
 //TODO Call the Eigen::VectorXd function
 messerr("evalDerivOp is not implemented for vectorsDouble");
}

//void ClassicalPolynomial::evalDerivOpOptim(ShiftOpCs* shiftOp,
//                                           const Eigen::VectorXd& in1,
//                                           Eigen::VectorXd& in2,
//                                           Eigen::VectorXd& outv,
//                                           const std::vector<Eigen::VectorXd> workpoly,
//                                           int iapex,
//                                           int igparam) const
//{
//  int n = static_cast<int> (in1.size());
//  Eigen::VectorXd work1(n);
//  Eigen::VectorXd work2(n);
//  Eigen::VectorXd work3(n);
//  Eigen::VectorXd deriv(n);
//  Op->prodMatVecInPlace(in2,work2);
//
//    for(int i = 0; i < n ;i++)
//    {
//       work1[i] = _coeffs.back() * in1[i];
//       deriv[i] = 0.;
//    }
//
//    for(int j = static_cast<int> (_coeffs.size())-2; j >= 0; j--)
//    {
//      Op->prodMatVecInPlace(work1,work1);
//      for (int i = 0; i<n ; i++)
//      {
//          work1[i] = _coeffs[j] * in1[i] + work1[i];
//      }
//    }
//}

<<<<<<< HEAD
void ClassicalPolynomial::evalDerivOpOptim(ShiftOpCs* /*shiftOp*/,
                                           VectorDouble& /*temp1*/,
                                           VectorDouble& /*temp2*/,
                                           VectorDouble& /*outv*/,
                                           const VectorVectorDouble& /*workpoly*/,
                                           int /*iapex*/,
                                           int /*igparam*/) const
=======
void ClassicalPolynomial::evalDerivOpOptim(ShiftOpCs* shiftOp,
                                           VectorDouble& temp1,
                                           VectorDouble& temp2,
                                           VectorDouble& outv,
                                           const VectorVectorDouble& workpoly,
                                           int iapex,
                                           int igparam)
>>>>>>> 58842954
{
   //TODO Call the Eigen::VectorXd function (try to put it in the mother class Polynomial)
  messerr("evalDerivOpOptim is not implemented for vectorsDouble");

}


void ClassicalPolynomial::evalDerivOpOptim(ShiftOpCs* shiftOp,
                                           Eigen::VectorXd& temp1,
                                           Eigen::VectorXd& temp2,
                                           Eigen::VectorXd& outv,
                                           const std::vector<Eigen::VectorXd>& workpoly,
                                           int iapex,
                                           int igparam) const
{
  int degree = (int) _coeffs.size();

  MatrixSparse* S = shiftOp->getS();
  MatrixSparse* gradS = shiftOp->getSGrad(iapex,igparam);

  shiftOp->getSGrad(iapex, igparam)->prodMatVecInPlace(workpoly[degree - 1], outv);

  for (int i = degree - 3; i >= 0; i--)
  {
    S->prodMatVecInPlace(outv, temp1);
    gradS->prodMatVecInPlace(workpoly[i + 1], temp2);
    VectorEigen::addInPlace(temp1, temp2, outv);
  }
}<|MERGE_RESOLUTION|>--- conflicted
+++ resolved
@@ -213,22 +213,14 @@
    delete polycur;
 }
 
-<<<<<<< HEAD
 void ClassicalPolynomial::evalDerivOp(ShiftOpCs* /*shiftOp*/,
                                       const VectorDouble& /*inv*/,
                                       VectorDouble& /*outv*/,
                                       int /*iapex*/,
-                                      int /*igparam*/)const
-=======
-void ClassicalPolynomial::evalDerivOp(ShiftOpCs* shiftOp,
-                                      const VectorDouble& inv,
-                                      VectorDouble& outv,
-                                      int iapex,
-                                      int igparam)
->>>>>>> 58842954
-{
- //TODO Call the Eigen::VectorXd function
- messerr("evalDerivOp is not implemented for vectorsDouble");
+                                      int /*igparam*/)
+{
+  //TODO Call the Eigen::VectorXd function
+  messerr("evalDerivOp is not implemented for vectorsDouble");
 }
 
 //void ClassicalPolynomial::evalDerivOpOptim(ShiftOpCs* shiftOp,
@@ -262,27 +254,16 @@
 //    }
 //}
 
-<<<<<<< HEAD
 void ClassicalPolynomial::evalDerivOpOptim(ShiftOpCs* /*shiftOp*/,
                                            VectorDouble& /*temp1*/,
                                            VectorDouble& /*temp2*/,
                                            VectorDouble& /*outv*/,
                                            const VectorVectorDouble& /*workpoly*/,
                                            int /*iapex*/,
-                                           int /*igparam*/) const
-=======
-void ClassicalPolynomial::evalDerivOpOptim(ShiftOpCs* shiftOp,
-                                           VectorDouble& temp1,
-                                           VectorDouble& temp2,
-                                           VectorDouble& outv,
-                                           const VectorVectorDouble& workpoly,
-                                           int iapex,
-                                           int igparam)
->>>>>>> 58842954
+                                           int /*igparam*/)
 {
    //TODO Call the Eigen::VectorXd function (try to put it in the mother class Polynomial)
-  messerr("evalDerivOpOptim is not implemented for vectorsDouble");
-
+   messerr("evalDerivOpOptim is not implemented for vectorsDouble");
 }
 
 
