#include "Enum/ECov.hpp"

#include "API/SPDE.hpp"
#include "Model/ANoStat.hpp"
#include "Covariances/CovAniso.hpp"
#include "Mesh/MeshETurbo.hpp"
#include "Basic/AException.hpp"
#include "Basic/Law.hpp"
#include "Basic/VectorHelper.hpp"
#include "Basic/NamingConvention.hpp"
#include "Model/Model.hpp"
#include "LinearOp/ShiftOpCs.hpp"
#include "LinearOp/PrecisionOp.hpp"
#include "LinearOp/PrecisionOpMultiConditional.hpp"
#include "LinearOp/ProjMatrix.hpp"
#include "Db/Db.hpp"
#include "Db/DbGrid.hpp"

#include <iostream>
#include <math.h>

SPDE::SPDE()
    : _data(nullptr),
      _calcul(),
      _precisionsKriging(nullptr),
      _precisionsSimu(nullptr),
      _pilePrecisions(),
      _pileProjMatrix(),
      _simuMeshing(),
      _krigingMeshing(),
      _driftCoeffs(),
      _model(nullptr),
      _workKriging(),
      _workingSimu(),
      _workingData(),
      _workingData2(),
      _projOnDbOut(),
      _adressesICov(),
      _nugget(0.),
      _driftTab(),
      _requireCoeffs(false),
      _isCoeffsComputed(false),
      _deleteMesh(false)
{
}

SPDE::SPDE(Model* model,
           const DbGrid* field,
           const Db* dat,
           const ESPDECalcMode& calc)
    : _data(nullptr),
      _calcul(),
      _precisionsKriging(nullptr),
      _precisionsSimu(nullptr),
      _pilePrecisions(),
      _pileProjMatrix(),
      _simuMeshing(),
      _krigingMeshing(),
      _driftCoeffs(),
      _model(nullptr),
      _workKriging(),
      _workingSimu(),
      _workingData(),
      _workingData2(),
      _projOnDbOut(),
      _adressesICov(),
      _nugget(0.),
      _driftTab(),
      _requireCoeffs(false),
      _isCoeffsComputed(false),
      _deleteMesh(false)
{
  init(model, field, dat, calc);
}

SPDE::~SPDE()
{
  //_purge();
}

void SPDE::_purge()
{

  delete _precisionsKriging;
  delete _precisionsSimu;


  for(auto &e : _pilePrecisions)
  {
    delete e;
  }
  _pilePrecisions.clear();

  for(auto &e : _pileProjMatrix)
  {
    delete e;
  }
  _pileProjMatrix.clear();
  for(auto &e : _projOnDbOut)
  {
    delete e;
  }

  if (_deleteMesh)
  {
    for(auto &e : _simuMeshing)
    {
      delete e;
    }
    for(auto &e : _krigingMeshing)
    {
      delete e;
    }
  }
  _simuMeshing.clear();
  _krigingMeshing.clear();

}

void SPDE::init(Model* model,
                const DbGrid* field,
                const Db* dat,
                const ESPDECalcMode& calc,
                const AMesh* meshUser)
{
  //_purge();
  _model = model;
  _calcul = calc;
  _data =  dat;
  bool verbose = false;
  bool useSel = true;
  VectorDouble varianceData;
  double totalSill = 0.;
  PrecisionOp* precision;
  const AMesh* mesh = meshUser;
  ProjMatrix* proj;
  _driftTab = _model->getDrifts(_data, useSel);
  _requireCoeffs = _driftTab.size()>0 && _data != nullptr;
  for(int icov = 0 ; icov < model->getCovaNumber(); icov++)
  {
    const CovAniso* cova = model->getCova(icov);

    if (cova->getType() == ECov::NUGGET)
    {
      _nugget = cova->getSill(0,0);
    }
    else if (cova->getType() == ECov::BESSEL_K || cova->getType() == ECov::MARKOV)
    {
      totalSill += cova->getSill(0, 0);
      if (_calculSimu())
      {
        if (meshUser == nullptr)
         {
            mesh = new MeshETurbo();
            ((MeshETurbo*)mesh)->initFromCova(*cova,field,18,5,useSel,verbose);
            _deleteMesh = true;
         }

         precision = new PrecisionOp(mesh, model,icov, EPowerPT::MINUSHALF);
        _pilePrecisions.push_back(precision);

         proj = new ProjMatrix(_data,mesh);
        _pileProjMatrix.push_back(proj);

        _simuMeshing.push_back(mesh);

        _precisionsSimu = new PrecisionOpMultiConditional();
        _precisionsSimu->push_back(precision,proj);
        _precisionsSimu->setVarianceDataVector(varianceData);

        _workingSimu.push_back(VectorDouble(precision->getSize()));
      }
      if (_calculKriging() || _requireCoeffs)
      {
        _workingData2.resize(_data->getSampleNumber(useSel));
        if (meshUser == nullptr)
        {
          mesh = new MeshETurbo();
          ((MeshETurbo*)mesh)->initFromCova(*cova,field,11,5,useSel,verbose);
          _deleteMesh = true;

        }
        _krigingMeshing.push_back(mesh);
        precision = new PrecisionOp(mesh, model, icov, EPowerPT::ONE);
        proj = new ProjMatrix(_data,mesh);
        _pilePrecisions.push_back(precision);
        _pileProjMatrix.push_back(proj);

        _precisionsKriging = new PrecisionOpMultiConditional();
        _precisionsKriging->push_back(precision,proj);
        _workKriging.push_back(VectorDouble(precision->getSize()));
      }
    }
    else
    {
      my_throw("SPDE is only implemented for Matérn covariances (BESSEL_K) and Markov (MARKOV)");
    }
  }

//
//  // Evaluation of the variance at data point (nugget + measurement error or minimum proportion of total sill)
  if (_calculKriging())
  {
    if(dat->getVarianceErrorNumber() > 0)
    {
      varianceData = dat->getColumnByLocator(ELoc::V,0,useSel);
      for (int iech = 0; iech < dat->getSampleNumber(true); iech++)
      {
        double *temp = &varianceData[iech];
        *temp = MAX(*temp+_nugget,0.01 * totalSill);
      }
    }
    else
    {
      VH::fill(varianceData, MAX(_nugget, 0.01 * totalSill),
               dat->getSampleNumber(true));
    }

    _precisionsKriging->setVarianceDataVector(varianceData);
    if(_calculSimu())
    {
      _precisionsSimu->setVarianceDataVector(varianceData);
    }
  }
}




void SPDE::computeLk() const
{
  VectorVectorDouble rhs = _precisionsKriging->computeRhs(_workingData);
  _precisionsKriging->initLk(rhs,_workKriging); // Same as evalInverse but with just one iteration
}


void SPDE::computeKriging() const
{
  VectorVectorDouble rhs = _precisionsKriging->computeRhs(_workingData);
  _precisionsKriging->evalInverse(rhs,_workKriging);

}

void SPDE::computeSimuNonCond(int nbsimus, int seed) const
{
  law_set_random_seed(seed);
  VectorDouble gauss;
  VectorDouble resultSimu;
  for(int isim = 0; isim < nbsimus; isim++)
  {
    for(int icov = 0; icov < (int)_simuMeshing.size();icov++)
    {
<<<<<<< HEAD
      gauss = ut_vector_simulate_gaussian(_simuMeshing[icov]->getNApices());
      _precisionsSimu->simulateOnMeshing(gauss,_workingSimu,icov);
=======
      gauss = VH::simulateGaussian(_simuMeshing[icov]->getNApices());
      _precisionsSimu->simulateOnMeshing(gauss,_workingSimu);
>>>>>>> 0e5e2acc
    }
 }
}

void SPDE::computeSimuCond(int nbsimus, int seed) const
{
  computeSimuNonCond(nbsimus,seed);
  VectorDouble temp(_data->getSampleNumber(true));
  _precisionsSimu->simulateOnDataPointFromMeshings(_workingSimu,temp);
  VH::multiplyConstant(temp,-1.);
  VH::addInPlace(_workingData,temp);
  computeKriging();
}

void SPDE::centerByDrift(const VectorDouble& dataVect,int ivar,bool useSel) const
{
  _computeDriftCoeffs();

  if (_driftCoeffs.empty())
  {
    if (_workingData.empty())
    {
      _workingData.resize(dataVect.size());
    }

    for(int iech = 0; iech<(int)_workingData.size();iech++)
    {
      _workingData[iech] = dataVect[iech];
    }
  }
  else
  {
      _workingData = _model->evalDrifts(_data,_driftCoeffs,ivar,useSel);

      for(int iech = 0; iech<(int)_workingData.size();iech++)
      {
        _workingData[iech] = dataVect[iech] - _workingData[iech];
      }
  }
}

void SPDE::compute(int nbsimus, int seed)
{
  VectorDouble dataVect;
  bool useSel = true;
  int ivar = 0;

  if (_data != nullptr)
  {
    dataVect = _data->getColumnByLocator(ELoc::Z,ivar,useSel);

    centerByDrift(dataVect,ivar,useSel);

  }

  if (_calcul == ESPDECalcMode::KRIGING)
  {
    computeKriging();
  }

  if (_calcul == ESPDECalcMode::SIMUNONCOND)
  {
    computeSimuNonCond(nbsimus,seed);

  }
  if (_calcul == ESPDECalcMode::SIMUCOND)
  {
    computeSimuCond(nbsimus,seed);
  }
  if (_calcul == ESPDECalcMode::LIKELIHOOD)
  {
    computeLk();
  }
}

MeshETurbo* SPDE::_createMeshing(const CovAniso & cova,
                                const DbGrid& field,
                                double discr,
                                double ext)
{
  VectorDouble extendMin,extendMax;
  bool useSel = true;
  int dim = cova.getNDim();
  for(int idim = 0;idim<(int)dim;idim++)
  {
      auto limits = field.getExtrema(idim,useSel);
      extendMin.push_back(limits[0]);
      extendMax.push_back(limits[1]);
  }
  VectorDouble cellSize(dim,VH::minimum(cova.getRanges())/discr);

  VectorInt nx;
  VectorDouble dx;
  VectorDouble x0;
  double delta;
  for(int idim=0;idim<dim;idim++)
  {
    delta = extendMax[idim]-extendMin[idim];
    nx.push_back((int)(( delta * ( 1 + 2 * ext ) ) / cellSize[idim] ));
    x0.push_back(field.getX0(idim)- delta * ext);
  }
  MeshETurbo* mesh = new MeshETurbo(nx,cellSize,x0,field.getRotMat());
  return mesh;
}

int SPDE::query(Db* db, const NamingConvention& namconv) const
{
  int ivar = 0;
  bool useSel = true;
  VectorDouble temp(db->getSampleNumber(true));
  VectorDouble result(db->getSampleNumber(true),0.);
  String suffix;
  if(_calcul == ESPDECalcMode::KRIGING || _calcul == ESPDECalcMode::LIKELIHOOD)
  {
    for(int i = 0 ; i< (int)_krigingMeshing.size(); i++)
    {
      ProjMatrix proj(db,_krigingMeshing[i]);
      proj.mesh2point(_workKriging[i],temp);
      VH::addInPlace(result,temp);
    }
    suffix = "kriging";
  }
  else if(_calcul == ESPDECalcMode::SIMUNONCOND)
  {
    for(int i = 0 ; i< (int)_simuMeshing.size(); i++)
    {
      ProjMatrix proj(db,_simuMeshing[i]);
      proj.mesh2point(_workingSimu[i],temp);
      VH::addInPlace(result,temp);
    }
    //TODO check variance
    for(int iech = 0 ; iech< (int)result.size(); iech++)
    {
      result[iech]+= law_gaussian(0.,sqrt(_nugget));
    }
    suffix = "simu";
  }
  else if(_calcul == ESPDECalcMode::SIMUCOND)
  {
    for(int i = 0 ; i< (int)_simuMeshing.size(); i++)
    {
      ProjMatrix projSimu(db,_simuMeshing[i]);
      projSimu.mesh2point(_workingSimu[i],temp);
      VH::addInPlace(result,temp);
      ProjMatrix projKriging(db,_krigingMeshing[i]);
      projKriging.mesh2point(_workKriging[i],temp);
      VH::addInPlace(result,temp);
      // TODO add nugget
     }
      suffix = "condSimu";
  }

  temp = _model->evalDrifts(db,_driftCoeffs,ivar,useSel);
  VH::addInPlace(result,temp);
  int iptr = db->addColumns(result,"SPDE",ELoc::Z,0,useSel,TEST);
  namconv.setNamesAndLocators(_data,ELoc::Z,1,db,iptr,suffix,1,true);
  return iptr;
}

double SPDE::computeLogDet(int nbsimus,int seed) const
{
  double val;
  val = _precisionsKriging->computeTotalLogDet(nbsimus,seed);
  return val;
}

double SPDE::computeQuad() const
{
  if (_data == nullptr) return TEST;
  int ivar = 0;
  bool useSel = true;
  VectorDouble dataVect = _data->getColumnByLocator(ELoc::Z,ivar,useSel);
  centerByDrift(dataVect,ivar,useSel);
  return _precisionsKriging->computeQuadratic(_workingData);
}
double SPDE::computeLogLike(int nbsimus, int seed) const
{
  if (!_isCoeffsComputed)
  {
    _computeDriftCoeffs();

  }
  return - 0.5 * (computeLogDet(nbsimus,seed) + computeQuad()) ;
}

double SPDE::computeProfiledLogLike(int nbsimus, int seed) const
{
  _isCoeffsComputed = false; // we assume that covariance parameters have changed when using this function
                            //  so driftCoeffs have to be recomputed

  return computeLogLike(nbsimus,seed);

}


void SPDE::_computeDriftCoeffs() const
{

  if(!_isCoeffsComputed)
   {
    _isCoeffsComputed = true;
    if(_requireCoeffs)
    {
      _driftCoeffs = _precisionsKriging->computeCoeffs(_data->getColumnByLocator(ELoc::Z,0,true),_driftTab);
    }
  }
}

void SPDE::setDriftCoeffs(VectorDouble coeffs)
{
  _driftCoeffs  = coeffs;
  _isCoeffsComputed = true;
}

VectorDouble SPDE::getCoeffs()
{
  _computeDriftCoeffs();
  return _driftCoeffs;
}<|MERGE_RESOLUTION|>--- conflicted
+++ resolved
@@ -250,13 +250,8 @@
   {
     for(int icov = 0; icov < (int)_simuMeshing.size();icov++)
     {
-<<<<<<< HEAD
-      gauss = ut_vector_simulate_gaussian(_simuMeshing[icov]->getNApices());
-      _precisionsSimu->simulateOnMeshing(gauss,_workingSimu,icov);
-=======
       gauss = VH::simulateGaussian(_simuMeshing[icov]->getNApices());
       _precisionsSimu->simulateOnMeshing(gauss,_workingSimu);
->>>>>>> 0e5e2acc
     }
  }
 }
