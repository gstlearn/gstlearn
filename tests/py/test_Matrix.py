import numpy as np
import sys
import os
import gstlearn as gl
<<<<<<< HEAD


def reset_to_initial_contents(M, D, MRR, MSG, MSS, MSP, MSD, MSC):
  MRR.setValues(M.getValues())
  MSG.setValues(M.getValues())
  MSS.setValues(M.getValues())
  MSP.setValues(M.getValues())

  MSD.setValues(D.getValues())
  MSC.setValues(D.getValues())

print("Cloning Matrix of integers")
mati = gl.MatrixInt(2,3)
mati.setValues([1, 2, 3, 4, 5, 6])
mati.display()
mati2 = mati.clone()
mati2.display()

print("Cloning Matrix of doubles")
matd = gl.MatrixRectangular(2,3)
matd.setValues([1.0, 2.0, 3.0, 4.0, 5.0, 6.0])
matd.display()
matd2 = matd.clone()
matd2.display()

gl.law_set_random_seed(32432)
nrow = 7 # For these tests, the matrix MUST be square (ncol = nrow)
ncol = 7
proba = 0.4 # Probability to set values to 0 (making matrix sparse)

# We create a square symmetrical matrix (not necessarily sparse)

MR = gl.MatrixRectangular(nrow, ncol)
for icol in range(ncol):
  for irow in range(nrow):
    value = gl.law_gaussian()
    tirage = gl.law_uniform(0., 1.)
    if tirage < proba:
      value = 0.
    MR.setValue(irow, icol, value)

# The symmetric matrix is obtained as t(MR) %*% MR . M is symmetric

MRt = MR.transpose() # Using cloneable feature

M = gl.prodMatrix(MRt, MR)

print("Matrix M")
M.display()

# Create the different matrix formats (by conversion or extraction)

# To a rectangular matrix
MRR = gl.MatrixRectangular(nrow,ncol)
MRR.setValues(M.getValues())
print("Matrix MRR")
MRR.display()

# To a square general matrix
MSG = gl.MatrixSquareGeneral(M)
print("Matrix MSG")
MSG.display()

# To a square symmetric matrix
MSS = gl.MatrixSquareSymmetric(M)
print("Matrix MSS")
MSS.display()

# To a sparse matrix
MSP = M.toSparse()
print("Matrix MSP")
MSP.display()

# Creating a Diagonal matrix (from M)
cst = gl.law_gaussian()

MSD = gl.MatrixSquareDiagonal(nrow)
for irow in range(nrow) :
  MSD.setValue(irow,irow,cst)
print("Matrix MSD")
MSD.display()

# Creating a Constant Diagonal Matrix

MSC = gl.MatrixSquareDiagonalCst()
D = MSC
D.reset(nrow,ncol,cst)
MSC.reset(nrow,ncol,cst)
print("Matrix MSC")
MSC.display()

#
# Adding a constant to the diagonal of a matrix
#
addendum = 1.432

gl.mestitle(0,"Adding a constant value to the diagonal of a matrix")
reset_to_initial_contents(M, D, MRR, MSG, MSS, MSP, MSD, MSC)

MRR.addScalarDiag(addendum)
MSG.addScalarDiag(addendum)
print("Are results for MRR and MSG similar: ",MRR.isSame(MSG))
MSS.addScalarDiag(addendum)
print("Are results for MRR and MSS similar: ",MRR.isSame(MSS))
MSP.addScalarDiag(addendum)
print("Are results for MRR and MSP similar: ",MRR.isSame(MSP))

MSD.addScalarDiag(addendum)
MSC.addScalarDiag(addendum)
print("Are results for MSD and MSC similar: ",MSD.isSame(MSC))

#
# Multiplying the matrix by a constant
#
multiply = 3.2

gl.mestitle(0,"Multiplying a Matrix by a constant")
reset_to_initial_contents(M, D, MRR, MSG, MSS, MSP, MSD, MSC)

MRR.prodScalar(multiply)
MSG.prodScalar(multiply)
print("Are results for MRR and MSG similar: ",MRR.isSame(MSG))
MSS.prodScalar(multiply)
print("Are results for MRR and MSS similar: ",MRR.isSame(MSS))
MSP.prodScalar(multiply)
print("Are results for MRR and MSP similar: ",MRR.isSame(MSP))

MSD.prodScalar(multiply)
MSC.prodScalar(multiply)
print("Are results for MSD and MSC similar: ",MSD.isSame(MSC))

#
# Adding a constant to a matrix
# Note: This does not make sense for sparse or diagonal matrices
#

gl.mestitle(0,"Adding a constant value to the whole matrix")
reset_to_initial_contents(M, D, MRR, MSG, MSS, MSP, MSD, MSC)

MRR.addScalar(addendum)
MSG.addScalar(addendum)
print("Are results for MRR and MSG similar: ",MRR.isSame(MSG))
MSS.addScalar(addendum)
print("Are results for MRR and MSS similar: ",MRR.isSame(MSS))

#
 # Linear combination
 #
gl.mestitle(0,"Linear combination of matrices")
reset_to_initial_contents(M, D, MRR, MSG, MSS, MSP, MSD, MSC)

cx =  1.3
cy = -0.3

MRR.linearCombination(cx,cy,MRR)
MSG.linearCombination(cx,cy,MSG)
print("Are results for MRR and MSG similar: ",MRR.isSame(MSG))
MSS.linearCombination(cx,cy,MSS)
print("Are results for MRR and MSS similar: ",MRR.isSame(MSS))
MSP.linearCombination(cx,cy,MSP)
print("Are results for MRR and MSP similar: ",MRR.isSame(MSP))

MSD.linearCombination(cx,cy,MSD)
MSC.linearCombination(cx,cy,MSC)
print("Are results for MSD and MSC similar: ",MSD.isSame(MSC))

#
# Extraction of a Vector
# All the tests are not performed on all the matrix types
#
gl.mestitle(0,"Extracting Vectors from Matrix")
reset_to_initial_contents(M, D, MRR, MSG, MSS, MSP, MSD, MSC)

print("MRR and MSP matrices are used as Reference")
MRR.display()
Vref = MRR.getDiagonal()
V1 = MSP.getDiagonal()
gl.print_vector("Main Diagonal",0,len(Vref),Vref)
print("Are results for MRR and MSP similar: ",gl.ut_vector_same(Vref,V1))
Vref = MRR.getDiagonal(1)
V1 = MSP.getDiagonal(1)
gl.print_vector("Second Diagonal Below",0,len(Vref),Vref)
print("Are results for MRR and MSP similar: ",gl.ut_vector_same(Vref,V1))
Vref = MRR.getDiagonal(-2)
V1 = MSP.getDiagonal(-2)
gl.print_vector("Third Diagonal Above",0,len(Vref),Vref)
print("Are results for MRR and MSP similar: ",gl.ut_vector_same(Vref,V1))
Vref = MRR.getRow(2)
V1 = MSP.getRow(2)
gl.print_vector("Third Row",0,len(Vref),Vref)
print("Are results for MRR and MSP similar: ",gl.ut_vector_same(Vref,V1))
Vref = MRR.getColumn(3)
V1 = MSP.getColumn(3)
gl.print_vector("Fourth Column",0,len(Vref),Vref)
print("Are results for MRR and MSP similar: ",gl.ut_vector_same(Vref,V1))

#
# Product of the matrix by a vector
#

gl.mestitle(0,"Product of the matrix by a vector")
reset_to_initial_contents(M, D, MRR, MSG, MSS, MSP, MSD, MSC)

Vref = gl.VectorDouble(np.zeros(nrow))
V2 = gl.VectorDouble(np.zeros(nrow))
MRR.prodVector(V1, Vref)
MSG.prodVector(V1, V2)
print("Are results for MRR and MSG similar: ",gl.ut_vector_same(np.array(Vref.getVector()),np.array(V2.getVector())))
MSS.prodVector(V1, V2)
print("Are results for MRR and MSS similar: ",gl.ut_vector_same(np.array(Vref.getVector()),np.array(V2.getVector())))
MSP.prodVector(V1, V2)
print("Are results for MRR and MSP similar: ",gl.ut_vector_same(np.array(Vref.getVector()),np.array(V2.getVector())))

MSD.prodVector(V1, Vref)
MSC.prodVector(V1, V2)
print("Are results for MSD and MSC similar: ",gl.ut_vector_same(np.array(Vref.getVector()),np.array(V2.getVector())))

#
# Linear solver
#

gl.mestitle(0,"Matrix Linear Solver")
reset_to_initial_contents(M, D, MRR, MSG, MSS, MSP, MSD, MSC)
V3 = gl.VectorDouble(np.zeros(nrow))
print("Solve X from A*X=B. Compute A*X and compare with B")

MSS.solve(V1, V2)
MSS.prodVector(np.array(V2.getVector()), V3)
print("Are results correct for MSS: ",gl.ut_vector_same(V1,np.array(V3.getVector())))
MSP.solve(V1, V2)
MSP.prodVector(np.array(V2.getVector()), V3)
print("Are results correct for MSP: ",gl.ut_vector_same(V1,np.array(V3.getVector())))

MSD.solve(V1, V2)
MSD.prodVector(np.array(V2.getVector()), V3)
print("Are results correct for MSD: ",gl.ut_vector_same(V1,np.array(V3.getVector())))
MSC.solve(V1, V2)
MSC.prodVector(np.array(V2.getVector()), V3)
print("Are results correct for MSC: ",gl.ut_vector_same(V1,np.array(V3.getVector())))

#
# Inversion
#

gl.mestitle(0,"Matrix Inversion")
reset_to_initial_contents(M, D, MRR, MSG, MSS, MSP, MSD, MSC)
print("Calculate B=A^{-1}. Compute A*B and compare to Identity")

MSGref = MSG # Used to perform A*A-1 and check Identity

# TODO : This doesn't work - no more identity !!!
MSG.invert()
Res = gl.prodMatrix(MSG, MSGref)
#print(Res)
print("Are results correct for MSG: ",Res.isIdentity())

MSS.invert()
Res = gl.prodMatrix(MSS, MSGref)
#print(Res)
print("Are results correct for MSS: ",Res.isIdentity())

MSP.invert()
Res = gl.prodMatrix(MSP, MSGref)
#print(Res)
print("Are results correct for MSP: ",Res.isIdentity())

MSDref = MSD # Used to perform A*A-1 and check Identity

MSD.invert()
Res = gl.prodMatrix(MSD, MSDref)
#print(Res)
print("Are results correct for MSD: ",Res.isIdentity())

MSC.invert()
Res = gl.prodMatrix(MSC, MSDref)
#print(Res)
print("Are results correct for MSC: ",Res.isIdentity())
=======
import gstlearn.plot as gp

# Instanciation of a 2-D Rotation of 30 degrees
# Angles are defined in a trigonometric system: counterclockwise from East

sqr3 = np.sqrt(3)
ndim = 2
rot = gl.Rotation(ndim)
rot.setAngles([30,0])
rot.display()

# Define a 2-D vector 

vec1 = vec1ref = gl.VectorDouble([2.,0.])
vec1
vec2 = gl.VectorDouble(ndim)

rot.rotateDirect(vec1,vec2)
vec2
if not gl.ut_vector_same(vec2,[sqr3, -1.]):
    sys.exit()

rot.rotateInverse(vec2,vec1)
vec1
if not gl.ut_vector_same(vec1,vec1ref):
    sys.exit()

# Same exercise in 3-D

ndim = 3
rot = gl.Rotation(ndim)
angles = gl.ut_vector_simulate_uniform(ndim,0.,90.)
rot.setAngles(angles)
rot.display()

vec2 = gl.VectorDouble(ndim)
vec1 = vec1ref = gl.VectorDouble(gl.ut_vector_simulate_uniform(ndim))
vec1

rot.rotateDirect(vec1,vec2)
vec2

rot.rotateInverse(vec2,vec1)
vec1
if not gl.ut_vector_same(vec1,vec1ref):
    sys.exit()

# Locate a point in a rotated grid

ndim = 2
nx = [5,7]
dx = [2., 2.]
x0 = [10., 20.]
angles = [-30, 0.]
grid = gl.DbGrid.create(nx,dx,x0,angles)
pgrid = grid.getGrid()    # Pointer to the grid information of the Db

# Prepare a vector of integer for retrieving integer information
new_indice = gl.VectorInt(ndim)

# Translate grid indices to coordinates and backwards
indice = [1,0]
print(indice)
vec = pgrid.indicesToCoordinate(indice)
print(vec)
if not gl.ut_vector_same(vec, [x0[0]+sqr3, x0[1]-1.]):
    sys.exit()

err = pgrid.coordinateToIndicesInPlace(vec,new_indice)
print(new_indice)
if not gl.ut_ivector_same(indice, new_indice):
    sys.exit()

indice = [0,1]
print(indice)
vec = pgrid.indicesToCoordinate(indice)
print(vec)
if not gl.ut_vector_same(vec, [x0[0]+1, x0[1]+sqr3]):
    sys.exit()

err = pgrid.coordinateToIndicesInPlace(vec,new_indice)
print(new_indice)
if not gl.ut_ivector_same(indice, new_indice):
    sys.exit()

indice = [0,0]
print(indice)
vec = pgrid.indicesToCoordinate(indice)
print(vec)
if not gl.ut_vector_same(vec,x0):
    sys.exit()

err = pgrid.coordinateToIndicesInPlace(vec,new_indice)
print(new_indice)
if not gl.ut_ivector_same(indice, new_indice):
    sys.exit()

# Translate Grid rank into Grid indices, and backwards

indice = [2,3]
print(indice)
rank = pgrid.indiceToRank(indice)
print(rank)
pgrid.rankToIndice(rank,new_indice)
print(new_indice)
>>>>>>> 2240a439

print("Test successfully performed")<|MERGE_RESOLUTION|>--- conflicted
+++ resolved
@@ -2,7 +2,6 @@
 import sys
 import os
 import gstlearn as gl
-<<<<<<< HEAD
 
 
 def reset_to_initial_contents(M, D, MRR, MSG, MSS, MSP, MSD, MSC):
@@ -86,7 +85,6 @@
 MSD.display()
 
 # Creating a Constant Diagonal Matrix
-
 MSC = gl.MatrixSquareDiagonalCst()
 D = MSC
 D.reset(nrow,ncol,cst)
@@ -280,112 +278,5 @@
 Res = gl.prodMatrix(MSC, MSDref)
 #print(Res)
 print("Are results correct for MSC: ",Res.isIdentity())
-=======
-import gstlearn.plot as gp
-
-# Instanciation of a 2-D Rotation of 30 degrees
-# Angles are defined in a trigonometric system: counterclockwise from East
-
-sqr3 = np.sqrt(3)
-ndim = 2
-rot = gl.Rotation(ndim)
-rot.setAngles([30,0])
-rot.display()
-
-# Define a 2-D vector 
-
-vec1 = vec1ref = gl.VectorDouble([2.,0.])
-vec1
-vec2 = gl.VectorDouble(ndim)
-
-rot.rotateDirect(vec1,vec2)
-vec2
-if not gl.ut_vector_same(vec2,[sqr3, -1.]):
-    sys.exit()
-
-rot.rotateInverse(vec2,vec1)
-vec1
-if not gl.ut_vector_same(vec1,vec1ref):
-    sys.exit()
-
-# Same exercise in 3-D
-
-ndim = 3
-rot = gl.Rotation(ndim)
-angles = gl.ut_vector_simulate_uniform(ndim,0.,90.)
-rot.setAngles(angles)
-rot.display()
-
-vec2 = gl.VectorDouble(ndim)
-vec1 = vec1ref = gl.VectorDouble(gl.ut_vector_simulate_uniform(ndim))
-vec1
-
-rot.rotateDirect(vec1,vec2)
-vec2
-
-rot.rotateInverse(vec2,vec1)
-vec1
-if not gl.ut_vector_same(vec1,vec1ref):
-    sys.exit()
-
-# Locate a point in a rotated grid
-
-ndim = 2
-nx = [5,7]
-dx = [2., 2.]
-x0 = [10., 20.]
-angles = [-30, 0.]
-grid = gl.DbGrid.create(nx,dx,x0,angles)
-pgrid = grid.getGrid()    # Pointer to the grid information of the Db
-
-# Prepare a vector of integer for retrieving integer information
-new_indice = gl.VectorInt(ndim)
-
-# Translate grid indices to coordinates and backwards
-indice = [1,0]
-print(indice)
-vec = pgrid.indicesToCoordinate(indice)
-print(vec)
-if not gl.ut_vector_same(vec, [x0[0]+sqr3, x0[1]-1.]):
-    sys.exit()
-
-err = pgrid.coordinateToIndicesInPlace(vec,new_indice)
-print(new_indice)
-if not gl.ut_ivector_same(indice, new_indice):
-    sys.exit()
-
-indice = [0,1]
-print(indice)
-vec = pgrid.indicesToCoordinate(indice)
-print(vec)
-if not gl.ut_vector_same(vec, [x0[0]+1, x0[1]+sqr3]):
-    sys.exit()
-
-err = pgrid.coordinateToIndicesInPlace(vec,new_indice)
-print(new_indice)
-if not gl.ut_ivector_same(indice, new_indice):
-    sys.exit()
-
-indice = [0,0]
-print(indice)
-vec = pgrid.indicesToCoordinate(indice)
-print(vec)
-if not gl.ut_vector_same(vec,x0):
-    sys.exit()
-
-err = pgrid.coordinateToIndicesInPlace(vec,new_indice)
-print(new_indice)
-if not gl.ut_ivector_same(indice, new_indice):
-    sys.exit()
-
-# Translate Grid rank into Grid indices, and backwards
-
-indice = [2,3]
-print(indice)
-rank = pgrid.indiceToRank(indice)
-print(rank)
-pgrid.rankToIndice(rank,new_indice)
-print(new_indice)
->>>>>>> 2240a439
 
 print("Test successfully performed")