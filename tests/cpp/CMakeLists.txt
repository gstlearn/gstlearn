# Using GLOB could be a bad idea (but use it for the tests)
# https://stackoverflow.com/questions/32411963/why-is-cmake-file-glob-evil

# With GLOB:
file(GLOB TEST_SOURCES test_*.cpp)
# Without GLOB:
#set(TEST_SOURCES 
#  test_Francky.cpp)
#  test_SPDEDrift.cpp)

# Remove test_HDF5 if not supported
if (NOT USE_HDF5)
  list(FILTER TEST_SOURCES EXCLUDE REGEX "test_HDF5.cpp")
endif()

# Exclude one test from output comparison
set(EXCLUDE_FROM_DIFF "test_a_template")

# Generation folder
if (CMAKE_CONFIGURATION_TYPES)
  cmake_path(APPEND CMAKE_CURRENT_BINARY_DIR $<CONFIG>
             OUTPUT_VARIABLE TEST_DST_DIR)
else()
  cmake_path(APPEND CMAKE_CURRENT_BINARY_DIR ${CMAKE_BUILD_TYPE}
             OUTPUT_VARIABLE TEST_DST_DIR)
endif()
set(CMAKE_RUNTIME_OUTPUT_DIRECTORY ${TEST_DST_DIR})
set(CMAKE_LIBRARY_OUTPUT_DIRECTORY ${TEST_DST_DIR})

# Define the prepare target to create the output directory for logs
if (WIN32)
  # Need to copy C++ shared library to tests directory
  add_custom_target(prepare_cpp
    COMMAND ${CMAKE_COMMAND} -E make_directory "${TEST_DST_DIR}"
    COMMAND ${CMAKE_COMMAND} -E copy_if_different $<TARGET_FILE:${PROJECT_NAME}::shared> ${TEST_DST_DIR}
  )
else()
  add_custom_target(prepare_cpp
    COMMAND ${CMAKE_COMMAND} -E make_directory "${TEST_DST_DIR}"
  )
endif()

# Compile each test executable
set(TARGETS_EXE "")
foreach(TEST_SOURCE_FILE ${TEST_SOURCES})
    # Retrieve source file name without extension (will become executable name)
    get_filename_component(TEST_NAME ${TEST_SOURCE_FILE} NAME_WE)
    # Add to executable targets list
    list(APPEND TARGETS_EXE ${TEST_NAME})
    # Define sources list for the target executable
    add_executable(${TEST_NAME} EXCLUDE_FROM_ALL ${TEST_SOURCE_FILE})
    # Link each test to shared library
    target_link_libraries(${TEST_NAME} PRIVATE ${PROJECT_NAME}::shared)
    # Trigger the prepare target each time a test is compiled
    add_dependencies(${TEST_NAME} prepare_cpp)
    # Trigger the build of the test with the target build_tests
    add_dependencies(build_tests ${TEST_NAME})
endforeach(TEST_SOURCE_FILE ${TEST_SOURCES})

# Display test output in case of failure
set(CTEST_OUTPUT_ON_FAILURE ON)

# Deactivate a particular test (which is under construction)
#list(FILTER TARGETS_EXE EXCLUDE REGEX "test_kd.*")

# Run each registered executable
foreach(TARGET_EXE ${TARGETS_EXE})
    # Run the test (and generate *.out in ${TEST_DST_DIR})
    add_test(NAME ${TARGET_EXE}
             COMMAND ${TARGET_EXE}
             WORKING_DIRECTORY ${TEST_DST_DIR})
<<<<<<< HEAD
    # Compare the output result (diff output is shown when CTEST_OUTPUT_ON_FAILURE=1)
    # Use git diff (cross-platform) with no-index (no need to have files under git control) and ignore whitespaces (-w)
    add_test(NAME ${TARGET_EXE}_cmp
             COMMAND git diff --no-index -w ${CMAKE_CURRENT_SOURCE_DIR}/output/${TARGET_EXE}.ref ${TEST_DST_DIR}/${TARGET_EXE}.out)
endforeach(TARGET_EXE ${TARGETS_EXE})

=======
    if (NOT ${TARGET_EXE} STREQUAL ${EXCLUDE_FROM_DIFF})
      # Compare the output result (diff output is shown when CTEST_OUTPUT_ON_FAILURE=1)
      # Use git diff (cross-platform) with no-index (no need to have files under git control) and ignore whitespaces (-w)
      add_test(NAME ${TARGET_EXE}_cmp
               COMMAND git diff --no-index -w ${CMAKE_CURRENT_SOURCE_DIR}/output/${TARGET_EXE}.ref ${TEST_DST_DIR}/${TARGET_EXE}.out)
    endif()
endforeach(TARGET_EXE ${TARGETS_EXE})

# Create the check target to launch the tests
# Look parent CMakeLists for MY_CTEST_COMMAND definition
add_custom_target(check_cpp
  COMMAND ${MY_CTEST_COMMAND} DEPENDS ${TARGETS_EXE}
)
>>>>>>> 2240a439
<|MERGE_RESOLUTION|>--- conflicted
+++ resolved
@@ -69,14 +69,6 @@
     add_test(NAME ${TARGET_EXE}
              COMMAND ${TARGET_EXE}
              WORKING_DIRECTORY ${TEST_DST_DIR})
-<<<<<<< HEAD
-    # Compare the output result (diff output is shown when CTEST_OUTPUT_ON_FAILURE=1)
-    # Use git diff (cross-platform) with no-index (no need to have files under git control) and ignore whitespaces (-w)
-    add_test(NAME ${TARGET_EXE}_cmp
-             COMMAND git diff --no-index -w ${CMAKE_CURRENT_SOURCE_DIR}/output/${TARGET_EXE}.ref ${TEST_DST_DIR}/${TARGET_EXE}.out)
-endforeach(TARGET_EXE ${TARGETS_EXE})
-
-=======
     if (NOT ${TARGET_EXE} STREQUAL ${EXCLUDE_FROM_DIFF})
       # Compare the output result (diff output is shown when CTEST_OUTPUT_ON_FAILURE=1)
       # Use git diff (cross-platform) with no-index (no need to have files under git control) and ignore whitespaces (-w)
@@ -89,5 +81,4 @@
 # Look parent CMakeLists for MY_CTEST_COMMAND definition
 add_custom_target(check_cpp
   COMMAND ${MY_CTEST_COMMAND} DEPENDS ${TARGETS_EXE}
-)
->>>>>>> 2240a439
+)