/******************************************************************************/
/*                                                                            */
/*                            gstlearn C++ Library                            */
/*                                                                            */
/* Copyright (c) (2023) MINES Paris / ARMINES                                 */
/* Authors: gstlearn Team                                                     */
/* Website: https://gstlearn.org                                              */
/* License: BSD 3-clause                                                      */
/*                                                                            */
/******************************************************************************/

#include "Basic/AStringable.hpp"
#include "Basic/File.hpp"
#include "Db/Db.hpp"
#include "Matrix/MatrixSymmetric.hpp"
#include "Model/Model.hpp"
#include "Simulation/CalcSimuTurningBands.hpp"

/**
 * This file is meant to parametrized the ModelGeneric in terms of ParamInfo
 * and to fit the values of these parameters according to the Maximum LogLikelihood
 * method and using the Vecchia approximation.
 */
int main(int argc, char* argv[])
{
  std::stringstream sfn;
  sfn << gslBaseName(__FILE__) << ".out";
  StdoutRedirect sr(sfn.str(), argc, argv);

  Db* db          = Db::createFillRandom(100, 2, 0);
  Model* model    = Model::createFromParam(ECov::EXPONENTIAL, TEST, 2., 1., {0.1, 0.3}, MatrixSymmetric(), {30., 0});
  Model* modelfit1 = Model::createFromParam(ECov::EXPONENTIAL, TEST, 1, 1, {1., 1.}, MatrixSymmetric(), {0., 0});
  Model* modelfit2 = modelfit1->clone();
  mestitle(0, "Test fit likelihood");

  mestitle(1, "True Model");
  model->display();

  simtub(nullptr, db, model, nullptr, 1, 234555, 3000);
<<<<<<< HEAD

  // Do not use 'verbose' for cross-platforms comparison
  modelfit->fitNew(db, nullptr, nullptr, Option_AutoFit(), Option_VarioFit(),
                   useVecchia, 30, false);

  mestitle(1, "Fitted Model");
  modelfit->display();
=======
  message("Start Fitting Model with Vecchia Approximation\n");
  // Do not use 'verbose' for cross-platforms comparison
  modelfit1->fitNew(db, true, false);

  mestitle(1,"Fitted Model");
  modelfit1->display();

  message("Start Fitting Model with Likelihood\n");
  // Do not use 'verbose' for cross-platforms comparison
  modelfit2->fitNew(db, false, false);
>>>>>>> e0759fa7

  mestitle(1,"Fitted Model");
  modelfit2->display();
  delete db;
  delete model;
  delete modelfit1;
  delete modelfit2;
  return (0);
}<|MERGE_RESOLUTION|>--- conflicted
+++ resolved
@@ -37,26 +37,18 @@
   model->display();
 
   simtub(nullptr, db, model, nullptr, 1, 234555, 3000);
-<<<<<<< HEAD
-
-  // Do not use 'verbose' for cross-platforms comparison
-  modelfit->fitNew(db, nullptr, nullptr, Option_AutoFit(), Option_VarioFit(),
-                   useVecchia, 30, false);
-
-  mestitle(1, "Fitted Model");
-  modelfit->display();
-=======
   message("Start Fitting Model with Vecchia Approximation\n");
   // Do not use 'verbose' for cross-platforms comparison
-  modelfit1->fitNew(db, true, false);
+  modelfit1->fitNew(db, nullptr, nullptr, Option_AutoFit(), Option_VarioFit(),
+                   true, 30, false);
 
   mestitle(1,"Fitted Model");
   modelfit1->display();
 
   message("Start Fitting Model with Likelihood\n");
   // Do not use 'verbose' for cross-platforms comparison
-  modelfit2->fitNew(db, false, false);
->>>>>>> e0759fa7
+  modelfit2->fitNew(db, nullptr, nullptr, Option_AutoFit(), Option_VarioFit(),
+                    false, 30, false);
 
   mestitle(1,"Fitted Model");
   modelfit2->display();
