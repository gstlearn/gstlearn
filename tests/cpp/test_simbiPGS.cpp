--- conflicted
+++ resolved
@@ -61,11 +61,7 @@
 
   // Creating the Model(s) of the Underlying GRF(s)
   Model model1(ctxt);
-<<<<<<< HEAD
-  CovAnisoList covs1(ctxt.getSpace());
-=======
-  ACovAnisoList covs1(ctxt.getSpaceSh());
->>>>>>> ce68ac9d
+  CovAnisoList covs1(ctxt.getSpaceSh());
   double range1 = 0.2;
   CovAniso cova1(ECov::MATERN,range1,1.,1.,ctxt);
   covs1.addCovAniso(&cova1);
@@ -74,11 +70,7 @@
   (void) model1.dumpToNF("PGSmodel1.ascii");
 
   Model model2(ctxt);
-<<<<<<< HEAD
-  CovAnisoList covs2(ctxt.getSpace());
-=======
-  ACovAnisoList covs2(ctxt.getSpaceSh());
->>>>>>> ce68ac9d
+  CovAnisoList covs2(ctxt.getSpaceSh());
   double range2 = 0.3;
   CovAniso cova2(ECov::EXPONENTIAL,range2,1.,1.,ctxt);
   covs2.addCovAniso(&cova2);
@@ -87,11 +79,7 @@
   (void) model2.dumpToNF("PGSmodel2.ascii");
 
   Model model3(ctxt);
-<<<<<<< HEAD
-  CovAnisoList covs3(ctxt.getSpace());
-=======
-  ACovAnisoList covs3(ctxt.getSpaceSh());
->>>>>>> ce68ac9d
+  CovAnisoList covs3(ctxt.getSpaceSh());
   double range3 = 0.2;
   CovAniso cova3(ECov::MATERN,range3,1.,1.,ctxt);
   covs3.addCovAniso(&cova3);
@@ -100,11 +88,7 @@
   (void) model3.dumpToNF("PGSmodel3.ascii");
 
   Model model4(ctxt);
-<<<<<<< HEAD
-  CovAnisoList covs4(ctxt.getSpace());
-=======
-  ACovAnisoList covs4(ctxt.getSpaceSh());
->>>>>>> ce68ac9d
+  CovAnisoList covs4(ctxt.getSpaceSh());
   double range4 = 0.1;
   CovAniso cova4(ECov::SPHERICAL,range4,1.,1.,ctxt);
   covs4.addCovAniso(&cova4);
