/******************************************************************************/
/*                                                                            */
/*                            gstlearn C++ Library                            */
/*                                                                            */
/* Copyright (c) (2023) MINES Paris / ARMINES                                 */
/* Authors: gstlearn Team                                                     */
/* Website: https://gstlearn.org                                              */
/* License: BSD 3-clause                                                      */
/*                                                                            */
/******************************************************************************/
#include "geoslib_f.h"

#include "Enum/ESpaceType.hpp"

#include "Space/ASpaceObject.hpp"
#include "Db/Db.hpp"
#include "Db/DbStringFormat.hpp"
#include "Model/Model.hpp"
#include "Covariances/CovAniso.hpp"
#include "Covariances/CovAnisoList.hpp"
#include "Drifts/DriftM.hpp"
#include "Basic/Law.hpp"
#include "Basic/File.hpp"
#include "Basic/OptDbg.hpp"
#include "Basic/OptCustom.hpp"
#include "Basic/VectorHelper.hpp"
#include "Neigh/NeighUnique.hpp"
#include "Neigh/NeighMoving.hpp"
#include "Neigh/NeighImage.hpp"
#include "Anamorphosis/AnamHermite.hpp"
#include "Anamorphosis/CalcAnamTransform.hpp"
#include "Simulation/CalcSimuTurningBands.hpp"
#include "Estimation/CalcKriging.hpp"
#include "Estimation/CalcImage.hpp"
#include "Estimation/CalcGlobal.hpp"


static Db* createLocalDb(int nech, int ndim, int nvar, int seed)
{
  // Define seed
  law_set_random_seed(seed);

  // Coordinates
  VectorDouble tab = VH::simulateGaussian(ndim * nech, 0., 50.);
  // Variable
  for (int ivar=0; ivar<nvar; ivar++)
  {
    VectorDouble tabvar = VH::simulateGaussian(nech);
    tab.insert(tab.end(), tabvar.begin(), tabvar.end());
  }

  Db* data = Db::createFromSamples(nech,ELoadBy::COLUMN,tab);
  data->setNameByUID(1,"x1");
  data->setNameByUID(2,"x2");

  data->setLocatorByUID(1,ELoc::X,0);
  data->setLocatorByUID(2,ELoc::X,1);

  for (int ivar = 0; ivar < nvar; ivar++)
  {
    if (nvar == 1)
      data->setNameByUID(3+ivar,"Var");
    else
      data->setNameByUID(3+ivar, incrementStringVersion("Var",ivar+1));
    data->setLocatorByUID(3+ivar,ELoc::Z,ivar);
  }
  return data;
}

/**
 * Creating internal Model
 * @param nvar    Number of variables
 * @param typecov 1 for Spherical + Nugget; 2 for Linear
 * @param typedrift 0 None, 1 Linear drift
 * @param typemean 1 for defining a constant Mean
 * @return
 */
static Model* createModel(int nvar, int typecov, int typedrift, int typemean)
{
  CovContext ctxt(nvar); // use default space
  Model* model = Model::create(ctxt);
<<<<<<< HEAD
  CovAnisoList covs(ctxt.getSpace());
=======
  ACovAnisoList covs(ctxt.getSpaceSh());
>>>>>>> ce68ac9d

  if (typecov == 1)
  {
    CovAniso cova1(ECov::SPHERICAL, 40., 0., 45., ctxt);
    covs.addCov(&cova1);
    CovAniso cova2(ECov::NUGGET, 0., 0., 12., ctxt);
    covs.addCov(&cova2);
    model->setCovAnisoList(&covs);
  }
  else if (typecov == 2)
  {
    CovAniso covaL(ECov::LINEAR, 1., 0., 1., ctxt);
    covs.addCov(&covaL);
    model->setCovAnisoList(&covs);
  }
  else if (typecov == 3)
  {
    CovAniso cova1(ECov::SPHERICAL, 40., 0., 1., ctxt);
    covs.addCov(&cova1);
    model->setCovAnisoList(&covs);
  }

  if (typedrift == 1)
  {
    DriftM drift1 = DriftM();
    model->addDrift(&drift1);
  }
  else if (typedrift == 2)
  {
    DriftM drift1 = DriftM();
    DriftM driftx = DriftM(VectorInt({1}));
    DriftM drifty = DriftM({0,1});
    model->addDrift(&drift1);
    model->addDrift(&driftx);
    model->addDrift(&drifty);
  }

  if (typemean == 1)
  {
    model->setMean(123.);
  }
  return model;
}

/****************************************************************************/
/*!
 ** Main Program
 **
 *****************************************************************************/
int main(int argc, char *argv[])
{
  std::stringstream sfn;
  sfn << gslBaseName(__FILE__) << ".out";
  StdoutRedirect sr(sfn.str(), argc, argv);

  DbGrid* grid_res  = nullptr;
  DbGrid* image_res = nullptr;
  Db* data_res      = nullptr;
  Model* model_res  = nullptr;
  AnamHermite* anam = nullptr;
  Global_Result gres;
  Krigtest_Res ktest;
  VectorDouble tab;

  // Global parameters
  int ndim = 2;
  int nvar = 1;
  int oldstyle = 1;
  law_set_random_seed(32131);
  OptCustom::define("oldStyle", oldstyle);

  defineDefaultSpace(ESpaceType::RN, ndim);
  DbStringFormat dbfmt(FLAG_STATS);
  DbStringFormat dbfmtXvalid(FLAG_STATS,{"Xvalid*"});
  DbStringFormat dbfmtKriging(FLAG_STATS,{"Krig*"});
  DbStringFormat dbfmtImage(FLAG_STATS,{"Filter*"});
  DbStringFormat dbfmtBayes(FLAG_STATS,{"Bayes*"});
  DbStringFormat dbfmtSimu(FLAG_STATS,{"Sim*"});

  // Generate the output grid
  VectorInt nx = {50,50};
  DbGrid* grid = DbGrid::create(nx);
  grid->addColumnsByConstant(2, 1., "Extend", ELoc::BLEX);
  grid->display();

  // Generate the data base
  int nech = 100;
  Db* data = createLocalDb(nech, ndim, nvar, 342673);
  data->display(&dbfmt);

  // Generate an image file
  DbGrid* image = DbGrid::create(nx);

  // Create the Model
  Model* model = createModel(nvar, 1, 1, 1);
  model->display();

  // Image Neighborhood
  NeighImage* neighI = NeighImage::create({2,2}, 2);
  neighI->display();

  // Creating a Moving Neighborhood
  NeighMoving* neighM = NeighMoving::create(false, 25);
  neighM->display();

  // Unique Neighborhood
  NeighUnique* neighU = NeighUnique::create();
  neighU->display();

  // Block discretization
  VectorInt ndiscs = {3,3};

  // ====================== Testing Neighborhood Storage ===========================
  message("\n---> Testing Neighborhood storage\n");
  delete grid_res;
  grid_res = grid->clone();
  test_neigh(data, grid_res, model, neighM);
  grid_res->display(&dbfmtKriging);

  // ====================== Moving Neighborhood case ===========================
  message("\n<----- Cross-Validation in Moving Neighborhood ----->\n");
  delete data_res;
  data_res = data->clone();
  xvalid(data_res, model, neighM, 0, -1, -1, 0);
  data_res->display(&dbfmtXvalid);

  message("\n<----- Kriging in Moving Neighborhood ----->\n");
  delete grid_res;
  grid_res = grid->clone();
  kriging(data, grid_res, model, neighM);
  grid_res->display(&dbfmtKriging);

  message("\n<----- Declustering in Moving Neighborhood ----->\n");
  declustering(data_res, model, 3, neighM, grid, VectorDouble(), ndiscs, false, true);

  message("\n<----- Kriging Test in Moving Neighborhood ----->\n");
  delete grid_res;
  grid_res = grid->clone();
  ktest = krigtest(data, grid_res, model, neighM, 0);
  message("\nTesting KrigTest facility\n");
  message("- Space Dimension = %d\n",ktest.ndim);
  message("- Number of Neighbors = %d\n",ktest.nech);
  message("- Number of Kriging System equations = %d\n",ktest.neq);
  VH::display("- Neighboring Sample Indices", ktest.nbgh);

  // ====================== Unique Neighborhood case ===========================
  message("\n<----- Cross-Validation in Unique Neighborhood ----->\n");
  delete data_res;
  data_res = data->clone();
  xvalid(data_res, model, neighU, 0, -1, -1, 0);
  data_res->display(&dbfmtXvalid);

  message("\n<----- Kriging in Unique Neighborhood ----->\n");
  delete grid_res;
  grid_res = grid->clone();
  kriging(data, grid_res, model, neighU);
  grid_res->display(&dbfmtKriging);

  message("\n<----- Simulations in Unique Neighborhood ----->\n");
  delete grid_res;
  grid_res = grid->clone();
  simtub(data, grid_res, model, neighU, 3, 12345);
  grid_res->display(&dbfmtSimu);

  message("\n<----- Bayesian Simulations in Unique Neighborhood ----->\n");
  delete grid_res;
  grid_res = grid->clone();
  simbayes(data, grid_res, model, neighU, 3, 12345);
  grid_res->display(&dbfmtSimu);

  message("\n<----- Declustering in Unique Neighborhood ----->\n");
  delete data_res;
  data_res = data->clone();
  declustering(data_res, model, 2, neighU, nullptr, VectorDouble(), VectorInt(), false, true);

  message("\n<----- Global Estimate (Average) ----->\n");
  delete grid_res;
  grid_res = grid->clone();
  gres = global_arithmetic(data, grid_res, model, 0, true);

  message("\n<----- Global Estimate (Kriging) ----->\n");
  gres = global_kriging(data, grid_res, model, 0, true);

  // ====================== Block Kriging case ===========================
  message("\n<----- Block Kriging (fixed size) ----->\n");
  delete grid_res;
  grid_res = grid->clone();
  kriging(data, grid_res, model, neighU, EKrigOpt::BLOCK, 1, 1, 0, ndiscs);
  grid_res->display(&dbfmtKriging);

  message("\n<----- Block Kriging (variable size) ----->\n");
  delete grid_res;
  grid_res = grid->clone();
  krigcell(data, grid_res, model, neighU, 1, 1, ndiscs);
  grid_res->display(&dbfmtKriging);

  // ====================== Image Neighborhood case ===========================
  // Generate the Image
  (void) simtub(nullptr,image,model);
  image->setLocator("Simu", ELoc::Z, 0);
  image->display();

  // Modify the Model (for filtering)
  model_res = model->clone();
  model_res->setCovaFiltered(1, true);
  model_res->display();

  message("\n<----- Image Filtering ----->\n");
  image_res = image->clone();
  krimage(image_res, model_res, neighI);
  image_res->display(&dbfmtImage);

  // ====================== Testing Bayesian Kriging ===========================
  // Create the Model
  model = createModel(nvar, 2, 1, 2);
  model->display();

  message("\n<----- Bayesian Kriging in Unique Neighborhood ----->\n");
  delete grid_res;
  grid_res = grid->clone();
  OptDbg::define(EDbg::BAYES);
  kribayes(data, grid_res, model, neighU);
  OptDbg::undefine(EDbg::BAYES);
  grid_res->display(&dbfmtBayes);

  // ====================== Testing Printout ==================================
  message("\n<----- Test Kriging Printout ----->\n");
  // Create the Local Data Base
  data = createLocalDb(4, 2, 1, 4291);

  // Create the Local Model
  model = createModel(nvar, 2, 1, 0);
  model->display();

  message("\n---> Kriging in Place (checking Exact Interpolator)\n");
  OptDbg::setReference(1);
  delete data_res;
  data_res = data->clone();
  kriging(data_res, data_res, model, neighU);
  OptDbg::setReference(0);

  message("\n---> Kriging in general\n");
  OptDbg::setReference(1);
  kriging(data, grid_res, model, neighU);
  OptDbg::setReference(0);

  // ====================== Testing Specials ==================================
  // Create the Local Data Base
  data = createLocalDb(10, 2, 3, 4901);

  message("\n<----- Test Kriging Multiple Variables under Constraints ----->\n");
  delete grid_res;
  grid_res = grid->clone();
  tab = VH::simulateUniform(grid->getSampleNumber(), 10., 20.);
  grid_res->addColumns(tab, "Constraints", ELoc::SUM);
  krigsum(data, grid_res, model, neighU, true);
  grid_res->display(&dbfmtKriging);

  // Create the Local Data Base
  data = createLocalDb(100, 2, 1, 42781);

  // Create the Model
  model = createModel(1, 3, 0, 0);

  // Create the Gaussian
  anam = AnamHermite::create(20);
  anam->fitFromArray(data->getColumn("Var"));
  (void) anam->rawToGaussianByLocator(data);

  message("\n<----- Test Kriging Anamorphosed Gaussian ----->\n");
  delete grid_res;
  grid_res = grid->clone();
  kriggam(data, grid_res, model, neighU, anam);
  grid_res->display(&dbfmtKriging);

  // ====================== Testing Multivariate===============================
  // Create the Local Data Base
  message("\n<----- Test Kriging Multiple Variables with matLC ----->\n");

  nvar = 3;
  data = createLocalDb(10, 2, 3, 4901);
  model = createModel(nvar, 1, 0, 0);

  delete grid_res;
  grid_res = grid->clone();
  MatrixRectangular* matLC = MatrixRectangular::createFromVD({2., 2., 1., 1., 0., 1.}, 2, 3);
  kriging(data, grid_res, model, neighU, EKrigOpt::POINT, true, true, false,
          VectorInt(), VectorInt(), matLC);
  grid_res->display(&dbfmtKriging);

  // ====================== Free pointers ==================================
  delete neighM;
  delete neighU;
  delete neighI;
  delete data;
  delete data_res;
  delete grid;
  delete grid_res;
  delete image;
  delete image_res;
  delete model;
  delete model_res;
  delete anam;

  return (0);
}<|MERGE_RESOLUTION|>--- conflicted
+++ resolved
@@ -79,11 +79,7 @@
 {
   CovContext ctxt(nvar); // use default space
   Model* model = Model::create(ctxt);
-<<<<<<< HEAD
-  CovAnisoList covs(ctxt.getSpace());
-=======
-  ACovAnisoList covs(ctxt.getSpaceSh());
->>>>>>> ce68ac9d
+  CovAnisoList covs(ctxt.getSpaceSh());
 
   if (typecov == 1)
   {
