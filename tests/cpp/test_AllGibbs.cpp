--- conflicted
+++ resolved
@@ -81,11 +81,7 @@
 
   CovContext ctxt(nvar,2,1.);
   Model* model = new Model(ctxt);
-<<<<<<< HEAD
-  CovAnisoList covs(ctxt.getSpace());
-=======
-  ACovAnisoList covs(ctxt.getSpaceSh());
->>>>>>> ce68ac9d
+  CovAnisoList covs(ctxt.getSpaceSh());
   CovAniso cova(ECov::EXPONENTIAL,ctxt);
   cova.setRanges(ranges);
   cova.setSill(sill);
