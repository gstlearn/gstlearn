--- conflicted
+++ resolved
@@ -50,22 +50,10 @@
 
   CovContext ctxt(nvar,2,1.);
   Model* model = new Model(ctxt);
-<<<<<<< HEAD
   CovAniso cova(ECov::BESSEL_K,ctxt);
-  cova.setRange(0.2);
-  cova.setParam(1.);
-  VectorDouble sills;
-  if (nvar == 2)
-    sills = {1., 0.2, 0.2, 2.};
-  else
-    sills = {1.5};
-  cova.setSill(sills);
-=======
-  CovAniso cova(COV_BESSEL_K,ctxt);
   cova.setRanges({10.,1.});
   cova.setParam(2.);
   cova.setSill({1.5});
->>>>>>> 89811cab
   model->addCova(&cova);
   model->display();
 
