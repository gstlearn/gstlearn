--- conflicted
+++ resolved
@@ -38,15 +38,12 @@
       with:
         r-version: ${{env.R_VERSION}}
 
-<<<<<<< HEAD
     - name: Install R packages
       uses: r-lib/actions/setup-r-dependencies@v2
       with:
         packages: roxygen2, ggpubr, ggplot2, ggnewscale
         install-pandoc: false
 
-=======
->>>>>>> 7ed5194d
     - name: Install dependencies
       run: |
         pacman -Syu --noconfirm
