--- conflicted
+++ resolved
@@ -578,21 +578,13 @@
                                       bool useSel           = true,
                                       bool useZ             = true,
                                       bool useVerr          = false,
-<<<<<<< HEAD
                                       bool useExtD          = true) const;
-=======
-                                      bool useExtD          = false) const;
->>>>>>> ad74928f
   VectorVectorInt getSampleRanks(const VectorInt& ivars = VectorInt(),
                                  const VectorInt& nbgh  = VectorInt(),
                                  bool useSel            = true,
                                  bool useZ              = true,
                                  bool useVerr           = false,
-<<<<<<< HEAD
                                  bool useExtD           = true) const;
-=======
-                                 bool useExtD           = false) const;
->>>>>>> ad74928f
   VectorDouble getValuesByRanks(const VectorVectorInt& sampleRanks,
                                 const VectorDouble& means = VectorDouble(),
                                 bool subtractMean         = true) const;
