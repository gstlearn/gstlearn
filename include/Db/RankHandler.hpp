/******************************************************************************/
/*                                                                            */
/*                            gstlearn C++ Library                            */
/*                                                                            */
/* Copyright (c) (2023) MINES Paris / ARMINES                                 */
/* Authors: gstlearn Team                                                     */
/* Website: https://gstlearn.org                                              */
/* License: BSD 3-clause                                                      */
/*                                                                            */
/******************************************************************************/
#pragma once

#include "Matrix/MatrixT.hpp"
#include "gstlearn_export.hpp"

#include "Basic/VectorNumT.hpp"
#include "memory"

class Db;

/**
 * \brief
 * Class returning the list of sample IDs for a quick search within a Db
 *
 * The main functionality of this class is to return the list of samples
 * per variable, within a given list of elligible sample ranks (neighborhood)
 */
class GSTLEARN_EXPORT RankHandler
{
public:
  RankHandler(const Db* db = nullptr,
              bool useSel = true,
              bool useZ   = true,
              bool useVerr = false,
              bool useExtD = true);
  RankHandler(const RankHandler& r);
  RankHandler& operator=(const RankHandler& r);
  virtual ~RankHandler();

  void defineSampleRanks(const VectorInt& nbgh = VectorInt());

  const VectorInt& getSampleRanks(int ivar) const { return _index[ivar]; }
  const VectorVectorInt& getSampleRanks() const { return _index; }
  VectorInt& getSampleRanksByVariable(int ivar)  { return _index[ivar]; }
  std::shared_ptr<VectorDouble>& getZflatten()  { return _Zflatten; }
  int getNumber() const;
  int getCount(int ivar) const;
  int getTotalCount() const;
  int identifyVariableRank(int ipos) const;
  int identifySampleRank(int ipos) const;

  void dump(bool flagFull = false) const;

private:
  void _initElligible();

private:
  bool _useSel;
  bool _useZ;
  bool _useVerr;
  bool _useExtD;

  int  _nvar;
  int  _nExtD;
  int  _iptrSel;
  VectorInt _iptrZ;
  VectorInt _iptrVerr;
  VectorInt _iptrExtD;
  MatrixT<bool> _elligible; 
  constvectint _nbgh; // Span of internal buffer

  VectorVectorInt _index; // Vector of sample ranks per variable
  std::shared_ptr<VectorDouble> _Zflatten; // Vector of Z values (fpr active samples of target variables)

  const Db* _db;       // Pointer to Db
<<<<<<< HEAD
  VectorInt _workNbgh; // Vector of ellible sample absolute ranks
  
=======
  VectorInt _workNbgh; // Vector of elligible sample absolute ranks
>>>>>>> 203e3fe5
};<|MERGE_RESOLUTION|>--- conflicted
+++ resolved
@@ -73,10 +73,5 @@
   std::shared_ptr<VectorDouble> _Zflatten; // Vector of Z values (fpr active samples of target variables)
 
   const Db* _db;       // Pointer to Db
-<<<<<<< HEAD
-  VectorInt _workNbgh; // Vector of ellible sample absolute ranks
-  
-=======
   VectorInt _workNbgh; // Vector of elligible sample absolute ranks
->>>>>>> 203e3fe5
 };