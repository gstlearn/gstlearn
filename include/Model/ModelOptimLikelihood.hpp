--- conflicted
+++ resolved
@@ -44,6 +44,7 @@
   struct Db_Part
   {
     // Use SPDE approach (TRUE); use the Covariance Matrix approach (FALSE°
+    // Use SPDE approach (TRUE); use the Covariance Matrix approach (FALSE°
     bool _flagSPDE;
     Db* _db;
   };
@@ -51,16 +52,9 @@
   struct AlgorithmLikelihood
   {
     Model_Part& _modelPart;
-<<<<<<< HEAD
-
-    // Part relative to the Experimental variograms
-    ModelOptimLikelihood::Db_Part& _dbPart;
+    Db_Part& _dbPart;
   };
-=======
-    Db_Part& _dbPart;
-  } AlgorithmLikelihood;
->>>>>>> 2ab5cb1b
-
+private:
 private:
   void _copyDbPart(const Db_Part& dbPart);
   bool _checkConsistency();
