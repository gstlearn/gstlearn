--- conflicted
+++ resolved
@@ -166,18 +166,8 @@
   
   double computeLogLikelihood(const Db* db, bool verbose = false);  
 
-<<<<<<< HEAD
-    // Case of _cova
-  const CovAnisoList* getCovAnisoList() const;
-  CovAnisoList* getCovAnisoListModify() const;
-  int getCovMinIRFOrder() const;
-  int getNCov(bool skipNugget = false) const;
-  void setActiveFactor(int iclass);
-  int  getActiveFactor() const;
-=======
 private :
   virtual bool _isValid() const;
->>>>>>> 297cc249
 
 protected:               // TODO : pass into private to finish clean
   ACov* _cova;           /* Generic Covariance structure */
