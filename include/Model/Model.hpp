/******************************************************************************/
/*                                                                            */
/*                            gstlearn C++ Library                            */
/*                                                                            */
/* Copyright (c) (2023) MINES Paris / ARMINES                                 */
/* Authors: gstlearn Team                                                     */
/* Website: https://gstlearn.org                                              */
/* License: BSD 3-clause                                                      */
/*                                                                            */
/******************************************************************************/
#pragma once

#include "Covariances/CovLMCAnamorphosis.hpp"
#include "Covariances/CovLMCTapering.hpp"
#include "Model/ModelCovList.hpp"
#include "gstlearn_export.hpp"

#include "geoslib_define.h"

#include "Enum/ECalcMember.hpp"
#include "Enum/ECov.hpp"
#include "Enum/EModelProperty.hpp"

#include "Covariances/ACov.hpp"
#include "Covariances/CovContext.hpp"
#include "Covariances/CovAnisoList.hpp"
#include "Covariances/CovLMGradient.hpp"

#include "Drifts/DriftList.hpp"

#include "Model/Option_AutoFit.hpp"
#include "Model/Option_VarioFit.hpp"
#include "Model/Constraints.hpp"
#include "Covariances/CovAniso.hpp"

#include "Anamorphosis/AAnam.hpp"

#include "Matrix/MatrixRectangular.hpp"
#include "Matrix/MatrixSquareGeneral.hpp"

#include "Basic/AStringable.hpp"
#include "Basic/ASerializable.hpp"
#include "Basic/ICloneable.hpp"

class Model;
class Db;
class CovLMCTapering;
class CovLMCAnamorphosis;
class CovLMGradient;
class CovInternal;
class MatrixSquareSymmetric;
class CovCalcMode;
class Vario;
class ADrift;
class AnamContinuous;
class AnamHermite;

typedef std::vector<ECov> VectorECov;

/**
 * \brief
 * Class containing the Model Information describing the formal Spatial (or Temporal) Characteristics
 * of the (set of) random variable(s) under study.
 *
 * The Model is essentially a container with two main contents:
 * - the **covariance** part: see ACov.hpp for more information
 * - the **drift** part: see DriftList.hpp for more information
 *
 * The additional member **CovContext** only serves in carrying the following information:
 * - the number of variables: if more than 1, the Model becomes multivariate
 * - the field extension: this information is needed to get a *stationary* version to any covariance
 * - the experimental mean vector and the variance-covariance matrix (used to calibrate the Model)
 */
class GSTLEARN_EXPORT Model : public AStringable, public ASerializable, public ModelCovList
{
public:
  Model(const CovContext& ctxt = CovContext());
  Model(int nvar, int ndim = 2);
  Model(const Model &m);
  Model& operator= (const Model &m);
  virtual ~Model();

public:
  /// ICloneable interface
  IMPLEMENT_CLONING(Model)

  /// AStringable Interface
  virtual String toString(const AStringFormat* strfmt = nullptr) const override;

  public:
  const CovAnisoList*   castInCovAnisoListConst(int icov = -1) const;
  const CovLMCTapering* castInCovLMCTaperingConst() const;
  const CovLMGradient*  castInCovLMGradientConst() const;
  const CovLMCAnamorphosis*  castInCovLMCAnamorphosisConst() const;
  
  public:
  CovAnisoList*        _castInCovAnisoList(int icov = -1);
  CovLMCTapering*      _castInCovLMCTapering();
  CovLMGradient*       _castInCovLMGradient();
  CovLMCAnamorphosis*  _castInCovLMCAnamorphosis();

  public:

  int resetFromDb(const Db* db);
  static Model* create(const CovContext& ctxt = CovContext());
  static Model* createFromEnvironment(int nvar, int ndim = 2);
  static Model* createNugget(int nvar, int ndim = 2, double sill = 1.);
  static Model* createFromParam(const ECov& type = ECov::fromKey("NUGGET"),
                                double range     = 1.,
                                double sill      = 1.,
                                double param     = 1.,
                                const VectorDouble& ranges = VectorDouble(),
                                const MatrixSquareSymmetric& sills  = MatrixSquareSymmetric(),
                                const VectorDouble& angles = VectorDouble(),
                                const ASpaceSharedPtr& space = ASpaceSharedPtr(),
                                bool flagRange             = true);
  static Model* createFromParamOldStyle(const ECov& type = ECov::fromKey("NUGGET"),
                          double range               = 1.,
                          double sill                = 1.,
                          double param               = 1.,
                          const VectorDouble& ranges = VectorDouble(),
                          const VectorDouble& sills  = VectorDouble(),
                          const VectorDouble& angles = VectorDouble(),
                          const ASpaceSharedPtr& space = ASpaceSharedPtr(),
                          bool flagRange             = true);
  static Model* createFromDb(const Db* db);
  static Model* createFromNF(const String& neutralFilename,
                             bool verbose = true);
  static Model* createFromVario(Vario* vario,
                  const VectorECov& types = ECov::fromKeys({"SPHERICAL"}),
                  const Constraints& constraints = Constraints(),
                  const Option_VarioFit& optvar  = Option_VarioFit(),
                  const Option_AutoFit& mauto    = Option_AutoFit(),
                  bool verbose                   = false);
  static Model* createFillRandom(int ndim,
                   int nvar,
                   const std::vector<ECov>& types = ECov::fromKeys({"SPHERICAL"}),
                   double hmax = 1,
                   int order   = -1);
  void setCovAnisoList(const CovAnisoList* covalist);
  void addCov(const CovAniso* cov);
  void addCovFromParam(const ECov& type,
                  double range                       = EPSILON6,
                  double sill                        = 1.,
                  double param                       = 1.,
                  const VectorDouble& ranges         = VectorDouble(),
                  const MatrixSquareSymmetric& sills = MatrixSquareSymmetric(),
                  const VectorDouble& angles         = VectorDouble(),
                  bool flagRange                     = true);
  void addCovFromParamOldStyle(const ECov& type,
                               double range               = EPSILON6,
                               double sill                = 1.,
                               double param               = 1.,
                               const VectorDouble& ranges = VectorDouble(),
                               const VectorDouble& sills  = VectorDouble(),
                               const VectorDouble& angles = VectorDouble(),
                               bool flagRange             = true);
 

  FORWARD_METHOD(castInCovAnisoListConst,getActiveFactor,ITEST)
  FORWARD_METHOD(castInCovAnisoListConst, getCova)
  FORWARD_METHOD(castInCovAnisoListConst, getNCov,ITEST)
  FORWARD_METHOD(castInCovAnisoListConst, getCovType, ECov::UNKNOWN)
  FORWARD_METHOD(castInCovAnisoListConst, getRange, TEST)
  FORWARD_METHOD(castInCovAnisoListConst, getRanges)
  FORWARD_METHOD(castInCovAnisoListConst, getAngles)
  FORWARD_METHOD(castInCovAnisoListConst, getAnam)
  FORWARD_METHOD(castInCovAnisoListConst, getParam,TEST)
  FORWARD_METHOD(castInCovAnisoListConst, getCovName)
  FORWARD_METHOD(castInCovAnisoListConst, extractCova)
  FORWARD_METHOD(castInCovAnisoListConst, getNGradParam,ITEST)
  FORWARD_METHOD(castInCovAnisoListConst, getMaximumDistance, TEST)
  FORWARD_METHOD(castInCovAnisoListConst, getCovaMinIRFOrder, ITEST)
  FORWARD_METHOD(castInCovAnisoListConst, getAnamNClass, ITEST)
  FORWARD_METHOD(castInCovAnisoListConst, hasAnam  , false)
  FORWARD_METHOD(castInCovAnisoListConst, hasNugget, false)
  FORWARD_METHOD(castInCovAnisoListConst, getRankNugget, -1)
  FORWARD_METHOD(castInCovAnisoListConst, getBallRadius, TEST)
  FORWARD_METHOD(castInCovAnisoListConst, hasExternalCov)
  FORWARD_METHOD(castInCovAnisoListConst, isChangeSupportDefined, false)
  FORWARD_METHOD(castInCovAnisoListConst, getAnamHermite) 
  FORWARD_METHOD(castInCovAnisoListConst, evalCovMatOptim)
  FORWARD_METHOD(castInCovAnisoListConst, evalCovMatSymOptim)
  FORWARD_METHOD(castInCovAnisoListConst, getCovMode, EModelProperty::NONE)

  FORWARD_METHOD_NON_CONST(_castInCovAnisoList, setActiveFactor)
  FORWARD_METHOD_NON_CONST(_castInCovAnisoList, getCova)
  FORWARD_METHOD_NON_CONST(_castInCovAnisoList, setSill)
  FORWARD_METHOD_NON_CONST(_castInCovAnisoList, setRangeIsotropic)
  FORWARD_METHOD_NON_CONST(_castInCovAnisoList, setMarkovCoeffs)
  FORWARD_METHOD_NON_CONST(_castInCovAnisoList, setCovaFiltered)
  FORWARD_METHOD_NON_CONST(_castInCovAnisoList, normalize)
  

  FORWARD_METHOD_NON_CONST(_castInCovLMCTapering, setTapeRange)
  FORWARD_METHOD(castInCovLMGradientConst, evalZAndGradients)
  
  int    setAnam(const AAnam* anam, const VectorInt& strcnt = VectorInt());
  int    unsetAnam();
  bool   isFlagGradient() const;
  bool   isFlagGradientNumerical() const;
  bool   isFlagGradientFunctional() const;
  void   switchToGradient();

  ////////////////////////////////////////////////
  /// TODO : to be removed (encapsulation of CovAnisoList)
  const CovAnisoList* getCovAnisoList() const;
<<<<<<< HEAD
  CovAnisoList* getCovAnisoListModify();

  const CovAniso* getCova(int icov) const;
  CovAniso* getCova(int icov);
  int getNCov(bool skipNugget = false) const;
  const ECov& getCovType(int icov) const;
  
  double getRange(int icov) const;
  VectorDouble getRanges(int icov) const;
  VectorDouble getAngles(int icov) const;
  double getParam(int icov) const;
  String getCovName(int icov) const;
  int getNGradParam(int icov) const;
  

  double getBallRadius() const;
  const AnamHermite* getAnamHermite() const;

  double getMaximumDistance() const;
  int getCovMinIRFOrder() const;
  bool hasAnam() const;
  const AAnam* getAnam() const;
  bool isChangeSupportDefined() const;
  void normalize(double sill);
  bool hasNugget() const;
  int  getRankNugget() const;

  void setTapeRange(double range);

  double eval0(int ivar = 0,
               int jvar = 0,
               const CovCalcMode* mode = nullptr) const
  {
    return _cova->eval0(ivar, jvar, mode);
  }
  MatrixSquareGeneral eval0Nvar(const CovCalcMode* mode = nullptr) const
  {
    return _cova->eval0Mat(mode);
  }

  /**
   * Calculate the Matrix of covariance for zero distance
   * @param mat   Covariance matrix (Dimension: nvar * nvar)
   * @param mode  Calculation Options
   *
   * @remarks: Matrix 'mat' should be dimensioned and initialized beforehand
   */
  void eval0MatInPlace(MatrixSquareGeneral &mat,
                       const CovCalcMode *mode = nullptr) const
  {
    _cova->eval0CovMatBiPointInPlace(mat, mode);
  }
  double eval(const SpacePoint& p1,
              const SpacePoint& p2,
              int ivar = 0,
              int jvar = 0,
              const CovCalcMode* mode = nullptr) const
  {
    return _cova->eval(p1, p2, ivar, jvar, mode);
  }
  MatrixSquareGeneral evalNvarIpas(double step,
                                   const VectorDouble& dir,
                                   const CovCalcMode* mode = nullptr) const
  {
    return _cova->evalNvarIpas(step, dir, mode);
  }
  MatrixSquareGeneral evalMat(const SpacePoint& p1,
                              const SpacePoint& p2,
                              const CovCalcMode* mode = nullptr) const
  {
    return _cova->evalMat(p1, p2, mode);
  }

  /**
   * Calculate the Matrix of covariance between two space points
   * @param p1 Reference of the first space point
   * @param p2 Reference of the second space point
   * @param mat   Covariance matrix (Dimension: nvar * nvar)
   * @param mode  Calculation Options
   *
   * @remarks: Matrix 'mat' should be dimensioned and initialized beforehand
   */
  void evalMatInPlace(const SpacePoint &p1,
                      const SpacePoint &p2,
                      MatrixSquareGeneral &mat,
                      const CovCalcMode* mode = nullptr) const
  {
    _cova->evalCovMatBiPointInPlace(mat, p1, p2, mode);
  }
  MatrixSquareGeneral evalNvarIpasIncr(const VectorDouble& dincr,
                                       const CovCalcMode* mode = nullptr) const
  {
    return _cova->evalNvarIpasIncr(dincr, mode);
  }
  VectorDouble evalIvarNpas(const VectorDouble& vec_step,
                            const VectorDouble& dir = VectorDouble(),
                            int ivar = 0,
                            int jvar = 0,
                            const CovCalcMode* mode = nullptr) const
  {
    return _cova->evalIvarNpas(vec_step, dir, ivar, jvar, mode);
  }
  double evalIvarIpas(double step,
                      const VectorDouble& dir = VectorDouble(),
                      int ivar = 0,
                      int jvar = 0,
                      const CovCalcMode* mode = nullptr) const
  {
    return _cova->evalIvarIpas(step, dir, ivar, jvar, mode);
  }
  double evalCvv(const VectorDouble& ext,
                 const VectorInt& ndisc,
                 const VectorDouble& angles = VectorDouble(),
                 int ivar = 0,
                 int jvar = 0,
                 const CovCalcMode* mode = nullptr) const
  {
    return _cova->evalCvv(ext, ndisc, angles, ivar, jvar, mode);
  }
  double evalCvvShift(const VectorDouble& ext,
                      const VectorInt& ndisc,
                      const VectorDouble& shift,
                      const VectorDouble& angles = VectorDouble(),
                      int ivar = 0,
                      int jvar = 0,
                      const CovCalcMode* mode = nullptr) const
  {
    return _cova->evalCvvShift(ext, ndisc, shift, angles, ivar, jvar, mode);
  }
  MatrixSquareGeneral evalCvvM(const VectorDouble& ext,
                               const VectorInt& ndisc,
                               const VectorDouble& angles = VectorDouble(),
                               const CovCalcMode* mode = nullptr)
  {
    return _cova->evalCvvM(ext, ndisc, angles, mode);
  }
  double evalCxv(const SpacePoint& p1,
                 const VectorDouble& ext,
                 const VectorInt& ndisc,
                 const VectorDouble& angles = VectorDouble(),
                 const VectorDouble& x0 = VectorDouble(),
                 int ivar = 0,
                 int jvar = 0,
                 const CovCalcMode* mode = nullptr)
  {
    return _cova->evalCxv(p1, ext, ndisc, angles, x0, ivar, jvar, mode);
  }
  MatrixSquareGeneral evalCxvM(const SpacePoint& p1,
                               const VectorDouble& ext,
                               const VectorInt& ndisc,
                               const VectorDouble& angles = VectorDouble(),
                               const VectorDouble& x0 = VectorDouble(),
                               const CovCalcMode* mode = nullptr)
  {
    return _cova->evalCxvM(p1, ext, ndisc, angles, x0, mode);
  }
  VectorDouble evalPointToDb(const SpacePoint& p1,
                             const Db* db2,
                             int ivar = 0,
                             int jvar = 0,
                             bool useSel = true,
                             const VectorInt& nbgh2 = VectorInt(),
                             const CovCalcMode* mode = nullptr)
  {
    return _cova->evalPointToDb(p1, db2, ivar, jvar, useSel, nbgh2, mode);
  }
  VectorDouble evalPointToDbAsSP(const std::vector<SpacePoint>& p1s,
                                 const SpacePoint& p2,
                                 int ivar = 0,
                                 int jvar = 0,
                                 const CovCalcMode* mode = nullptr) const
  {
    return _cova->evalPointToDbAsSP(p1s, p2, ivar, jvar, mode);
  }
  double evalAverageDbToDb(const Db* db1,
                           const Db* db2,
                           int ivar = 0,
                           int jvar = 0,
                           double eps = 0.,
                           int seed = 434132,
                           const CovCalcMode* mode = nullptr) const
  {
    return _cova->evalAverageDbToDb(db1, db2, ivar, jvar, eps, seed, mode);
  }
  double evalAverageIncrToIncr(const VectorVectorDouble& d1,
                               const VectorVectorDouble& d2,
                               int ivar = 0,
                               int jvar = 0,
                               const CovCalcMode* mode = nullptr) const
  {
    return _cova->evalAverageIncrToIncr(d1, d2, ivar, jvar, mode);
  }

  double evalAveragePointToDb(const SpacePoint& p1,
                              const Db* db2,
                              int ivar = 0,
                              int jvar = 0,
                              const CovCalcMode* mode = nullptr)
  {
    return _cova->evalAveragePointToDb(p1, db2, ivar, jvar, mode);
  }
  /**
   * \defgroup Model Model: Set of classes for processing Model contents
   *
   **/

  /** @addtogroup Model_0 Calculating Covariance Matrix
   * \ingroup Model
   *
   * These functions are meant to calculate the covariance Matrix between two Dbs
   * or between a Db and itself.
   * They take into account the presence of a possible selection
   * They also account for heterotopy (if Z-variables are defined in the Db(s)
   *
   * @param  db1   First Db
   * @param  db2   (Optional second Db)
   * @param  ivar0 Rank of the selected variable in the first Db (-1 for all variables)
   * @param  jvar0 Rank of the selected variable in the second Db (-1 for all variables)
   * @param  nbgh1 Vector of indices of active samples in first Db (optional)
   * @param  nbgh2 Vector of indices of active samples in second Db (optional)
   * @param  mode  CovCalcMode structure
   *
   * @remarks The returned matrix if dimension to nrows * ncols where
   * @remarks each term is the product of the number of active samples
   * @remarks by the number of samples where the variable is defined
   *
   * @note 'dbin' and 'dbout' cannot be made 'const' as they can be updated
   * @note due to the presence of 'nostat'
   *
   * @return A Matrix either in Dense or Sparse format
   *
   *  @{
   */
  VectorDouble evalCovMatV(Db* db1,
                           Db* db2                 = nullptr,
                           int ivar0               = -1,
                           int jvar0               = -1,
                           const VectorInt& nbgh1  = VectorInt(),
                           const VectorInt& nbgh2  = VectorInt(),
                           const CovCalcMode* mode = nullptr)
  {
    if (_cova == nullptr) return VectorDouble();
    return _cova->evalCovMat(db1, db2, ivar0, jvar0, nbgh1, nbgh2, mode).getValues();
  }
  MatrixRectangular evalCovMatOptim(const Db* db1,
                                    const Db* db2           = nullptr,
                                    int ivar0               = -1,
                                    int jvar0               = -1,
                                    const VectorInt& nbgh1  = VectorInt(),
                                    const VectorInt& nbgh2  = VectorInt(),
                                    const CovCalcMode* mode = nullptr,
                                    bool cleanOptim         = true)
  {
    const CovAnisoList *covalist = _castInCovAnisoListConst();
    if (covalist == nullptr) return MatrixRectangular();
    return covalist->evalCovMatOptim(db1, db2, ivar0, jvar0, nbgh1, nbgh2, mode, cleanOptim);
  }

  MatrixSquareSymmetric evalCovMatSymOptim(const Db* db1,
                                           const VectorInt& nbgh1  = VectorInt(),
                                           int ivar0               = -1,
                                           const CovCalcMode* mode = nullptr,
                                           bool cleanOptim         = true)
  {
    const CovAnisoList* covalist = _castInCovAnisoListConst();
    if (covalist == nullptr) return MatrixRectangular();
    return covalist->evalCovMatSymOptim(db1, nbgh1, ivar0, mode, cleanOptim);
  }

  double extensionVariance(const Db* db,
                           const VectorDouble& ext,
                           const VectorInt& ndisc,
                           const VectorDouble& angles = VectorDouble(),
                           const VectorDouble& x0 = VectorDouble(),
                           int ivar = 0,
                           int jvar = 0)
  {
    return _cova->extensionVariance(db, ext, ndisc, angles, x0, ivar, jvar);
  }
  double samplingDensityVariance(const Db* db,
                                 const VectorDouble& ext,
                                 const VectorInt& ndisc,
                                 const VectorDouble& angles = VectorDouble(),
                                 const VectorDouble& x0 = VectorDouble(),
                                 int ivar = 0,
                                 int jvar = 0) const
  {
    return _cova->samplingDensityVariance(db, ext, ndisc, angles, x0, ivar, jvar);
  }
  double specificVolume(const Db *db,
                        double mean,
                        const VectorDouble &ext,
                        const VectorInt &ndisc,
                        const VectorDouble &angles = VectorDouble(),
                        const VectorDouble &x0 = VectorDouble(),
                        int ivar = 0,
                        int jvar = 0) const
  {
    return _cova->specificVolume(db, mean, ext, ndisc, angles, x0, ivar, jvar);
  }
  double coefficientOfVariation(const Db *db,
                                double volume,
                                double mean,
                                const VectorDouble &ext,
                                const VectorInt &ndisc,
                                const VectorDouble &angles = VectorDouble(),
                                const VectorDouble &x0 = VectorDouble(),
                                int ivar = 0,
                                int jvar = 0) const
  {
    return _cova->coefficientOfVariation(db, volume, mean, ext, ndisc, angles, x0, ivar, jvar);
  }
  double specificVolumeFromCoV(Db *db,
                               double cov,
                               double mean,
                               const VectorDouble &ext,
                               const VectorInt &ndisc,
                               const VectorDouble &angles = VectorDouble(),
                               const VectorDouble &x0 = VectorDouble(),
                               int ivar = 0,
                               int jvar = 0) const
  {
    return _cova->specificVolumeFromCoV(db, cov, mean, ext, ndisc, angles, x0, ivar, jvar);
  }
  void evalZAndGradients(const SpacePoint& p1,
                         const SpacePoint& p2,
                         double& covVal,
                         VectorDouble& covGp,
                         VectorDouble& covGG,
                         const CovCalcMode* mode = nullptr,
                         bool flagGrad = false) const;
  void evalZAndGradients(const VectorDouble& vec,
                         double& covVal,
                         VectorDouble& covGp,
                         VectorDouble& covGG,
                         const CovCalcMode* mode = nullptr,
                         bool flagGrad = false) const;

=======
  CovAnisoList* getCovAnisoListModify();  
  
>>>>>>> 297cc249
  double evalCov(const VectorDouble& incr,
                 int icov = 0,
                 const ECalcMember& member = ECalcMember::fromKey("LHS")) const;

<<<<<<< HEAD
  void setSill(int icov, int ivar, int jvar, double value);
  void setRangeIsotropic(int icov, double range);
  void setMarkovCoeffs(int icov, const VectorDouble& coeffs);
  void setCovFiltered(int icov, bool filtered);
  void setActiveFactor(int iclass);
  int  getActiveFactor() const;
  int  getAnamNClass() const;
  /////////////////////////////////////////////////

  ////////////////////////////////////////////////
  /// TODO : to be removed (encapsulation of DriftList)
  const DriftList* getDriftList()                  const;
  const ADrift* getDrift(int il)                   const;
  int  getNDrift()                            const;
  int  getNExtDrift()                    const;
  int  getRankFext(int il)                         const;
  int  getNDriftEquation()                    const;
  bool isDriftFiltered(unsigned int il)            const;
  int  getDriftMaxIRFOrder(void)                   const;
  bool isDriftDefined(const VectorInt &powers, int rank_fex = 0) const;
  bool isDriftDifferentDefined(const VectorInt &powers, int rank_fex = -1) const;
  bool isDriftSampleDefined(const Db *db,
                            int ib,
                            int nech,
                            const VectorInt &nbgh,
                            const ELoc &loctype) const;

  void setDriftFiltered(int il, bool filtered)                 ;
  VectorVectorDouble getDrifts(const Db* db, bool useSel=true) ;
  void setBetaHat(const VectorDouble &betaHat);

  double evalDrift(const Db* db,
                   int iech,
                   int il,
                   const ECalcMember& member = ECalcMember::fromKey("LHS")) const;
  double evalDriftValue(const Db *db,
                        int iech,
                        int ivar,
                        int ib,
                        const ECalcMember &member = ECalcMember::fromKey("LHS")) const;
  VectorDouble evalDriftBySample(const Db* db,
                                 int iech,
                                 const ECalcMember& member = ECalcMember::fromKey("LHS")) const;
  void evalDriftBySampleInPlace(const Db *db,
                                int iech,
                                const ECalcMember &member,
                                VectorDouble &drftab) const;


  double evalDriftVarCoef(const Db *db,
                          int iech,
                          int ivar,
                          const VectorDouble &coeffs) const;
  VectorDouble evalDriftVarCoefs(const Db *db,
                                 const VectorDouble &coeffs,
                                 int ivar = 0,
                                 bool useSel = false) const;
  /////////////////////////////////////////////////
=======
>>>>>>> 297cc249

  ////////////////////////////////////////////////
  /// TODO : to be removed (encapsulation of Context)
  void setField(double field);
  /////////////////////////////////////////////////

  Model* duplicate() const;
  Model* createReduce(const VectorInt& validVars) const;

  int getNVar() const;

  int fitFromCovIndices(Vario *vario,
                        const VectorECov &types = ECov::fromKeys({"EXPONENTIAL"}),
                        const Constraints& constraints = Constraints(),
                        const Option_VarioFit& optvar = Option_VarioFit(),
                        const Option_AutoFit& mauto = Option_AutoFit(),
                        bool verbose = false);
  int fit(Vario* vario,
          const VectorECov& types        = ECov::fromKeys({"SPHERICAL"}),
          const Constraints& constraints = Constraints(),
          const Option_VarioFit& optvar = Option_VarioFit(),
          const Option_AutoFit& mauto = Option_AutoFit(),
          bool verbose = false);

  int fitFromVMap(DbGrid *dbmap,
                  const VectorECov &types = ECov::fromKeys({"SPHERICAL"}),
                  const Constraints &constraints = Constraints(),
                  const Option_VarioFit& optvar = Option_VarioFit(),
                  const Option_AutoFit& mauto = Option_AutoFit(),
                  bool verbose = false);
  
  int stabilize(double percent, bool verbose = false);
  int standardize(bool verbose = false);

  
  static void gofDisplay(double gof,
                         bool byValue                   = true,
                         const VectorDouble& thresholds = {2., 5., 10., 100});
  static VectorECov initCovList(const VectorInt & covranks);

  bool isValid() const;
  
  protected:
  /// Interface to ASerializable
  virtual bool _deserialize(std::istream& is, bool verbose = false) override;
  virtual bool _serialize(std::ostream& os, bool verbose = false) const override;
  String _getNFName() const override { return "Model"; }

  private:

  bool _isValid() const override;
  void _clear();
  void _create();
  void _copyCovContext();
};<|MERGE_RESOLUTION|>--- conflicted
+++ resolved
@@ -205,414 +205,12 @@
   ////////////////////////////////////////////////
   /// TODO : to be removed (encapsulation of CovAnisoList)
   const CovAnisoList* getCovAnisoList() const;
-<<<<<<< HEAD
-  CovAnisoList* getCovAnisoListModify();
-
-  const CovAniso* getCova(int icov) const;
-  CovAniso* getCova(int icov);
-  int getNCov(bool skipNugget = false) const;
-  const ECov& getCovType(int icov) const;
-  
-  double getRange(int icov) const;
-  VectorDouble getRanges(int icov) const;
-  VectorDouble getAngles(int icov) const;
-  double getParam(int icov) const;
-  String getCovName(int icov) const;
-  int getNGradParam(int icov) const;
-  
-
-  double getBallRadius() const;
-  const AnamHermite* getAnamHermite() const;
-
-  double getMaximumDistance() const;
-  int getCovMinIRFOrder() const;
-  bool hasAnam() const;
-  const AAnam* getAnam() const;
-  bool isChangeSupportDefined() const;
-  void normalize(double sill);
-  bool hasNugget() const;
-  int  getRankNugget() const;
-
-  void setTapeRange(double range);
-
-  double eval0(int ivar = 0,
-               int jvar = 0,
-               const CovCalcMode* mode = nullptr) const
-  {
-    return _cova->eval0(ivar, jvar, mode);
-  }
-  MatrixSquareGeneral eval0Nvar(const CovCalcMode* mode = nullptr) const
-  {
-    return _cova->eval0Mat(mode);
-  }
-
-  /**
-   * Calculate the Matrix of covariance for zero distance
-   * @param mat   Covariance matrix (Dimension: nvar * nvar)
-   * @param mode  Calculation Options
-   *
-   * @remarks: Matrix 'mat' should be dimensioned and initialized beforehand
-   */
-  void eval0MatInPlace(MatrixSquareGeneral &mat,
-                       const CovCalcMode *mode = nullptr) const
-  {
-    _cova->eval0CovMatBiPointInPlace(mat, mode);
-  }
-  double eval(const SpacePoint& p1,
-              const SpacePoint& p2,
-              int ivar = 0,
-              int jvar = 0,
-              const CovCalcMode* mode = nullptr) const
-  {
-    return _cova->eval(p1, p2, ivar, jvar, mode);
-  }
-  MatrixSquareGeneral evalNvarIpas(double step,
-                                   const VectorDouble& dir,
-                                   const CovCalcMode* mode = nullptr) const
-  {
-    return _cova->evalNvarIpas(step, dir, mode);
-  }
-  MatrixSquareGeneral evalMat(const SpacePoint& p1,
-                              const SpacePoint& p2,
-                              const CovCalcMode* mode = nullptr) const
-  {
-    return _cova->evalMat(p1, p2, mode);
-  }
-
-  /**
-   * Calculate the Matrix of covariance between two space points
-   * @param p1 Reference of the first space point
-   * @param p2 Reference of the second space point
-   * @param mat   Covariance matrix (Dimension: nvar * nvar)
-   * @param mode  Calculation Options
-   *
-   * @remarks: Matrix 'mat' should be dimensioned and initialized beforehand
-   */
-  void evalMatInPlace(const SpacePoint &p1,
-                      const SpacePoint &p2,
-                      MatrixSquareGeneral &mat,
-                      const CovCalcMode* mode = nullptr) const
-  {
-    _cova->evalCovMatBiPointInPlace(mat, p1, p2, mode);
-  }
-  MatrixSquareGeneral evalNvarIpasIncr(const VectorDouble& dincr,
-                                       const CovCalcMode* mode = nullptr) const
-  {
-    return _cova->evalNvarIpasIncr(dincr, mode);
-  }
-  VectorDouble evalIvarNpas(const VectorDouble& vec_step,
-                            const VectorDouble& dir = VectorDouble(),
-                            int ivar = 0,
-                            int jvar = 0,
-                            const CovCalcMode* mode = nullptr) const
-  {
-    return _cova->evalIvarNpas(vec_step, dir, ivar, jvar, mode);
-  }
-  double evalIvarIpas(double step,
-                      const VectorDouble& dir = VectorDouble(),
-                      int ivar = 0,
-                      int jvar = 0,
-                      const CovCalcMode* mode = nullptr) const
-  {
-    return _cova->evalIvarIpas(step, dir, ivar, jvar, mode);
-  }
-  double evalCvv(const VectorDouble& ext,
-                 const VectorInt& ndisc,
-                 const VectorDouble& angles = VectorDouble(),
-                 int ivar = 0,
-                 int jvar = 0,
-                 const CovCalcMode* mode = nullptr) const
-  {
-    return _cova->evalCvv(ext, ndisc, angles, ivar, jvar, mode);
-  }
-  double evalCvvShift(const VectorDouble& ext,
-                      const VectorInt& ndisc,
-                      const VectorDouble& shift,
-                      const VectorDouble& angles = VectorDouble(),
-                      int ivar = 0,
-                      int jvar = 0,
-                      const CovCalcMode* mode = nullptr) const
-  {
-    return _cova->evalCvvShift(ext, ndisc, shift, angles, ivar, jvar, mode);
-  }
-  MatrixSquareGeneral evalCvvM(const VectorDouble& ext,
-                               const VectorInt& ndisc,
-                               const VectorDouble& angles = VectorDouble(),
-                               const CovCalcMode* mode = nullptr)
-  {
-    return _cova->evalCvvM(ext, ndisc, angles, mode);
-  }
-  double evalCxv(const SpacePoint& p1,
-                 const VectorDouble& ext,
-                 const VectorInt& ndisc,
-                 const VectorDouble& angles = VectorDouble(),
-                 const VectorDouble& x0 = VectorDouble(),
-                 int ivar = 0,
-                 int jvar = 0,
-                 const CovCalcMode* mode = nullptr)
-  {
-    return _cova->evalCxv(p1, ext, ndisc, angles, x0, ivar, jvar, mode);
-  }
-  MatrixSquareGeneral evalCxvM(const SpacePoint& p1,
-                               const VectorDouble& ext,
-                               const VectorInt& ndisc,
-                               const VectorDouble& angles = VectorDouble(),
-                               const VectorDouble& x0 = VectorDouble(),
-                               const CovCalcMode* mode = nullptr)
-  {
-    return _cova->evalCxvM(p1, ext, ndisc, angles, x0, mode);
-  }
-  VectorDouble evalPointToDb(const SpacePoint& p1,
-                             const Db* db2,
-                             int ivar = 0,
-                             int jvar = 0,
-                             bool useSel = true,
-                             const VectorInt& nbgh2 = VectorInt(),
-                             const CovCalcMode* mode = nullptr)
-  {
-    return _cova->evalPointToDb(p1, db2, ivar, jvar, useSel, nbgh2, mode);
-  }
-  VectorDouble evalPointToDbAsSP(const std::vector<SpacePoint>& p1s,
-                                 const SpacePoint& p2,
-                                 int ivar = 0,
-                                 int jvar = 0,
-                                 const CovCalcMode* mode = nullptr) const
-  {
-    return _cova->evalPointToDbAsSP(p1s, p2, ivar, jvar, mode);
-  }
-  double evalAverageDbToDb(const Db* db1,
-                           const Db* db2,
-                           int ivar = 0,
-                           int jvar = 0,
-                           double eps = 0.,
-                           int seed = 434132,
-                           const CovCalcMode* mode = nullptr) const
-  {
-    return _cova->evalAverageDbToDb(db1, db2, ivar, jvar, eps, seed, mode);
-  }
-  double evalAverageIncrToIncr(const VectorVectorDouble& d1,
-                               const VectorVectorDouble& d2,
-                               int ivar = 0,
-                               int jvar = 0,
-                               const CovCalcMode* mode = nullptr) const
-  {
-    return _cova->evalAverageIncrToIncr(d1, d2, ivar, jvar, mode);
-  }
-
-  double evalAveragePointToDb(const SpacePoint& p1,
-                              const Db* db2,
-                              int ivar = 0,
-                              int jvar = 0,
-                              const CovCalcMode* mode = nullptr)
-  {
-    return _cova->evalAveragePointToDb(p1, db2, ivar, jvar, mode);
-  }
-  /**
-   * \defgroup Model Model: Set of classes for processing Model contents
-   *
-   **/
-
-  /** @addtogroup Model_0 Calculating Covariance Matrix
-   * \ingroup Model
-   *
-   * These functions are meant to calculate the covariance Matrix between two Dbs
-   * or between a Db and itself.
-   * They take into account the presence of a possible selection
-   * They also account for heterotopy (if Z-variables are defined in the Db(s)
-   *
-   * @param  db1   First Db
-   * @param  db2   (Optional second Db)
-   * @param  ivar0 Rank of the selected variable in the first Db (-1 for all variables)
-   * @param  jvar0 Rank of the selected variable in the second Db (-1 for all variables)
-   * @param  nbgh1 Vector of indices of active samples in first Db (optional)
-   * @param  nbgh2 Vector of indices of active samples in second Db (optional)
-   * @param  mode  CovCalcMode structure
-   *
-   * @remarks The returned matrix if dimension to nrows * ncols where
-   * @remarks each term is the product of the number of active samples
-   * @remarks by the number of samples where the variable is defined
-   *
-   * @note 'dbin' and 'dbout' cannot be made 'const' as they can be updated
-   * @note due to the presence of 'nostat'
-   *
-   * @return A Matrix either in Dense or Sparse format
-   *
-   *  @{
-   */
-  VectorDouble evalCovMatV(Db* db1,
-                           Db* db2                 = nullptr,
-                           int ivar0               = -1,
-                           int jvar0               = -1,
-                           const VectorInt& nbgh1  = VectorInt(),
-                           const VectorInt& nbgh2  = VectorInt(),
-                           const CovCalcMode* mode = nullptr)
-  {
-    if (_cova == nullptr) return VectorDouble();
-    return _cova->evalCovMat(db1, db2, ivar0, jvar0, nbgh1, nbgh2, mode).getValues();
-  }
-  MatrixRectangular evalCovMatOptim(const Db* db1,
-                                    const Db* db2           = nullptr,
-                                    int ivar0               = -1,
-                                    int jvar0               = -1,
-                                    const VectorInt& nbgh1  = VectorInt(),
-                                    const VectorInt& nbgh2  = VectorInt(),
-                                    const CovCalcMode* mode = nullptr,
-                                    bool cleanOptim         = true)
-  {
-    const CovAnisoList *covalist = _castInCovAnisoListConst();
-    if (covalist == nullptr) return MatrixRectangular();
-    return covalist->evalCovMatOptim(db1, db2, ivar0, jvar0, nbgh1, nbgh2, mode, cleanOptim);
-  }
-
-  MatrixSquareSymmetric evalCovMatSymOptim(const Db* db1,
-                                           const VectorInt& nbgh1  = VectorInt(),
-                                           int ivar0               = -1,
-                                           const CovCalcMode* mode = nullptr,
-                                           bool cleanOptim         = true)
-  {
-    const CovAnisoList* covalist = _castInCovAnisoListConst();
-    if (covalist == nullptr) return MatrixRectangular();
-    return covalist->evalCovMatSymOptim(db1, nbgh1, ivar0, mode, cleanOptim);
-  }
-
-  double extensionVariance(const Db* db,
-                           const VectorDouble& ext,
-                           const VectorInt& ndisc,
-                           const VectorDouble& angles = VectorDouble(),
-                           const VectorDouble& x0 = VectorDouble(),
-                           int ivar = 0,
-                           int jvar = 0)
-  {
-    return _cova->extensionVariance(db, ext, ndisc, angles, x0, ivar, jvar);
-  }
-  double samplingDensityVariance(const Db* db,
-                                 const VectorDouble& ext,
-                                 const VectorInt& ndisc,
-                                 const VectorDouble& angles = VectorDouble(),
-                                 const VectorDouble& x0 = VectorDouble(),
-                                 int ivar = 0,
-                                 int jvar = 0) const
-  {
-    return _cova->samplingDensityVariance(db, ext, ndisc, angles, x0, ivar, jvar);
-  }
-  double specificVolume(const Db *db,
-                        double mean,
-                        const VectorDouble &ext,
-                        const VectorInt &ndisc,
-                        const VectorDouble &angles = VectorDouble(),
-                        const VectorDouble &x0 = VectorDouble(),
-                        int ivar = 0,
-                        int jvar = 0) const
-  {
-    return _cova->specificVolume(db, mean, ext, ndisc, angles, x0, ivar, jvar);
-  }
-  double coefficientOfVariation(const Db *db,
-                                double volume,
-                                double mean,
-                                const VectorDouble &ext,
-                                const VectorInt &ndisc,
-                                const VectorDouble &angles = VectorDouble(),
-                                const VectorDouble &x0 = VectorDouble(),
-                                int ivar = 0,
-                                int jvar = 0) const
-  {
-    return _cova->coefficientOfVariation(db, volume, mean, ext, ndisc, angles, x0, ivar, jvar);
-  }
-  double specificVolumeFromCoV(Db *db,
-                               double cov,
-                               double mean,
-                               const VectorDouble &ext,
-                               const VectorInt &ndisc,
-                               const VectorDouble &angles = VectorDouble(),
-                               const VectorDouble &x0 = VectorDouble(),
-                               int ivar = 0,
-                               int jvar = 0) const
-  {
-    return _cova->specificVolumeFromCoV(db, cov, mean, ext, ndisc, angles, x0, ivar, jvar);
-  }
-  void evalZAndGradients(const SpacePoint& p1,
-                         const SpacePoint& p2,
-                         double& covVal,
-                         VectorDouble& covGp,
-                         VectorDouble& covGG,
-                         const CovCalcMode* mode = nullptr,
-                         bool flagGrad = false) const;
-  void evalZAndGradients(const VectorDouble& vec,
-                         double& covVal,
-                         VectorDouble& covGp,
-                         VectorDouble& covGG,
-                         const CovCalcMode* mode = nullptr,
-                         bool flagGrad = false) const;
-
-=======
   CovAnisoList* getCovAnisoListModify();  
   
->>>>>>> 297cc249
   double evalCov(const VectorDouble& incr,
                  int icov = 0,
                  const ECalcMember& member = ECalcMember::fromKey("LHS")) const;
 
-<<<<<<< HEAD
-  void setSill(int icov, int ivar, int jvar, double value);
-  void setRangeIsotropic(int icov, double range);
-  void setMarkovCoeffs(int icov, const VectorDouble& coeffs);
-  void setCovFiltered(int icov, bool filtered);
-  void setActiveFactor(int iclass);
-  int  getActiveFactor() const;
-  int  getAnamNClass() const;
-  /////////////////////////////////////////////////
-
-  ////////////////////////////////////////////////
-  /// TODO : to be removed (encapsulation of DriftList)
-  const DriftList* getDriftList()                  const;
-  const ADrift* getDrift(int il)                   const;
-  int  getNDrift()                            const;
-  int  getNExtDrift()                    const;
-  int  getRankFext(int il)                         const;
-  int  getNDriftEquation()                    const;
-  bool isDriftFiltered(unsigned int il)            const;
-  int  getDriftMaxIRFOrder(void)                   const;
-  bool isDriftDefined(const VectorInt &powers, int rank_fex = 0) const;
-  bool isDriftDifferentDefined(const VectorInt &powers, int rank_fex = -1) const;
-  bool isDriftSampleDefined(const Db *db,
-                            int ib,
-                            int nech,
-                            const VectorInt &nbgh,
-                            const ELoc &loctype) const;
-
-  void setDriftFiltered(int il, bool filtered)                 ;
-  VectorVectorDouble getDrifts(const Db* db, bool useSel=true) ;
-  void setBetaHat(const VectorDouble &betaHat);
-
-  double evalDrift(const Db* db,
-                   int iech,
-                   int il,
-                   const ECalcMember& member = ECalcMember::fromKey("LHS")) const;
-  double evalDriftValue(const Db *db,
-                        int iech,
-                        int ivar,
-                        int ib,
-                        const ECalcMember &member = ECalcMember::fromKey("LHS")) const;
-  VectorDouble evalDriftBySample(const Db* db,
-                                 int iech,
-                                 const ECalcMember& member = ECalcMember::fromKey("LHS")) const;
-  void evalDriftBySampleInPlace(const Db *db,
-                                int iech,
-                                const ECalcMember &member,
-                                VectorDouble &drftab) const;
-
-
-  double evalDriftVarCoef(const Db *db,
-                          int iech,
-                          int ivar,
-                          const VectorDouble &coeffs) const;
-  VectorDouble evalDriftVarCoefs(const Db *db,
-                                 const VectorDouble &coeffs,
-                                 int ivar = 0,
-                                 bool useSel = false) const;
-  /////////////////////////////////////////////////
-=======
->>>>>>> 297cc249
 
   ////////////////////////////////////////////////
   /// TODO : to be removed (encapsulation of Context)
