/******************************************************************************/
/*                                                                            */
/*                            gstlearn C++ Library                            */
/*                                                                            */
/* Copyright (c) (2023) MINES Paris / ARMINES                                 */
/* Authors: gstlearn Team                                                     */
/* Website: https://gstlearn.org                                              */
/* License: BSD 3-clause                                                      */
/*                                                                            */
/******************************************************************************/
#pragma once

#include "gstlearn_export.hpp"

#include "geoslib_define.h"

#include "Enum/ECalcMember.hpp"
#include "Enum/ECov.hpp"
#include "Enum/EConsElem.hpp"
#include "Enum/EModelProperty.hpp"

#include "Covariances/ACov.hpp"
#include "Covariances/CovContext.hpp"
#include "Covariances/ACovAnisoList.hpp"
#include "Covariances/CovLMGradient.hpp"

#include "Drifts/DriftList.hpp"

#include "Model/Option_AutoFit.hpp"
#include "Model/Option_VarioFit.hpp"
#include "Model/Constraints.hpp"
#include "Model/CovParamId.hpp"
#include "Covariances/CovAniso.hpp"

#include "Anamorphosis/AAnam.hpp"

#include "Matrix/MatrixRectangular.hpp"
#include "Matrix/MatrixSquareGeneral.hpp"

#include "Basic/AStringable.hpp"
#include "Basic/ASerializable.hpp"
#include "Basic/ICloneable.hpp"

class Model;
class Db;
class CovInternal;
class MatrixSquareSymmetric;
class CovCalcMode;
class Vario;
class ANoStat;
class ADrift;
class AnamContinuous;
class AnamHermite;

typedef std::vector<ECov> VectorECov;

/**
 * \brief
 * Class containing the Model Information describing the formal Spatial (or Temporal) Characteristics
 * of the (set of) random variable(s) under study.
 *
 * The Model is essentially a container with two main contents:
 * - the **covariance** part: see ACov.hpp for more information
 * - the **drift** part: see DriftList.hpp for more information
 *
 * The additional member **CovContext** only serves in carrying the following information:
 * - the number of variables: if more than 1, the Model becomes multivariate
 * - the field extension: this information is needed to get a *stationary* version to any covariance
 * - the experimental mean vector and the variance-covariance matrix (used to calibrate the Model)
 */
class GSTLEARN_EXPORT Model : public AStringable, public ASerializable, public ICloneable
{
public:
  Model(const CovContext& ctxt = CovContext());
  Model(int nvar, int ndim = 2);
  Model(const Model &m);
  Model& operator= (const Model &m);
  virtual ~Model();

public:
  /// ICloneable interface
  IMPLEMENT_CLONING(Model)

  /// AStringable Interface
  virtual String toString(const AStringFormat* strfmt = nullptr) const override;

  int resetFromDb(const Db* db);

  static Model* create(const CovContext& ctxt = CovContext());
  static Model* createFromEnvironment(int nvar, int ndim = 2);
  static Model* createNugget(int nvar, int ndim = 2, double sill = 1.);
  static Model* createFromParam(const ECov& type = ECov::fromKey("NUGGET"),
                                double range = 1.,
                                double sill = 1.,
                                double param = 1.,
                                const VectorDouble& ranges = VectorDouble(),
                                const VectorDouble& sills = VectorDouble(),
                                const VectorDouble& angles = VectorDouble(),
                                const ASpace* space = nullptr,
                                bool flagRange = true);
  static Model* createFromDb(const Db* db);
  static Model* createFromNF(const String& neutralFilename, bool verbose = true);

  void   setCovList(const ACovAnisoList* covalist);
  void   addCov(const CovAniso* cov);
  void   addCovFromParam(const ECov& type,
                         double range = 0.,
                         double sill = 1.,
                         double param = 1.,
                         const VectorDouble& ranges = VectorDouble(),
                         const VectorDouble& sills  = VectorDouble(),
                         const VectorDouble& angles = VectorDouble(),
                         bool flagRange = true);
  void   delCova(int icov);
  void   delAllCovas();
  void   setDriftList(const DriftList* driftlist);
  void   setDriftIRF(int order = 0, int nfex = 0);
  void   setFlagLinked(bool flagLinked);
  void   addDrift(const ADrift* drift);  // TODO: check that the same driftM has not been already defined
  void   setDrifts(const VectorString& driftSymbols);
  void   delDrift(int rank);
  void   delAllDrifts();
  int    setAnam(const AAnam* anam, const VectorInt& strcnt = VectorInt());
  int    unsetAnam();
  bool   isFlagGradient() const;
  bool   isFlagGradientNumerical() const;
  bool   isFlagGradientFunctional() const;
  bool   isFlagLinked() const;
  CovAniso extractCova(int icov) const;
  void   switchToGradient();

  ////////////////////////////////////////////////
  /// TODO : to be removed (encapsulation of ACovAnisoList)
  const ACovAnisoList* getCovAnisoList() const;
  const CovAniso* getCova(int icov) const;
  CovAniso* getCova(int icov);
  int getCovaNumber(bool skipNugget = false) const;
  const ECov& getCovaType(int icov) const;
  const MatrixSquareSymmetric& getSillValues(int icov) const;
  double getSill(int icov, int ivar, int jvar) const;
  double getRange(int icov) const;
  VectorDouble getRanges(int icov) const;
  double getParam(int icov) const;
  bool isCovaFiltered(int icov) const;
  bool isStationary() const;
  String getCovName(int icov) const;
  int getGradParamNumber(int icov) const;
  double getTotalSill(int ivar=0, int jvar=0) const;
  MatrixSquareSymmetric getTotalSills() const;
  double getBallRadius() const;
  const AnamHermite* getAnamHermite() const;

  double getMaximumDistance() const;
  int getCovaMinIRFOrder() const;
  bool hasAnam() const;
  const AAnam* getAnam() const;
  bool isChangeSupportDefined() const;
  void normalize(double sill);
  bool hasNugget() const;
  int  getRankNugget() const;
  VectorInt getActiveCovList() const;
  VectorInt getAllActiveCovList() const;
  bool isAllActiveCovList() const;
  void setTapeRange(double range);

  void setOptimEnabled(bool flagOptim) { _cova->setOptimEnabled(flagOptim); }
  bool isOptimEnabled() const { return _cova->isOptimEnabled(); }

  double eval0(int ivar = 0,
               int jvar = 0,
               const CovCalcMode* mode = nullptr) const
  {
    return _cova->eval0(ivar, jvar, mode);
  }
  MatrixSquareGeneral eval0Nvar(const CovCalcMode* mode = nullptr) const
  {
    return _cova->eval0Mat(mode);
  }
  bool isNoStat() const
  {
    return _cova->isNoStat();
  }
  const ANoStat* getNoStat() const
  {
    return _cova->getNoStat();
  }
  ANoStat* getNoStatModify() const
  {
    return _cova->getNoStatModify();
  }
  /**
   * Calculate the Matrix of covariance for zero distance
   * @param mat   Covariance matrix (Dimension: nvar * nvar)
   * @param mode  Calculation Options
   *
   * @remarks: Matrix 'mat' should be dimensioned and initialized beforehand
   */
  void eval0MatInPlace(MatrixSquareGeneral &mat,
                       const CovCalcMode *mode = nullptr) const
  {
    _cova->eval0MatInPlace(mat, mode);
  }
  double eval(const SpacePoint& p1,
              const SpacePoint& p2,
              int ivar = 0,
              int jvar = 0,
              const CovCalcMode* mode = nullptr) const
  {
    return _cova->eval(p1, p2, ivar, jvar, mode);
  }
  MatrixSquareGeneral evalNvarIpas(double step,
                                   const VectorDouble& dir,
                                   const CovCalcMode* mode = nullptr) const
  {
    return _cova->evalNvarIpas(step, dir, mode);
  }
  MatrixSquareGeneral evalMat(const SpacePoint& p1,
                              const SpacePoint& p2,
                              const CovCalcMode* mode = nullptr) const
  {
    return _cova->evalMat(p1, p2, mode);
  }

  /**
   * Calculate the Matrix of covariance between two space points
   * @param p1 Reference of the first space point
   * @param p2 Reference of the second space point
   * @param mat   Covariance matrix (Dimension: nvar * nvar)
   * @param mode  Calculation Options
   *
   * @remarks: Matrix 'mat' should be dimensioned and initialized beforehand
   */
  void evalMatInPlace(const SpacePoint &p1,
                      const SpacePoint &p2,
                      MatrixSquareGeneral &mat,
                      const CovCalcMode* mode = nullptr) const
  {
    _cova->evalMatInPlace(p1, p2, mat, mode);
  }
  MatrixSquareGeneral evalNvarIpasIncr(const VectorDouble& dincr,
                                       const CovCalcMode* mode = nullptr) const
  {
    return _cova->evalNvarIpasIncr(dincr, mode);
  }
  VectorDouble evalIvarNpas(const VectorDouble& vec_step,
                            const VectorDouble& dir = VectorDouble(),
                            int ivar = 0,
                            int jvar = 0,
                            const CovCalcMode* mode = nullptr) const
  {
    return _cova->evalIvarNpas(vec_step, dir, ivar, jvar, mode);
  }
  double evalIvarIpas(double step,
                      const VectorDouble& dir = VectorDouble(),
                      int ivar = 0,
                      int jvar = 0,
                      const CovCalcMode* mode = nullptr) const
  {
    return _cova->evalIvarIpas(step, dir, ivar, jvar, mode);
  }
  double evalCvv(const VectorDouble& ext,
                 const VectorInt& ndisc,
                 const VectorDouble& angles = VectorDouble(),
                 int ivar = 0,
                 int jvar = 0,
                 const CovCalcMode* mode = nullptr) const
  {
    return _cova->evalCvv(ext, ndisc, angles, ivar, jvar, mode);
  }
  double evalCvvShift(const VectorDouble& ext,
                      const VectorInt& ndisc,
                      const VectorDouble& shift,
                      const VectorDouble& angles = VectorDouble(),
                      int ivar = 0,
                      int jvar = 0,
                      const CovCalcMode* mode = nullptr) const
  {
    return _cova->evalCvvShift(ext, ndisc, shift, angles, ivar, jvar, mode);
  }
  MatrixSquareGeneral evalCvvM(const VectorDouble& ext,
                               const VectorInt& ndisc,
                               const VectorDouble& angles = VectorDouble(),
                               const CovCalcMode* mode = nullptr)
  {
    return _cova->evalCvvM(ext, ndisc, angles, mode);
  }
  double evalCxv(const SpacePoint& p1,
                 const VectorDouble& ext,
                 const VectorInt& ndisc,
                 const VectorDouble& angles = VectorDouble(),
                 const VectorDouble& x0 = VectorDouble(),
                 int ivar = 0,
                 int jvar = 0,
                 const CovCalcMode* mode = nullptr)
  {
    return _cova->evalCxv(p1, ext, ndisc, angles, x0, ivar, jvar, mode);
  }
  MatrixSquareGeneral evalCxvM(const SpacePoint& p1,
                               const VectorDouble& ext,
                               const VectorInt& ndisc,
                               const VectorDouble& angles = VectorDouble(),
                               const VectorDouble& x0 = VectorDouble(),
                               const CovCalcMode* mode = nullptr)
  {
    return _cova->evalCxvM(p1, ext, ndisc, angles, x0, mode);
  }
  VectorDouble evalPointToDb(const SpacePoint& p1,
                             const Db* db2,
                             int ivar = 0,
                             int jvar = 0,
                             bool useSel = true,
                             const VectorInt& nbgh2 = VectorInt(),
                             const CovCalcMode* mode = nullptr)
  {
    return _cova->evalPointToDb(p1, db2, ivar, jvar, useSel, nbgh2, mode);
  }
  VectorDouble evalPointToDbAsSP(const std::vector<SpacePoint>& p1s,
                                 const SpacePoint& p2,
                                 int ivar = 0,
                                 int jvar = 0,
                                 const CovCalcMode* mode = nullptr) const
  {
    return _cova->evalPointToDbAsSP(p1s, p2, ivar, jvar, mode);
  }
  double evalAverageDbToDb(const Db* db1,
                           const Db* db2,
                           int ivar = 0,
                           int jvar = 0,
                           double eps = 0.,
                           int seed = 434132,
                           const CovCalcMode* mode = nullptr) const
  {
    return _cova->evalAverageDbToDb(db1, db2, ivar, jvar, eps, seed, mode);
  }
  double evalAverageIncrToIncr(const VectorVectorDouble& d1,
                               const VectorVectorDouble& d2,
                               int ivar = 0,
                               int jvar = 0,
                               const CovCalcMode* mode = nullptr) const
  {
    return _cova->evalAverageIncrToIncr(d1, d2, ivar, jvar, mode);
  }

  double evalAveragePointToDb(const SpacePoint& p1,
                              const Db* db2,
                              int ivar = 0,
                              int jvar = 0,
                              const CovCalcMode* mode = nullptr)
  {
    return _cova->evalAveragePointToDb(p1, db2, ivar, jvar, mode);
  }
  /**
   * \defgroup Model Model: Set of classes for processing Model contents
   *
   **/

  /** @addtogroup Model_0 Calculating Covariance Matrix
   * \ingroup Model
   *
   * These functions are meant to calculate the covariance Matrix between two Dbs
   * or between a Db and itself.
   * They take into account the presence of a possible selection
   * They also account for heterotopy (if Z-variables are defined in the Db(s)
   *
   * @param  db1   First Db
   * @param  db2   (Optional second Db)
   * @param  ivar0 Rank of the selected variable in the first Db (-1 for all variables)
   * @param  jvar0 Rank of the selected variable in the second Db (-1 for all variables)
   * @param  nbgh1 Vector of indices of active samples in first Db (optional)
   * @param  nbgh2 Vector of indices of active samples in second Db (optional)
   * @param  mode  CovCalcMode structure
   *
   * @remarks The returned matrix if dimension to nrows * ncols where
   * @remarks each term is the product of the number of active samples
   * @remarks by the number of samples where the variable is defined
   *
   * @note 'dbin' and 'dbout' cannot be made 'const' as they can be updated
   * @note due to the presence of 'nostat'
   *
   * @return A Matrix either in Dense or Sparse format
   *
   *  @{
   */
  MatrixRectangular evalCovMatrix(Db* db1,
                                  Db* db2 = nullptr,
                                  int ivar0 = -1,
                                  int jvar0 = -1,
                                  const VectorInt& nbgh1 = VectorInt(),
                                  const VectorInt& nbgh2 = VectorInt(),
                                  const CovCalcMode* mode = nullptr)
  {
    if (_cova == nullptr) return MatrixRectangular();
    return _cova->evalCovMatrix(db1, db2, ivar0, jvar0, nbgh1, nbgh2, mode);
  }
  MatrixSquareSymmetric evalCovMatrixSymmetric(Db *db1,
                                               int ivar0 = -1,
                                               const VectorInt &nbgh1 = VectorInt(),
                                               const CovCalcMode *mode = nullptr)
  {
    if (_cova == nullptr) return MatrixSquareSymmetric();
    return _cova->evalCovMatrixSymmetric(db1, ivar0, nbgh1, mode);
  }
  MatrixSparse* evalCovMatrixSparse(Db *db1,
                                    Db *db2 = nullptr,
                                    int ivar0 = -1,
                                    int jvar0 = -1,
                                    const VectorInt &nbgh1 = VectorInt(),
                                    const VectorInt &nbgh2 = VectorInt(),
                                    const CovCalcMode *mode = nullptr,
                                    double eps = EPSILON3)
  {
    if (_cova == nullptr) return nullptr;
    return _cova->evalCovMatrixSparse(db1, db2, ivar0, jvar0, nbgh1, nbgh2, mode, eps);
  }
  VectorDouble evalCovMatrixV(Db *db1,
                              Db *db2 = nullptr,
                              int ivar0 = -1,
                              int jvar0 = -1,
                              const VectorInt &nbgh1 = VectorInt(),
                              const VectorInt &nbgh2 = VectorInt(),
                              const CovCalcMode *mode = nullptr)
  {
    if (_cova == nullptr) return VectorDouble();
    return _cova->evalCovMatrix(db1, db2, ivar0, jvar0, nbgh1, nbgh2, mode).getValues();
  }
  MatrixRectangular evalCovMatrixOptim(const Db *db1,
                                       const Db *db2 = nullptr,
                                       int ivar0 = -1,
                                       int jvar0 = -1,
                                       const VectorInt &nbgh1 = VectorInt(),
                                       const VectorInt &nbgh2 = VectorInt(),
                                       const CovCalcMode *mode = nullptr)
  {
    const ACovAnisoList *covalist = _castInCovAnisoListConst();
    if (covalist == nullptr) return MatrixRectangular();
    return covalist->evalCovMatrixOptim(db1, db2, ivar0, jvar0, nbgh1, nbgh2, mode);
  }
  MatrixSquareSymmetric evalCovMatrixSymmetricOptim(const Db *db1,
                                                    int ivar0 = -1,
                                                    const VectorInt &nbgh1 = VectorInt(),
                                                    const CovCalcMode *mode = nullptr)
  {
    const ACovAnisoList *covalist = _castInCovAnisoListConst();
    if (covalist == nullptr) return MatrixRectangular();
    return covalist->evalCovMatrixSymmetricOptim(db1, ivar0, nbgh1, mode);
  }

  /**@}*/

  /**
   * Calculate the Matrix of covariance between two elements of two Dbs (defined beforehand)
   * @param icas1 Origin of the Db containing the first point
   * @param iech1 Rank of the first point
   * @param icas2 Origin of the Db containing the second point
   * @param iech2 Rank of the second point
   * @param mat   Covariance matrix (Dimension: nvar * nvar)
   * @param mode  Calculation Options
   *
   * @remarks: Matrix 'mat' should be dimensioned and initialized beforehand
   */
  void evalMatOptimInPlace(int icas1,
                           int iech1,
                           int icas2,
                           int iech2,
                           MatrixSquareGeneral &mat,
                           const CovCalcMode *mode = nullptr) const
  {
    _cova->evalMatOptimInPlace(icas1, iech1, icas2, iech2, mat, mode);
  }

  double extensionVariance(const Db* db,
                           const VectorDouble& ext,
                           const VectorInt& ndisc,
                           const VectorDouble& angles = VectorDouble(),
                           const VectorDouble& x0 = VectorDouble(),
                           int ivar = 0,
                           int jvar = 0)
  {
    return _cova->extensionVariance(db, ext, ndisc, angles, x0, ivar, jvar);
  }
  double samplingDensityVariance(const Db* db,
                                 const VectorDouble& ext,
                                 const VectorInt& ndisc,
                                 const VectorDouble& angles = VectorDouble(),
                                 const VectorDouble& x0 = VectorDouble(),
                                 int ivar = 0,
                                 int jvar = 0) const
  {
    return _cova->samplingDensityVariance(db, ext, ndisc, angles, x0, ivar, jvar);
  }
  double specificVolume(const Db *db,
                        double mean,
                        const VectorDouble &ext,
                        const VectorInt &ndisc,
                        const VectorDouble &angles = VectorDouble(),
                        const VectorDouble &x0 = VectorDouble(),
                        int ivar = 0,
                        int jvar = 0) const
  {
    return _cova->specificVolume(db, mean, ext, ndisc, angles, x0, ivar, jvar);
  }
  double coefficientOfVariation(const Db *db,
                                double volume,
                                double mean,
                                const VectorDouble &ext,
                                const VectorInt &ndisc,
                                const VectorDouble &angles = VectorDouble(),
                                const VectorDouble &x0 = VectorDouble(),
                                int ivar = 0,
                                int jvar = 0) const
  {
    return _cova->coefficientOfVariation(db, volume, mean, ext, ndisc, angles, x0, ivar, jvar);
  }
  double specificVolumeFromCoV(Db *db,
                               double cov,
                               double mean,
                               const VectorDouble &ext,
                               const VectorInt &ndisc,
                               const VectorDouble &angles = VectorDouble(),
                               const VectorDouble &x0 = VectorDouble(),
                               int ivar = 0,
                               int jvar = 0) const
  {
    return _cova->specificVolumeFromCoV(db, cov, mean, ext, ndisc, angles, x0, ivar, jvar);
  }
  void evalZAndGradients(const SpacePoint& p1,
                         const SpacePoint& p2,
                         double& covVal,
                         VectorDouble& covGp,
                         VectorDouble& covGG,
                         const CovCalcMode* mode = nullptr,
                         bool flagGrad = false) const;
  void evalZAndGradients(const VectorDouble& vec,
                         double& covVal,
                         VectorDouble& covGp,
                         VectorDouble& covGG,
                         const CovCalcMode* mode = nullptr,
                         bool flagGrad = false) const;

  double evalCov(const VectorDouble& incr,
                 int icov = 0,
                 const ECalcMember& member = ECalcMember::fromKey("LHS")) const;

  void setSill(int icov, int ivar, int jvar, double value);
  void setRangeIsotropic(int icov, double range);
  void setMarkovCoeffs(int icov, const VectorDouble& coeffs);
  void setCovaFiltered(int icov, bool filtered);
  void updateCovByPoints(int icas1, int iech1, int icas2, int iech2);
  void updateCovByMesh(int imesh);
  void setActiveFactor(int iclass);
  int  getActiveFactor() const;
  int  getAnamNClass() const;
  /////////////////////////////////////////////////

  ////////////////////////////////////////////////
  /// TODO : to be removed (encapsulation of DriftList)
  const DriftList* getDriftList()                  const;
  const ADrift* getDrift(int il)                   const;
  int  getDriftNumber()                            const;
  int  getExternalDriftNumber()                    const;
  int  getRankFext(int il)                         const;
  int  getDriftEquationNumber()                    const;
  bool isDriftFiltered(unsigned int il)            const;
  int  getDriftMaxIRFOrder(void)                   const;
  bool isDriftDefined(const VectorInt &powers, int rank_fex = 0) const;
  bool isDriftDifferentDefined(const VectorInt &powers, int rank_fex = -1) const;
  bool isDriftSampleDefined(const Db *db,
                            int ib,
                            int nech,
                            const VectorInt &nbgh,
                            const ELoc &loctype) const;

  void setDriftFiltered(int il, bool filtered)                 ;
  VectorVectorDouble getDrifts(const Db* db, bool useSel=true) ;
  void setBetaHat(const VectorDouble &betaHat);

  double evalDrift(const Db* db,
                   int iech,
                   int il,
                   const ECalcMember& member = ECalcMember::fromKey("LHS")) const;
  double evalDriftValue(const Db *db,
                        int iech,
                        int ivar,
                        int ib,
                        const ECalcMember &member = ECalcMember::fromKey("LHS")) const;
  VectorDouble evalDriftBySample(const Db* db,
                                 int iech,
                                 const ECalcMember& member = ECalcMember::fromKey("LHS")) const;
  void evalDriftBySampleInPlace(const Db *db,
                                int iech,
                                const ECalcMember &member,
                                VectorDouble &drftab) const;
  MatrixRectangular evalDriftMatrix(const Db *db,
                                    int ivar0 = -1,
                                    const VectorInt& nbgh = VectorInt(),
                                    const ECalcMember &member = ECalcMember::fromKey("LHS")) const
  {
    if (_driftList == nullptr) return MatrixRectangular();
    return _driftList->evalDriftMatrix(db, ivar0, nbgh, member);
  }

  double evalDriftVarCoef(const Db *db,
                          int iech,
                          int ivar,
                          const VectorDouble &coeffs) const;
  VectorDouble evalDriftVarCoefs(const Db *db,
                                 const VectorDouble &coeffs,
                                 int ivar = 0,
                                 bool useSel = false) const;
  /////////////////////////////////////////////////

  ////////////////////////////////////////////////
  /// TODO : to be removed (encapsulation of Context)
  const CovContext& getContext() const { return _ctxt; }
  const ASpace*     getASpace() const { return _ctxt.getASpace(); }
  const VectorDouble& getMeans() const { return _ctxt.getMean(); }
  double getMean(int ivar) const { return _ctxt.getMean(ivar); }
  const VectorDouble& getCovar0s() const { return _ctxt.getCovar0(); }
  double getCovar0(int ivar, int jvar) const { return _ctxt.getCovar0(ivar,jvar); }
  double getField() const               { return _ctxt.getField(); }
  int getDimensionNumber() const        { return _ctxt.getNDim(); }

  void setMeans(const VectorDouble& mean);
  void setMean(double mean, int ivar=0);
  void setCovar0s(const VectorDouble& covar0);
  void setCovar0(int ivar, int jvar, double covar0);
  void setField(double field);
  /////////////////////////////////////////////////

  /////////////////////////////////////////////////
  /// Shortcut for Non-stationary
  int  addNoStat(const ANoStat* anostat);
  int  getNoStatElemNumber() const;
  int  addNoStatElem(int igrf, int icov, const EConsElem& type, int iv1, int iv2);
  int  addNoStatElems(const VectorString& codes);
  CovParamId getCovParamId(int ipar) const;
  bool isNostatParamDefined(const EConsElem &type0) const;
  ////////////////////////////////////////////////

  const EModelProperty& getCovMode() const;
  Model* duplicate() const;
  Model* createReduce(const VectorInt& validVars) const;

  int getVariableNumber() const
  {
    // TODO/ the strange next line have been commented out.
    // There should be either validated or suppressed
    //    if (isFlagGradient())
    //      return 3; // This strange number of variables is linked to the Gradient calculation
    //    else
    // However, note used for Gradient (Functional type) in Potential
    int ncov = _cova->getNVariables();
    if (ncov <= 0)
      ncov = _ctxt.getNVar();
    return ncov;
  }

  int hasExternalCov() const;

  VectorDouble sampleUnitary(const VectorDouble &hh,
                             int ivar = 0,
                             int jvar = 0,
                             VectorDouble codir = VectorDouble(),
                             const CovCalcMode* mode = nullptr);
  VectorDouble envelop(const VectorDouble &hh,
                       int ivar = 0,
                       int jvar = 0,
                       int isign = 1,
                       VectorDouble codir = VectorDouble(),
                       const CovCalcMode* mode = nullptr);
  int fitFromCovIndices(Vario *vario,
                        const VectorECov &types = ECov::fromKeys({"EXPONENTIAL"}),
                        const Constraints& constraints = Constraints(),
                        const Option_VarioFit& optvar = Option_VarioFit(),
                        const Option_AutoFit& mauto = Option_AutoFit(),
                        bool verbose = false);
  int fit(Vario* vario,
          const VectorECov& types        = ECov::fromKeys({"SPHERICAL"}),
          const Constraints& constraints = Constraints(),
          const Option_VarioFit& optvar = Option_VarioFit(),
          const Option_AutoFit& mauto = Option_AutoFit(),
          bool verbose = false);

  int fitFromVMap(DbGrid *dbmap,
                  const VectorECov &types = ECov::fromKeys({"SPHERICAL"}),
                  const Constraints &constraints = Constraints(),
                  const Option_VarioFit& optvar = Option_VarioFit(),
                  const Option_AutoFit& mauto = Option_AutoFit(),
                  bool verbose = false);
  int buildVmapOnDbGrid(DbGrid *dbgrid, const NamingConvention &namconv = NamingConvention("VMAP")) const;
  int stabilize(double percent, bool verbose = false);
  int standardize(bool verbose = false);

  double gofToVario(const Vario* vario, bool verbose = true);
  static void gofDisplay(double gof,
                         bool byValue                   = true,
                         const VectorDouble& thresholds = {2., 5., 10., 100});
  static VectorECov initCovList(const VectorInt & covranks);

  bool isValid() const;

  VectorDouble sample(const VectorDouble &h,
                      const VectorDouble &codir = VectorDouble(),
                      int ivar = 0,
                      int jvar = 0,
                      const CovCalcMode* mode = nullptr,
                      const CovInternal* covint = nullptr);
  double evaluateOneIncr(double hh,
                         const VectorDouble &codir = VectorDouble(),
                         int ivar = 0,
                         int jvar = 0,
                         const CovCalcMode *mode = nullptr);
  void evaluateMatInPlace(const CovInternal *covint,
                          const VectorDouble &d1,
                          MatrixSquareGeneral &covtab,
                          bool flag_init = false,
                          double weight = 1.,
                          const CovCalcMode *mode = nullptr);
  double evaluateOneGeneric(const CovInternal *covint,
                            const VectorDouble &d1 = VectorDouble(),
                            double weight = 1.,
                            const CovCalcMode *mode = nullptr);
  VectorDouble evaluateFromDb(Db *db,
                              int ivar = 0,
                              int jvar = 0,
                              const CovCalcMode *mode = nullptr);
  double calculateStdev(Db *db1,
                        int iech1,
                        Db *db2,
                        int iech2,
                        bool verbose = false,
                        double factor = 1.,
                        const CovCalcMode *mode = nullptr);
  void nostatUpdate(CovInternal *covint);

  double computeLogLikelihood(Db* db, bool verbose = false);

protected:
  /// Interface to ASerializable
  virtual bool _deserialize(std::istream& is, bool verbose = false) override;
  virtual bool _serialize(std::ostream& os, bool verbose = false) const override;
  String _getNFName() const override { return "Model"; }

  const ACovAnisoList* _castInCovAnisoListConst(int icov = -1) const;
  ACovAnisoList*       _castInCovAnisoList(int icov = -1);

private:
  void _clear();
  void _create();
  void _copyCovContext();

private:
<<<<<<< HEAD
  ACov*          _cova;         /* Generic Covariance structure */
  DriftList*     _driftList;    /* Series of Drift functions */
  CovContext _ctxt;             /* Context */
=======
  ACov*      _cova;         /* Generic Covariance structure */
  DriftList* _driftList;    /* Series of Drift functions */
  CovContext _ctxt;         /* Context */
>>>>>>> 9ce050fd

  MatrixSquareSymmetric _dummy;
};<|MERGE_RESOLUTION|>--- conflicted
+++ resolved
@@ -750,15 +750,9 @@
   void _copyCovContext();
 
 private:
-<<<<<<< HEAD
-  ACov*          _cova;         /* Generic Covariance structure */
-  DriftList*     _driftList;    /* Series of Drift functions */
-  CovContext _ctxt;             /* Context */
-=======
   ACov*      _cova;         /* Generic Covariance structure */
   DriftList* _driftList;    /* Series of Drift functions */
   CovContext _ctxt;         /* Context */
->>>>>>> 9ce050fd
 
   MatrixSquareSymmetric _dummy;
 };