--- conflicted
+++ resolved
@@ -184,28 +184,6 @@
                            const VectorInt& nbgh1  = VectorInt(),
                            int ivar0               = -1,
                            const CovCalcMode* mode = nullptr,
-<<<<<<< HEAD
-                           bool cleanOptim = true) const;
-  int evalCovMatRHSInPlace(MatrixRectangular& mat,
-                           const Db* db1,
-                           const Db* db2,
-                           const VectorVectorInt& index1,
-                           const int iech2        = -1,
-                           const KrigOpt& krigopt = KrigOpt(),
-                           bool cleanOptim        = true) const;
-  void evalCovPointVec(SpacePoint& pin,
-                       std::vector<SpacePoint>& p1,
-                       SpacePoint& pout,
-                       int iech2,
-                       vect vect) const;
-  int evalCovVecRHSInPlace(vect  vect,
-                           const Db* db2,
-                           const VectorInt& index1,
-                           SpacePoint& pin,
-                           SpacePoint& pout,
-                           const int iech2        = -1) const;
-  
-=======
                            bool cleanOptim         = true) const;
 
   int evalCovMatInPlaceFromIdx(MatrixRectangular& mat,
@@ -228,8 +206,18 @@
                                   const int iech2        = -1,
                                   const KrigOpt& krigopt = KrigOpt(),
                                   bool cleanOptim        = true) const;
-
->>>>>>> 49b46491
+  void evalCovPointVec(SpacePoint& pin,
+                       std::vector<SpacePoint>& p1,
+                       SpacePoint& pout,
+                       int iech2,
+                       vect vect) const;
+  int evalCovVecRHSInPlace(vect  vect,
+                           const Db* db2,
+                           const VectorInt& index1,
+                           SpacePoint& pin,
+                           SpacePoint& pout,
+                           const int iech2        = -1) const;
+
   /////////////////////////////////////////////////////////////////////////////////
   void eval0CovMatBiPointInPlace(MatrixSquareSymmetric& mat, const CovCalcMode* mode) const;
 
