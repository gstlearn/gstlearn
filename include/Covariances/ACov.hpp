--- conflicted
+++ resolved
@@ -327,16 +327,9 @@
                      const CovCalcMode* mode) const;
 
 protected:
-<<<<<<< HEAD
   void setNVar(int nvar) { _ctxt.setNVar(nvar); }
   virtual void _loadAndAddEvalCovMatBiPointInPlace(MatrixSquareGeneral &mat,const SpacePoint& p1,const SpacePoint&p2,
                                               const CovCalcMode *mode = nullptr) const;
-=======
-  virtual void _loadAndAddEvalCovMatBiPointInPlace(MatrixSquareGeneral& mat,
-                                                   const SpacePoint& p1,
-                                                   const SpacePoint& p2,
-                                                   const CovCalcMode *mode = nullptr) const;
->>>>>>> b1dc47e9
   virtual void _optimizationSetTarget(const SpacePoint &pt) const;
 
   void _setOptimEnabled(bool enabled){ _optimEnabled = enabled;}
