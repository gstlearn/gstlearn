--- conflicted
+++ resolved
@@ -484,15 +484,11 @@
     DECLARE_UNUSED(listParams, gradFuncs);
   }
   virtual void updateCov() {}
-<<<<<<< HEAD
-  virtual void initParams() {}
-=======
   virtual void initParams(const MatrixSymmetric& vars,
                           double href                 = 1.)
   {
     DECLARE_UNUSED(vars, href);
   }
->>>>>>> cc2873dd
 
 private:
   virtual void _setContext(const CovContext& ctxt) { DECLARE_UNUSED(ctxt); }
