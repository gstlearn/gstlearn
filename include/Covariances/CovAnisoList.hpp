--- conflicted
+++ resolved
@@ -121,15 +121,10 @@
   VectorDouble       getAngles(int icov) const;
   int                getNGradParam(int icov) const;
   CovAniso           extractCova(int icov) const;
-<<<<<<< HEAD
-  int                getCovMinIRFOrder() const;
-
-=======
   int                getCovaMinIRFOrder() const;
   double             getBallRadius() const;
   int                hasExternalCov() const;
   bool               isChangeSupportDefined() const;
->>>>>>> 297cc249
   // Methods necessary for Optimization
   void _optimizationPreProcess(const std::vector<SpacePoint> &p) const override;
   void _optimizationPostProcess() const override ;
