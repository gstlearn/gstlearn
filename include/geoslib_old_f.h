/******************************************************************************/
/*                                                                            */
/*                            gstlearn C++ Library                            */
/*                                                                            */
/* Copyright (c) (2023) MINES Paris / ARMINES                                 */
/* Authors: gstlearn Team                                                     */
/* Website: https://gstlearn.org                                              */
/* License: BSD 3-clause                                                      */
/******************************************************************************/
#pragma once

#include "gstlearn_export.hpp"
#include "geoslib_d.h"

#include "Enum/ECov.hpp"
#include "Enum/ELoc.hpp"
#include "Enum/EProcessOper.hpp"
#include "Enum/EConsElem.hpp"
#include "Enum/EConsType.hpp"

#include "Covariances/CovCalcMode.hpp"
#include "Basic/NamingConvention.hpp"
#include "Basic/CSVformat.hpp"
#include "Model/Constraints.hpp"
#include "Model/Option_AutoFit.hpp"
#include "Model/ANoStat.hpp"
#include "Variogram/DirParam.hpp"

class AAnam;
class AnamDiscreteDD;
class AnamDiscreteIR;
class AnamEmpirical;
class AnamHermite;
class PropDef;
class Rule;
class RuleShadow;
class MeshEStandard;
class MeshSpherical;
class CovInternal;
class Db;
class DbGrid;
class Model;
class Vario;
class VarioParam;
class ANeigh;
class NeighImage;
class NeighUnique;
class Polygons;
class PCA;
class Grid;
class SimuRefineParam;
class EStatOption;
class Faults;
class AMesh;
class SpaceTarget;

class cs;
class QChol;

/**********************************************/
/* Prototyping the functions in acknowledge.c */
/**********************************************/
GSTLEARN_EXPORT void inquire_gstlearn(char **release, char **date);

/***************************************/
/* Prototyping the functions in pile.c */
/***************************************/
GSTLEARN_EXPORT void pile_reset(int type);
GSTLEARN_EXPORT void piles_reset(void);
GSTLEARN_EXPORT int pile_next(int type);
GSTLEARN_EXPORT void pile_manage(int type, int rank, int mode, char *ptr);
GSTLEARN_EXPORT int pile_correct(int type, int rank, int mode);
GSTLEARN_EXPORT char* pile_get(int type, int rank);
GSTLEARN_EXPORT void piles_dump(void);

/**************************************/
/* Prototyping the functions in fft.c */
/**************************************/

GSTLEARN_EXPORT int fftn(int ndim,
                         const int dims[],
                         double Re[],
                         double Im[],
                         int iSign,
                         double scaling);

/***************************************/
/* Prototyping the functions in math.c */
/***************************************/

GSTLEARN_EXPORT int add_sill_constraints(Constraints& constraints,
                                              double constantSill);
GSTLEARN_EXPORT int add_unit_sill_constraints(Constraints& constraints);
GSTLEARN_EXPORT int foxleg_f(int ndat,
                             int npar,
                             int ncont,
                             const MatrixRectangular& acont,
                             VectorDouble &param,
                             VectorDouble &lower,
                             VectorDouble &upper,
                             VectorDouble &scale,
                             const Option_AutoFit &mauto,
                             int flag_title,
                             void (*func_evaluate)(int ndat,
                                                   int npar,
                                                   VectorDouble &param,
                                                   VectorDouble &work),
                             VectorDouble &tabexp,
                             VectorDouble &tabwgt);

/***************************************/
/* Prototyping the functions in util.c */
/***************************************/

GSTLEARN_EXPORT int* ut_split_into_two(int ncolor,
                                       int flag_half,
                                       int verbose,
                                       int *nposs);
GSTLEARN_EXPORT void projec_query(int *actif);
GSTLEARN_EXPORT void projec_print(void);
GSTLEARN_EXPORT void projec_toggle(int mode);
GSTLEARN_EXPORT void set_last_message(int mode, const char *string);
GSTLEARN_EXPORT void print_last_message(void);
GSTLEARN_EXPORT void set_keypair(const char *keyword,
                                 int origin,
                                 int nrow,
                                 int ncol,
                                 const double *values);
GSTLEARN_EXPORT void app_keypair(const char *keyword,
                                 int origin,
                                 int nrow,
                                 int ncol,
                                 double *values);
GSTLEARN_EXPORT void set_keypair_int(const char *keyword,
                                     int origin,
                                     int nrow,
                                     int ncol,
                                     int *values);
GSTLEARN_EXPORT void app_keypair_int(const char *keyword,
                                     int origin,
                                     int nrow,
                                     int ncol,
                                     int *values);
GSTLEARN_EXPORT double get_keypone(const char *keyword, double valdef);
GSTLEARN_EXPORT int get_keypair(const char *keyword,
                                int *nrow,
                                int *ncol,
                                double **values);
GSTLEARN_EXPORT int get_keypair_int(const char *keyword,
                                    int *nrow,
                                    int *ncol,
                                    int **values);
GSTLEARN_EXPORT void del_keypair(const char *keyword, int flag_exact);
GSTLEARN_EXPORT void print_keypair(int flag_short);
GSTLEARN_EXPORT void print_range(const char *title,
                                 int ntab,
                                 const double *tab,
                                 const double *sel);
GSTLEARN_EXPORT void ut_trace_discretize(int nseg,
                                         const double *trace,
                                         double disc,
                                         int *np_arg,
                                         double **xp_arg,
                                         double **yp_arg,
                                         double **dd_arg,
                                         double **del_arg,
                                         double *dist_arg);
GSTLEARN_EXPORT void ut_trace_sample(Db *db,
                                     const ELoc& ptype,
                                     int np,
                                     const double *xp,
                                     const double *yp,
                                     const double *dd,
                                     double radius,
                                     int *ns_arg,
                                     double **xs_arg,
                                     double **ys_arg,
                                     int **rks_arg,
                                     int **lys_arg,
                                     int **typ_arg);
GSTLEARN_EXPORT int solve_P2(double a, double b, double c, double *x);
GSTLEARN_EXPORT int solve_P3(double a, double b, double c, double d, double *x);
GSTLEARN_EXPORT double ut_distance(int ndim, const double *tab1, const double *tab2);
GSTLEARN_EXPORT void ut_distance_allocated(int ndim,
                                           double **tab1,
                                           double **tab2);

/*************************************/
/* Prototyping the functions in io.c */
/*************************************/

GSTLEARN_EXPORT void record_close(void);
#ifndef SWIG
GSTLEARN_EXPORT void redefine_message(void (*write_func)(const char*));
GSTLEARN_EXPORT void redefine_error(void (*warn_func)(const char*));
GSTLEARN_EXPORT void redefine_read(void (*read_func)(const char*, char*));
GSTLEARN_EXPORT void redefine_exit(void (*exit_func)(void));
#endif
GSTLEARN_EXPORT void mem_error(int nbyte);

GSTLEARN_EXPORT void message_extern(const char *string);
GSTLEARN_EXPORT void exit_extern();

GSTLEARN_EXPORT void string_strip_blanks(char *string, int flag_lead);
GSTLEARN_EXPORT void string_strip_quotes(char *string);

#if defined(_WIN32) || defined(_WIN64)
GSTLEARN_EXPORT char * strsep(char **stringp, const char* delim);
#endif
GSTLEARN_EXPORT void print_current_line(void);

/*****************************************/
/* Prototyping the functions in memory.c */
/*****************************************/

/* Overwriting memory management functions */

#define mem_free(tab)          mem_free_(__FILE__,__LINE__,tab)
#define mem_alloc(a,b)         mem_alloc_(__FILE__,__LINE__,a,b)
#define mem_calloc(a,b,c)      mem_calloc_(__FILE__,__LINE__,a,b,c)
#define mem_realloc(tab,a,b)   mem_realloc_(__FILE__,__LINE__,tab,a,b)
#define mem_copy(tab,a,b)      mem_copy_(__FILE__,__LINE__,tab,a,b)

GSTLEARN_EXPORT void memory_leak_set(int flag);
GSTLEARN_EXPORT void memory_leak_reset(void);
GSTLEARN_EXPORT void memory_leak_report(void);
GSTLEARN_EXPORT char* mem_alloc_(const char *call_file,
                                 unsigned int call_line,
                                 int size,
                                 int flag_fatal);
GSTLEARN_EXPORT char* mem_calloc_(const char *call_file,
                                  unsigned int call_line,
                                  int size_t,
                                  int size,
                                  int flag_fatal);
GSTLEARN_EXPORT char* mem_realloc_(const char *call_file,
                                   unsigned int call_line,
                                   char *tab,
                                   int size,
                                   int flag_fatal);
GSTLEARN_EXPORT char* mem_copy_(const char *call_file,
                                unsigned int call_line,
                                char *tabin,
                                int size,
                                int flag_fatal);
GSTLEARN_EXPORT char* mem_free_(const char *call_file,
                                unsigned int call_line,
                                char *tab);
GSTLEARN_EXPORT void mem_debug_set(int flag);
GSTLEARN_EXPORT void memory_status(const char *title);
GSTLEARN_EXPORT double** mem_tab_free(double **tab, int nvar);
GSTLEARN_EXPORT double** mem_tab_alloc(int nvar, int size, int flag_fatal);
GSTLEARN_EXPORT void time_start(void);
GSTLEARN_EXPORT void time_reset(void);
GSTLEARN_EXPORT void time_chunk_add(const char *call_name);
GSTLEARN_EXPORT void time_report(void);

/*****************************************/
/* Prototyping the functions in matrix.c */
/*****************************************/

GSTLEARN_EXPORT int matrix_invert(double *a, int neq, int rank);
GSTLEARN_EXPORT double matrix_determinant(int neq, const VectorDouble& b);
GSTLEARN_EXPORT int matrix_eigen(const double *a,
                                 int neq,
                                 double *value,
                                 double *vector);
GSTLEARN_EXPORT void matrix_product_safe(int n1,
                                         int n2,
                                         int n3,
                                         const double *v1,
                                         const double *v2,
                                         double *v3);
GSTLEARN_EXPORT int matrix_prod_norme(int transpose,
                                      int n1,
                                      int n2,
                                      const double *v1,
                                      const double *a,
                                      double *w);
GSTLEARN_EXPORT void matrix_transpose(int n1, int n2, VectorDouble& v1, VectorDouble& w1);
GSTLEARN_EXPORT int matrix_cholesky_decompose(const double *a,
                                              double *tl,
                                              int neq);
GSTLEARN_EXPORT void matrix_cholesky_product(int mode,
                                             int neq,
                                             int nrhs,
                                             const double *tl,
                                             const double *a,
                                             double *x);
GSTLEARN_EXPORT void matrix_cholesky_invert(int neq, const double *tl, double *xl);
GSTLEARN_EXPORT void matrix_combine(int nval,
                                    double coeffa,
                                    const double *a,
                                    double coeffb,
                                    const double *b,
                                    double *c);
GSTLEARN_EXPORT void matrix_product_by_diag(int mode,
                                            int neq,
                                            double *a,
                                            double *c,
                                            double *b);
GSTLEARN_EXPORT void matrix_triangle_to_square(int mode,
                                               int neq,
                                               const double *tl,
                                               double *a);
GSTLEARN_EXPORT int matrix_eigen_tridiagonal(const double *vecdiag,
                                             const double *vecinf,
                                             const double *vecsup,
                                             int neq,
                                             double *eigvec,
                                             double *eigval);

/****************************************/
/* Prototyping the functions in ascii.c */
/****************************************/

GSTLEARN_EXPORT void ascii_study_define(const char *study);
GSTLEARN_EXPORT void ascii_environ_read(char *file_name, int verbose);
GSTLEARN_EXPORT void ascii_filename(const char *type,
                                    int rank,
                                    int mode,
                                    char *filename);
GSTLEARN_EXPORT void ascii_simu_read(char *file_name,
                                     int verbose,
                                     int *nbsimu,
                                     int *nbtuba,
                                     int *seed);
GSTLEARN_EXPORT int ascii_option_defined(const char *file_name,
                                         int verbose,
                                         const char *option_name,
                                         int type,
                                         void *answer);

/*****************************************/
/* Prototyping the functions in morpho.c */
/*****************************************/

GSTLEARN_EXPORT int spill_point(DbGrid* dbgrid,
                                int ind_depth,
                                int ind_data,
                                int option,
                                bool flag_up,
                                int verbose_step,
                                double hmax,
                                double* h,
                                const double* th,
                                int* ix0,
                                int* iy0);

/****************************************/
/* Prototyping the functions in model.c */
/****************************************/

GSTLEARN_EXPORT int model_fitting_sills(Vario *vario,
                                        Model *model,
                                        const Constraints& constraints,
                                        const Option_AutoFit& mauto);
GSTLEARN_EXPORT int model_covmat_inchol(int verbose,
                                        Db *db,
                                        Model *model,
                                        double eta,
                                        int npivot_max,
                                        int nsize1,
                                        int *ranks1,
                                        double *center,
                                        int flag_sort,
                                        int *npivots,
                                        int **Pret,
                                        double **Gret,
                                        const CovCalcMode* mode = nullptr);
GSTLEARN_EXPORT Model* model_duplicate_for_gradient(const Model *model,
                                       double ball_radius);
GSTLEARN_EXPORT void model_covupdt(Model *model,
                                   double *c0,
                                   int flag_verbose,
                                   int *flag_nugget,
                                   double *nugget);
GSTLEARN_EXPORT void model_cova_characteristics(const ECov &type,
                                                char cov_name[STRING_LENGTH],
                                                int *flag_range,
                                                int *flag_param,
                                                int *min_order,
                                                int *max_ndim,
                                                int *flag_int_1d,
                                                int *flag_int_2d,
                                                int *flag_aniso,
                                                int *flag_rotation,
                                                double *scale,
                                                double *parmax);
GSTLEARN_EXPORT Model* model_combine(const Model *model1,
                                     const Model *model2,
                                     double r);
GSTLEARN_EXPORT double constraints_get(const Constraints &constraints,
                                       const EConsType &icase,
                                       int igrf,
                                       int icov,
                                       const EConsElem &icons,
                                       int v1,
                                       int v2);
GSTLEARN_EXPORT void constraints_print(const Constraints &constraints);
GSTLEARN_EXPORT int modify_constraints_on_sill(Constraints &constraints);

/***************************************/
/* Prototyping the functions in anam.c */
/***************************************/

GSTLEARN_EXPORT int anam_point_to_block(AAnam *anam,
                                        int verbose,
                                        double cvv,
                                        double coeff,
                                        double mu);

/*************************************/
/* Prototyping the functions in db.c */
/*************************************/

GSTLEARN_EXPORT void grid_iterator_init(Grid *grid,
                                        const VectorInt &order = VectorInt());
GSTLEARN_EXPORT VectorInt grid_iterator_next(Grid *grid);

GSTLEARN_EXPORT int* db_indg_alloc(const Db *db);
GSTLEARN_EXPORT int* db_indg_free(int *indice);
GSTLEARN_EXPORT double* db_sample_free(double *tab);
GSTLEARN_EXPORT double* db_sample_alloc(const Db *db, const ELoc& locatorType);
GSTLEARN_EXPORT int db_sample_load(Db *db,
                                   const ELoc& locatorType,
                                   int iech,
                                   double *tab);
GSTLEARN_EXPORT double* db_vector_free(double *tab);
GSTLEARN_EXPORT double* db_vector_alloc(const Db *db);
GSTLEARN_EXPORT int db_selection_get(const Db *db, int item, double *tab);
GSTLEARN_EXPORT int db_vector_get(Db *db,
                                  const ELoc& locatorType,
                                  int locatorIndex,
                                  double *tab);
GSTLEARN_EXPORT int db_vector_put(Db *db,
                                  const ELoc& locatorType,
                                  int locatorIndex,
                                  double *tab);
GSTLEARN_EXPORT int db_vector_get_att_sel_compress(Db *db,
                                                   int iatt,
                                                   int *number,
                                                   double *tab);
GSTLEARN_EXPORT int db_vector_get_att(const Db *db, int iatt, double *tab);
GSTLEARN_EXPORT int db_vector_get_att_sel(Db *db, int iatt, double *tab);
GSTLEARN_EXPORT int db_name_set(Db *db, int iatt, const String &name);
GSTLEARN_EXPORT String db_name_get_by_att(const Db *db, int iatt);
GSTLEARN_EXPORT String db_name_get_by_col(Db *db, int icol);
GSTLEARN_EXPORT int db_name_identify(Db *db, const String &string);
GSTLEARN_EXPORT void db_attribute_del_mult(Db *db, int i_del, int n_del);
GSTLEARN_EXPORT void db_attribute_init(Db *db,
                                       int ncol,
                                       int iatt,
                                       double valinit);
GSTLEARN_EXPORT void db_attribute_copy(Db *db, int iatt_in, int iatt_out);
GSTLEARN_EXPORT int db_attribute_identify(const Db *db,
                                          const ELoc& locatorType,
                                          int locatorIndex);
GSTLEARN_EXPORT int db_sample_get_att(Db *db,
                                      int iech,
                                      int number,
                                      int iatt,
                                      double *tab);
GSTLEARN_EXPORT void db_sample_put_att(Db *db,
                                       int iech,
                                       int number,
                                       int iatt,
                                       double *tab);
GSTLEARN_EXPORT int db_locator_attribute_add(Db *db,
                                             const ELoc& locatorType,
                                             int number,
                                             int r_tem,
                                             double valinit,
                                             int *iptr);
GSTLEARN_EXPORT void db_locators_correct(VectorString &strings,
                                         const VectorInt &current,
                                         int flag_locnew);
GSTLEARN_EXPORT int db_coorvec_put(Db *db, int idim, double *tab);
GSTLEARN_EXPORT int db_coorvec_get(const Db *db, int idim, double *tab);
GSTLEARN_EXPORT int db_grid_match(DbGrid *db1, DbGrid *db2);
GSTLEARN_EXPORT int db_is_isotropic(const Db *db, int iech, double *data);
GSTLEARN_EXPORT void db_grid_print(Db *db);

GSTLEARN_EXPORT DbGrid* db_create_grid_multiple(DbGrid *dbin,
                                                const VectorInt &nmult,
                                                bool flagAddSampleRank);
GSTLEARN_EXPORT DbGrid* db_create_grid_divider(DbGrid *dbin,
                                               const VectorInt &nmult,
                                               bool flagAddSampleRank);
GSTLEARN_EXPORT DbGrid* db_create_grid_dilate(DbGrid *dbin,
                                              int mode,
                                              const VectorInt &nshift,
                                              bool flagAddSampleRank);
GSTLEARN_EXPORT int db_grid_define_coordinates(DbGrid *db);
GSTLEARN_EXPORT Db* db_create_from_target(const double *target,
                                          int ndim,
                                          bool flagAddSampleRank);
GSTLEARN_EXPORT void db_sample_print(Db *db,
                                     int iech,
                                     int flag_ndim,
                                     int flag_nvar,
                                     int flag_nerr);
GSTLEARN_EXPORT int db_center(Db *db, double *center);
GSTLEARN_EXPORT void db_extension(const Db *db,
                                  VectorDouble& mini,
                                  VectorDouble& maxi,
                                  bool flag_preserve = false);
GSTLEARN_EXPORT void db_extension_rotated(Db *db,
                                          double *rotmat,
                                          VectorDouble& mini,
                                          VectorDouble& maxi,
                                          VectorDouble& delta);
GSTLEARN_EXPORT int db_attribute_range(const Db *db,
                                       int iatt,
                                       double *mini,
                                       double *maxi,
                                       double *delta);
GSTLEARN_EXPORT int db_extension_diag(const Db *db, double *diag);
GSTLEARN_EXPORT double db_epsilon_distance(Db *db);
GSTLEARN_EXPORT int db_index_grid_to_sample(const DbGrid *db, const int *indg);
GSTLEARN_EXPORT void db_index_sample_to_grid(const DbGrid *db, int iech, int *indg);
GSTLEARN_EXPORT int db_index_sorted_in_grid(const DbGrid *db, int iech, int *indg);
GSTLEARN_EXPORT int db_selref(int ndim,
                              const int *nx,
                              const int *ref,
                              const double *tabin,
                              double *tabout);
GSTLEARN_EXPORT Db* db_regularize(Db *db, DbGrid *dbgrid, int flag_center);
GSTLEARN_EXPORT int compat_NDIM(Db *db1, Db *db2);
GSTLEARN_EXPORT double get_grid_value(DbGrid *dbgrid,
                                      int iptr,
                                      int *indg,
                                      int ix,
                                      int iy,
                                      int iz);
GSTLEARN_EXPORT void set_grid_value(DbGrid *dbgrid,
                                    int iptr,
                                    int *indg,
                                    int ix,
                                    int iy,
                                    int iz,
                                    double value);
GSTLEARN_EXPORT int get_LOCATOR_NITEM(const Db *db, const ELoc& locatorType);
GSTLEARN_EXPORT bool exist_LOCATOR(Db *db, const ELoc& locatorType);
GSTLEARN_EXPORT double get_LOCATOR_ITEM(Db *db,
                                        const ELoc& locatorType,
                                        int locatorIndex,
                                        int iech);
GSTLEARN_EXPORT void set_LOCATOR_ITEM(Db *db,
                                      const ELoc& locatorType,
                                      int locatorIndex,
                                      int iech,
                                      double value);
GSTLEARN_EXPORT int db_get_rank_absolute_to_relative(Db *db, int iech0);
GSTLEARN_EXPORT int db_get_rank_relative_to_absolute(Db *db, int iech0);
GSTLEARN_EXPORT int is_grid_multiple(DbGrid *db1, DbGrid *db2);
GSTLEARN_EXPORT int db_grid_copy_params(DbGrid *dbin, int mode, DbGrid *dbout);
GSTLEARN_EXPORT DbGrid* db_grid_reduce(DbGrid *db_grid,
                                       int iptr,
                                       const int *margin,
                                       const int *limmin,
                                       int flag_sel,
                                       int flag_copy,
                                       int verbose,
                                       double vmin,
                                       double vmax);
GSTLEARN_EXPORT double distance_inter(const Db *db1,
                                      const Db *db2,
                                      int iech1,
                                      int iech2,
                                      double *dist_vect);
GSTLEARN_EXPORT double distance_intra(const Db *db,
                                      int iech1,
                                      int iech2,
                                      double *dist_vect);
GSTLEARN_EXPORT double distance_grid(DbGrid *db,
                                     int flag_moins1,
                                     int iech1,
                                     int iech2,
                                     double *dist_vect);
GSTLEARN_EXPORT double* db_distances_general(Db *db1,
                                             Db *db2,
                                             int niso,
                                             int mode,
                                             int flag_same,
                                             int *n1,
                                             int *n2,
                                             double *dmin,
                                             double *dmax);
GSTLEARN_EXPORT double bench_distance(const Db *db, int iech1, int iech2);
GSTLEARN_EXPORT double cylinder_radius(const Db *db,
                                       int iech1,
                                       int iech2,
                                       const VectorDouble &codir);
GSTLEARN_EXPORT double db_grid_maille(Db *db);
GSTLEARN_EXPORT int point_to_grid(const DbGrid *db,
                                  const double *coor,
                                  int flag_outside,
                                  int *indg);
GSTLEARN_EXPORT int point_to_bench(const DbGrid *db,
                                   double *coor,
                                   int flag_outside,
                                   int *indb);
GSTLEARN_EXPORT void grid_to_point(const DbGrid *db,
                                   const int *indg,
                                   const double *percent,
                                   double *coor);
GSTLEARN_EXPORT int index_point_to_grid(const Db *db,
                                        int iech,
                                        int flag_outside,
                                        const DbGrid *dbout,
                                        double *coor);
GSTLEARN_EXPORT int point_to_point(Db *db, const double *coor);
GSTLEARN_EXPORT int point_inside_grid(Db *db, int iech, const DbGrid *dbgrid);
GSTLEARN_EXPORT int db_gradient_components(DbGrid *dbgrid);
GSTLEARN_EXPORT int db_streamline(DbGrid *dbgrid,
                                  Db *dbpoint,
                                  int niter,
                                  double step,
                                  int flag_norm,
                                  int use_grad,
                                  int save_grad,
                                  int *nbline_loc,
                                  int *npline_loc,
                                  double **line_loc);
GSTLEARN_EXPORT int db_locate_in_grid(DbGrid *db_grid, double *coor);
GSTLEARN_EXPORT void db_monostat(Db *db,
                                 int iatt,
                                 double *wtot,
                                 double *mean,
                                 double *var,
                                 double *mini,
                                 double *maxi);
GSTLEARN_EXPORT int db_gradient_update(Db *db);
GSTLEARN_EXPORT int surface(Db *db_point,
                            DbGrid *db_grid,
                            int icol,
                            double dlim,
                            double *dtab,
                            double *gtab);
GSTLEARN_EXPORT int db_edit(Db *db, int *flag_valid);
GSTLEARN_EXPORT int db_grid_copy(DbGrid *db1,
                                 DbGrid *db2,
                                 const int *ind1,
<<<<<<< HEAD
                                 int *ind2,
=======
                                 const int *ind2,
>>>>>>> ab83fd56
                                 int ncol,
                                 int *cols);
GSTLEARN_EXPORT int db_grid_copy_dilate(DbGrid *db1,
                                        int iatt1,
                                        DbGrid *db2,
                                        int iatt2,
                                        int mode,
                                        const int *nshift);
GSTLEARN_EXPORT int db_proportion(Db *db,
                                  DbGrid *dbgrid,
                                  int nfac1max,
                                  int nfac2max,
                                  int *nclout);
GSTLEARN_EXPORT int db_merge(Db *db, int ncol, int *cols);
GSTLEARN_EXPORT int db_count_defined(Db *db, int icol);

GSTLEARN_EXPORT int db_prop_read(DbGrid *db, int ix, int iy, double *props);
GSTLEARN_EXPORT int db_prop_write(DbGrid *db, int ix, int iy, double *props);
GSTLEARN_EXPORT int db_resind(Db *db, int ivar, const VectorDouble& zcut);
GSTLEARN_EXPORT int db_gradient_modang_to_component(Db *db,
                                                    int ang_conv,
                                                    int iad_mod,
                                                    int iad_ang,
                                                    int iad_gx,
                                                    int iad_gy);
GSTLEARN_EXPORT int db_gradient_component_to_modang(Db *db,
                                                    int verbose,
                                                    int iad_gx,
                                                    int iad_gy,
                                                    int iad_mod,
                                                    int iad_ang,
                                                    double scale,
                                                    double ve);
GSTLEARN_EXPORT Db* db_point_init(int nech,
                                  const VectorDouble &coormin = VectorDouble(),
                                  const VectorDouble &coormax = VectorDouble(),
                                  DbGrid *dbgrid = nullptr,
                                  bool flag_exact = true,
                                  bool flag_repulsion = false,
                                  double range = 0.,
                                  double beta = 0.,
                                  double extend = 0.,
                                  int seed = 43241,
                                  bool flagAddSampleRank = true);
GSTLEARN_EXPORT int db_smooth_vpc(DbGrid *db, int width, double range);
GSTLEARN_EXPORT int db_grid2point_sampling(DbGrid *dbgrid,
                                           int nvar,
                                           int *vars,
                                           const int *npacks,
                                           int npcell,
                                           int nmini,
                                           int *nech,
                                           double **coor,
                                           double **data);
GSTLEARN_EXPORT int db_grid_patch(DbGrid* ss_grid,
                                  DbGrid* db_grid,
                                  int iptr_ss,
                                  int iptr_db,
                                  int iptr_rank,
                                  int new_rank,
                                  int oper,
                                  int verbose);

/****************************************/
/* Prototyping the functions in stats.c */
/****************************************/

GSTLEARN_EXPORT int stats_residuals(int verbose,
                                    int nech,
                                    double *tab,
                                    int ncut,
                                    double *zcut,
                                    int *nsorted,
                                    double *mean,
                                    double *residuals,
                                    double *T,
                                    double *Q);
GSTLEARN_EXPORT int db_upscale(DbGrid *dbgrid1,
                               DbGrid *dbgrid2,
                               int orient,
                               int verbose);
GSTLEARN_EXPORT int db_diffusion(DbGrid *dbgrid1,
                                 DbGrid *dbgrid2,
                                 int orient,
                                 int niter,
                                 int nseed,
                                 int seed,
                                 int verbose);

/******************************************/
/* Prototyping the functions in convert.c */
/******************************************/

GSTLEARN_EXPORT DbGrid* db_grid_read_f2g(const char *filename, int verbose = 0);
GSTLEARN_EXPORT int db_grid_write_zycor(const char *filename, DbGrid *db, int icol);
GSTLEARN_EXPORT DbGrid* db_grid_read_zycor(const char* filename, int verbose=0);
GSTLEARN_EXPORT int db_grid_write_arcgis(const char *filename, DbGrid *db, int icol);
GSTLEARN_EXPORT int db_grid_write_XYZ(const char *filename, DbGrid *db, int icol);
GSTLEARN_EXPORT int db_write_vtk(const char *filename,
                                 DbGrid *db,
                                 const VectorInt &cols);
GSTLEARN_EXPORT int db_grid_write_bmp(const char* filename,
                                      DbGrid* db,
                                      int icol,
                                      int nsamplex   = 1,
                                      int nsampley   = 1,
                                      int nmult      = 1,
                                      int ncolor     = 1,
                                      int flag_low   = 1,
                                      int flag_high  = 1,
                                      double valmin  = TEST,
                                      double valmax  = TEST,
                                      int* red       = nullptr,
                                      int* green     = nullptr,
                                      int* blue      = nullptr,
                                      int mask_red   = 0,
                                      int mask_green = 0,
                                      int mask_blue  = 0,
                                      int ffff_red   = 232,
                                      int ffff_green = 232,
                                      int ffff_blue  = 0,
                                      int low_red    = 255,
                                      int low_green  = 255,
                                      int low_blue   = 255,
                                      int high_red   = 255,
                                      int high_green = 0,
                                      int high_blue  = 0);
GSTLEARN_EXPORT DbGrid* db_grid_read_bmp(const char* filename, int verbose=0);
GSTLEARN_EXPORT int db_grid_write_irap(const char *filename,
                                       DbGrid *db,
                                       int icol,
                                       int nsamplex = 1,
                                       int nsampley = 1);
GSTLEARN_EXPORT int db_grid_write_ifpen(const char *filename,
                                       DbGrid *db,
                                       int ncol,
                                       int *icols);
GSTLEARN_EXPORT DbGrid* db_grid_read_ifpen(const char* filename, int verbose=0);
GSTLEARN_EXPORT int db_grid_write_eclipse(const char *filename,
                                          DbGrid *db,
                                          int icol);
GSTLEARN_EXPORT Db* db_well_read_las(const char *filename,
                                     double xwell,
                                     double ywell,
                                     double cwell,
                                     int verbose = 0);
GSTLEARN_EXPORT int csv_table_read(const String &filename,
                                   const CSVformat& csvfmt,
                                   int verbose,
                                   int ncol_max,
                                   int nrow_max,
                                   int *ncol_arg,
                                   int *nrow_arg,
                                   VectorString &names,
                                   VectorDouble &tab);

/****************************************/
/* Prototyping the functions in krige.c */
/****************************************/

GSTLEARN_EXPORT int is_flag_data_disc_defined(void);
GSTLEARN_EXPORT void set_DBIN(Db* dbin);
GSTLEARN_EXPORT void set_DBOUT(Db* dbout);
GSTLEARN_EXPORT int krige_koption_manage(int mode,
                                         int flag_check,
                                         const EKrigOpt &calcul,
                                         int flag_rand,
                                         const VectorInt& ndiscs = VectorInt());
GSTLEARN_EXPORT void krige_lhs_print(int nech,
                                     int neq,
                                     int nred,
                                     const int *flag,
                                     const double *lhs);
GSTLEARN_EXPORT void krige_rhs_print(int nvar,
                                     int nech,
                                     int neq,
                                     int nred,
                                     const int *flag,
                                     double *rhs);
GSTLEARN_EXPORT void krige_dual_print(int nech,
                                      int neq,
                                      int nred,
                                      const int *flag,
                                      double *dual);
GSTLEARN_EXPORT int bayes_simulate(Model *model,
                                   int nbsimu,
                                   const VectorDouble& rmean,
                                   const VectorDouble& rcov,
                                   VectorDouble& smean);
GSTLEARN_EXPORT int krigsampling_f(Db *dbin,
                                   Db *dbout,
                                   Model *model,
                                   double beta,
                                   VectorInt& ranks1,
                                   VectorInt& ranks2,
                                   bool flag_std,
                                   int verbose);
GSTLEARN_EXPORT int global_transitive(DbGrid* dbgrid,
                                      Model* model,
                                      int flag_verbose,
                                      int flag_regular,
                                      int ndisc,
<<<<<<< HEAD
                                      double *abundance,
                                      double *sse,
                                      double *cvtrans);
=======
                                      double* abundance,
                                      double* sse,
                                      double* cvtrans);
>>>>>>> ab83fd56
GSTLEARN_EXPORT int anakexp_f(DbGrid *db,
                              double *covdd,
                              double *covd0,
                              double top,
                              double bot,
                              int ncov_radius,
                              int neigh_radius,
                              int flag_sym,
                              int nfeq);
GSTLEARN_EXPORT int anakexp_3D(DbGrid *db,
                               double *cov_ref,
                               int cov_radius,
                               int neigh_ver,
                               int neigh_hor,
                               int flag_sym,
                               Model *model,
                               double nugget,
                               int nfeq,
                               int dbg_ix,
                               int dbg_iy);
GSTLEARN_EXPORT int sampling_f(Db* db,
                               Model* model,
                               double beta,
                               int method1,
                               int nsize1_max,
                               VectorInt& ranks1,
                               int method2,
                               int nsize2_max,
                               VectorInt& ranks2,
                               int verbose);
GSTLEARN_EXPORT int inhomogeneous_kriging(Db *dbdat,
                                          Db *dbsrc,
                                          Db *dbout,
                                          double power,
                                          int flag_source,
                                          Model *model_dat,
                                          Model *model_src);

/*****************************************/
/* Prototyping the functions in simtub.c */
/*****************************************/

GSTLEARN_EXPORT void simu_define_func_transf(void (*st_simu_transf)(Db*,
                                                                    int,
                                                                    int,
                                                                    int));
GSTLEARN_EXPORT void simu_define_func_update(void (*st_simu_update)(Db*,
                                                                    int,
                                                                    int,
                                                                    int));
GSTLEARN_EXPORT void simu_define_func_scale(void (*st_simu_scale)(Db*,
                                                                  int,
                                                                  int));
GSTLEARN_EXPORT void simu_func_categorical_transf(Db *db,
                                                  int verbose,
                                                  int isimu,
                                                  int nbsimu);
GSTLEARN_EXPORT void simu_func_continuous_update(Db *db,
                                                 int verbose,
                                                 int isimu,
                                                 int nbsimu);
GSTLEARN_EXPORT void simu_func_categorical_update(Db *db,
                                                  int verbose,
                                                  int isimu0,
                                                  int nbsimu0);
GSTLEARN_EXPORT void simu_func_continuous_scale(Db *db,
                                                int verbose,
                                                int nbsimu);
GSTLEARN_EXPORT void simu_func_categorical_scale(Db *db,
                                                 int verbose,
                                                 int nbsimu);

GSTLEARN_EXPORT int get_rank_from_propdef(PropDef *propdef, int ipgs, int igrf);
GSTLEARN_EXPORT void check_mandatory_attribute(const char *method,
                                               Db *db,
                                               const ELoc& locatorType);
GSTLEARN_EXPORT int simcond(Db *dbin,
                            Db *dbout,
                            Model *model,
                            int seed,
                            int nbsimu,
                            int nbtuba,
                            int gibbs_nburn,
                            int gibbs_niter,
                            int flag_check,
                            int flag_ce,
                            int flag_cstd,
                            int verbose);
GSTLEARN_EXPORT int simmaxstable(Db *dbout,
                                 Model *model,
                                 double ratio,
                                 int seed,
                                 int nbtuba,
                                 int flag_simu,
                                 int flag_rank,
                                 int verbose);
GSTLEARN_EXPORT int simRI(Db *dbout,
                          Model *model,
                          int ncut,
                          double *zcut,
                          double *wcut,
                          int seed,
                          int nbtuba,
                          int verbose);
GSTLEARN_EXPORT int simtub_constraints(Db* dbin,
                                       Db* dbout,
                                       Model* model,
                                       ANeigh* neigh,
                                       int seed,
                                       int nbtuba,
                                       int nbsimu_min,
                                       int nbsimu_quant,
                                       int niter_max,
                                       VectorInt& cols,
                                       int (*func_valid)(int flag_grid,
                                                         int nDim,
                                                         int nech,
                                                         int* nx,
                                                         double* dx,
                                                         double* x0,
                                                         double nonval,
                                                         double percent,
                                                         VectorDouble& tab));
GSTLEARN_EXPORT int db_simulations_to_ce(Db *db,
                                         const ELoc& locatorType,
                                         int nbsimu,
                                         int nvar,
                                         int *iptr_ce_arg,
                                         int *iptr_cstd_arg);

/*****************************************/
/* Prototyping the functions in simreg.c */
/*****************************************/

GSTLEARN_EXPORT int simfine_dim(DbGrid *dbin,
                                int nmult,
                                int *ndim,
                                int *ntot,
                                int *nx,
                                double *x0,
                                double *dx);
GSTLEARN_EXPORT int simfine_f(DbGrid *dbin,
                              Model *model,
                              const SimuRefineParam& param,
                              int seed,
                              VectorDouble &tab);

/******************************************/
/* Prototyping the functions in simpart.c */
/******************************************/

GSTLEARN_EXPORT SubPlanes* poisson_manage_planes(int mode,
                                                 int np,
                                                 SubPlanes *splanes);
GSTLEARN_EXPORT int poisson_generate_planes(DbGrid *dbgrid, SubPlanes *splanes);

/*****************************************/
/* Prototyping the functions in thresh.c */
/*****************************************/

GSTLEARN_EXPORT Rule* rule_free(const Rule *rule);
GSTLEARN_EXPORT Model* model_rule_combine(const Model *model1,
                                          const Model *model2,
                                          const Rule *rule);
GSTLEARN_EXPORT int rule_thresh_define_shadow(PropDef *propdef,
                                              Db *dbin,
                                              const RuleShadow *rule,
                                              int facies,
                                              int iech,
                                              int isimu,
                                              int nbsimu,
                                              double *t1min,
                                              double *t1max,
                                              double *t2min,
                                              double *t2max,
                                              double *dsup,
                                              double *down);
GSTLEARN_EXPORT int rule_thresh_define(PropDef *propdef,
                                       Db *dbin,
                                       const Rule *rule,
                                       int facies,
                                       int iech,
                                       int isimu,
                                       int nbsimu,
                                       int flag_check,
                                       double *t1min,
                                       double *t1max,
                                       double *t2min,
                                       double *t2max);
GSTLEARN_EXPORT int db_rule_shadow(Db *db,
                                   Db *dbprop,
                                   RuleShadow *rule,
                                   Model *model1,
                                   const VectorDouble &props,
                                   int flag_stat,
                                   int nfacies);
GSTLEARN_EXPORT int db_bounds_shadow(Db *db,
                                     Db *dbprop,
                                     RuleShadow *rule,
                                     Model *model,
                                     const VectorDouble &props,
                                     int flag_stat,
                                     int nfacies);
GSTLEARN_EXPORT void proportion_rule_process(PropDef *propdef,
                                             const EProcessOper &mode);
GSTLEARN_EXPORT PropDef* proportion_manage(int mode,
                                           int flag_facies,
                                           int flag_stat,
                                           int ngrf1,
                                           int ngrf2,
                                           int nfac1,
                                           int nfac2,
                                           Db *db,
                                           const Db *dbprop,
                                           const VectorDouble &propcst,
                                           PropDef *proploc);
GSTLEARN_EXPORT void propdef_reset(PropDef *propdef);
GSTLEARN_EXPORT void proportion_print(PropDef *propdef);

/******************************************/
/* Prototyping the functions in seismic.c */
/******************************************/

GSTLEARN_EXPORT int seismic_estimate_XZ(DbGrid *db,
                                        Model *model,
                                        int nbench,
                                        int nv2max,
                                        int flag_ks,
                                        int flag_std,
                                        int flag_sort,
                                        int flag_stat);
GSTLEARN_EXPORT int seismic_simulate_XZ(DbGrid *db,
                                        Model *model,
                                        int nbench,
                                        int nv2max,
                                        int nbsimu,
                                        int seed,
                                        int flag_ks,
                                        int flag_sort,
                                        int flag_stat);
GSTLEARN_EXPORT int seismic_z2t_grid(int verbose,
                                     DbGrid *db_z,
                                     int iptr_v,
                                     int *nx,
                                     double *x0,
                                     double *dx);
GSTLEARN_EXPORT int seismic_t2z_grid(int verbose,
                                     DbGrid *db_t,
                                     int iptr_v,
                                     int *nx,
                                     double *x0,
                                     double *dx);
GSTLEARN_EXPORT int seismic_z2t_convert(DbGrid *db_z, int iptr_v, DbGrid *db_t);
GSTLEARN_EXPORT int seismic_t2z_convert(DbGrid *db_t, int iptr_v, DbGrid *db_z);
GSTLEARN_EXPORT int seismic_operate(DbGrid *db, int oper);
GSTLEARN_EXPORT int seismic_convolve(DbGrid *db,
                                     int flag_operate,
                                     int flag_contrast,
                                     int type,
                                     int ntw,
                                     int option,
                                     int tindex,
                                     double fpeak,
                                     double period,
                                     double amplitude,
                                     double distort,
                                     double val_before,
                                     double val_middle,
                                     double val_after,
                                     double *wavelet);

/*****************************************/
/* Prototyping the functions in geophy.c */
/*****************************************/

GSTLEARN_EXPORT int time_3db(double *HS,
                             double *T,
                             int NX,
                             int NY,
                             int NZ,
                             int BX,
                             int BY,
                             int BZ,
                             double XS,
                             double YS,
                             double ZS,
                             double HS_EPS_INIT,
                             int MSG);

/*******************************************/
/* Prototyping the functions in variopgs.c */
/*******************************************/

GSTLEARN_EXPORT Vario_Order* vario_order_manage(int mode,
                                                int flag_dist,
                                                int size_aux,
                                                Vario_Order *vorder);
GSTLEARN_EXPORT int vario_order_add(Vario_Order *vorder,
                                    int iech,
                                    int jech,
                                    void *aux_iech,
                                    void *aux_jech,
                                    int ipas,
                                    int idir,
                                    double dist);
GSTLEARN_EXPORT Vario_Order* vario_order_final(Vario_Order *vorder, int *npair);
GSTLEARN_EXPORT void vario_order_print(Vario_Order *vorder,
                                       int idir_target,
                                       int ipas_target,
                                       int verbose);
GSTLEARN_EXPORT void vario_order_get_bounds(Vario_Order *vorder,
                                            int idir,
                                            int ipas,
                                            int *ifirst,
                                            int *ilast);
GSTLEARN_EXPORT void vario_order_get_indices(Vario_Order *vorder,
                                             int ipair,
                                             int *iech,
                                             int *jech,
                                             double *dist);
GSTLEARN_EXPORT void vario_order_get_auxiliary(Vario_Order *vorder,
                                               int ipair,
                                               char *aux_iech,
                                               char *aux_jech);

/******************************************/
/* Prototyping the functions in mlayers.c */
/******************************************/
GSTLEARN_EXPORT int multilayers_vario(Db *dbin,
                                      DbGrid *dbout,
                                      Vario *vario,
                                      int nlayers,
                                      int flag_vel,
                                      int flag_ext,
                                      int irf_rank,
                                      int match_time,
                                      int colrefd,
                                      int colreft,
                                      int verbose);
GSTLEARN_EXPORT int multilayers_kriging(Db* dbin,
                                        DbGrid* dbout,
                                        Model* model,
                                        ANeigh* neigh,
                                        int flag_same,
                                        int flag_z,
                                        int flag_vel,
                                        int flag_cumul,
                                        int flag_ext,
                                        int flag_std,
                                        int flag_bayes,
                                        int irf_rank,
                                        int match_time,
                                        int dim_prior,
<<<<<<< HEAD
                                        double *prior_mean,
                                        double *prior_vars,
=======
                                        double* prior_mean,
                                        double* prior_vars,
>>>>>>> ab83fd56
                                        int colrefd,
                                        int colreft,
                                        int colrefb,
                                        int verbose);
GSTLEARN_EXPORT int multilayers_get_prior(Db* dbin,
                                          DbGrid* dbout,
                                          Model* model,
                                          int flag_same,
                                          int flag_vel,
                                          int flag_ext,
                                          int irf_rank,
                                          int match_time,
                                          int colrefd,
                                          int colreft,
                                          int colrefb,
                                          int verbose,
                                          int* npar_arg,
                                          double** mean,
                                          double** vars);

/*******************************************/
/* Prototyping the functions in delaunay.c */
/*******************************************/
GSTLEARN_EXPORT double* get_db_extension(Db *dbin, Db *dbout, int *nout);
GSTLEARN_EXPORT double* extend_grid(DbGrid *db, const double *gext, int *nout);
GSTLEARN_EXPORT double* extend_point(Db *db, const double *gext, int *nout);
GSTLEARN_EXPORT int MSS(int ndim, int ipol, int icas, int icorn, int idim);
GSTLEARN_EXPORT int meshes_2D_write(const char *file_name,
                                    const char *obj_name,
                                    int verbose,
                                    int ndim,
                                    int ncode,
                                    int ntri,
                                    int npoints,
                                    const VectorInt& ntcode,
                                    const VectorInt& triangles,
                                    const VectorDouble& points);
GSTLEARN_EXPORT AMesh* meshes_turbo_1D_grid_build(DbGrid *dbgrid);
GSTLEARN_EXPORT AMesh* meshes_turbo_2D_grid_build(DbGrid *dbgrid);
GSTLEARN_EXPORT AMesh* meshes_turbo_3D_grid_build(DbGrid *dbgrid);

GSTLEARN_EXPORT void mesh_stats(int ndim,
                                int ncorner,
                                int nmesh,
                                const int *meshes,
                                const double *points);

/***************************************/
/* Prototyping the functions in spde.c */
/***************************************/
GSTLEARN_EXPORT QChol* qchol_manage(int mode, QChol *qchol);
GSTLEARN_EXPORT double spde_compute_correc(int ndim, double param);
GSTLEARN_EXPORT int spde_check(const Db *dbin,
                               const Db *dbout,
                               Model *model1,
                               Model *model2,
                               bool verbose,
                               const VectorDouble &gext,
                               bool mesh_dbin,
                               bool mesh_dbout,
                               bool flag_advanced,
                               bool flag_est,
                               bool flag_std,
                               bool flag_gibbs,
                               bool flag_modif);
GSTLEARN_EXPORT int spde_attach_model(Model *model);
GSTLEARN_EXPORT int m2d_gibbs_spde(Db *dbin,
                                   Db *dbout,
                                   Model *model,
                                   int flag_ed,
                                   int nlayer,
                                   int niter,
                                   int seed,
                                   int nbsimu,
                                   int icol_pinch,
                                   int flag_drift,
                                   int flag_ce,
                                   int flag_cstd,
                                   int verbose);
GSTLEARN_EXPORT SPDE_Option spde_option_alloc(void);
GSTLEARN_EXPORT void spde_option_update(SPDE_Option &s_option,
                                        const String &triswitch);
GSTLEARN_EXPORT int spde_prepar(Db *dbin,
                                Db *dbout,
                                const VectorDouble &gext,
                                SPDE_Option &s_option);
GSTLEARN_EXPORT int spde_posterior();
GSTLEARN_EXPORT int spde_process(Db *dbin,
                                 Db *dbout,
                                 SPDE_Option &s_option,
                                 int nbsimu,
                                 int ngibbs_nburn,
                                 int ngibbs_niter,
                                 int ngibbs_int);
#ifndef SWIG
GSTLEARN_EXPORT SPDE_Matelem& spde_get_current_matelem(int icov);
#endif
GSTLEARN_EXPORT AMesh* spde_mesh_load(Db *dbin,
                                      Db *dbout,
                                      const VectorDouble &gext,
                                      SPDE_Option &s_option,
                                      bool verbose = false);
GSTLEARN_EXPORT void spde_mesh_assign(AMesh *amesh,
                                      int ndim,
                                      int ncorner,
                                      int nvertex,
                                      int nmesh,
                                      const VectorInt& arg_meshes,
                                      const VectorDouble& arg_points,
                                      int verbose);
GSTLEARN_EXPORT int spde_build_matrices(Model *model, int verbose);
GSTLEARN_EXPORT int spde_build_stdev(double *vcur);
GSTLEARN_EXPORT int spde_eval(const VectorDouble& blin,
                              MatrixSparse *S,
                              const VectorDouble &Lambda,
                              const VectorDouble &TildeC,
                              double power,
                              VectorDouble& x,
                              VectorDouble& y);
GSTLEARN_EXPORT void spde_external_mesh_define(int icov0, AMesh *mesh);
GSTLEARN_EXPORT void spde_external_mesh_undefine(int icov0);
#ifndef SWIG
GSTLEARN_EXPORT int spde_external_copy(SPDE_Matelem &matelem, int icov0);
GSTLEARN_EXPORT MatrixSparse* spde_external_A_define(int icov0, MatrixSparse *A);
GSTLEARN_EXPORT MatrixSparse* spde_external_Q_define(int icov0, MatrixSparse *Q);
GSTLEARN_EXPORT MatrixSparse* spde_external_A_undefine(int icov0);
GSTLEARN_EXPORT MatrixSparse* spde_external_Q_undefine(int icov0);
#endif
GSTLEARN_EXPORT int kriging2D_spde(Db *dbin,
                                   Model *model,
                                   SPDE_Option &s_option,
                                   int verbose,
                                   int *nmesh_arg,
                                   int *nvertex_arg,
                                   VectorInt& meshes_arg,
                                   VectorDouble& points_arg);
#ifndef SWIG
GSTLEARN_EXPORT MatrixSparse* db_mesh_neigh(const Db *db,
                                            AMesh *amesh,
                                            double radius,
                                            int flag_exact,
                                            bool verbose,
                                            int *nactive,
                                            int **ranks);
#endif
GSTLEARN_EXPORT void spde_free_all(void);

/***************************************/
/* Prototyping the functions in math.c */
/***************************************/

GSTLEARN_EXPORT int db_trisurf(Db *db,
                               Model *model,
                               const String &triswitch,
                               int icode0,
                               int verbose,
                               int *ncode_arg,
                               int *ntri_arg,
                               int *npoint_arg,
                               double *codesel,
                               VectorInt &ntcode,
                               VectorInt &triangles,
                               VectorDouble &points);

GSTLEARN_EXPORT CTables* ct_tables_manage(int mode,
                                          int verbose,
                                          int flag_cumul,
                                          int nconf,
                                          int ndisc,
                                          double cmin,
                                          double cmax,
                                          CTables *ctables_old);
GSTLEARN_EXPORT void ct_tables_print(CTables *ctables, int flag_print);
GSTLEARN_EXPORT int ct_tableone_covrank(const CTables *ctables,
                                        double cova,
                                        double *cround);
GSTLEARN_EXPORT int ct_tableone_getrank_from_proba(CTables *ctables,
                                                   double gaussian);
GSTLEARN_EXPORT double ct_tableone_calculate(CTables *ctables,
                                             int iconf0,
                                             double *lows,
                                             double *ups);
GSTLEARN_EXPORT double ct_tableone_calculate_by_rank(CTables *ctables,
                                                     int iconf0,
                                                     double *rklows,
                                                     double *rkups);
GSTLEARN_EXPORT double ct_INTRES2(CTables *ctables,
                                  int iconf0,
                                  int idisc0,
                                  int jdisc0);
GSTLEARN_EXPORT double ct_INTRES3(CTables *ctables,
                                  int iconf0,
                                  int idisc0,
                                  int jdisc0,
                                  int kdisc0);

/******************************************/
/* Prototyping the functions in cluster.c */
/******************************************/
GSTLEARN_EXPORT double* kclusters(double *data,
                                  int nvar,
                                  int nech,
                                  int nclusters,
                                  int npass,
                                  int mode,
                                  int verbose);
GSTLEARN_EXPORT int* kmedoids(double *data,
                              int nvar,
                              int nech,
                              int nclusters,
                              int npass,
                              int verbose);


/***************************/
/* Sparse matrix inversion */
/***************************/
GSTLEARN_EXPORT int sparseinv(int n, int *Lp, int *Li, double *Lx, double *d, int *Up,
                              int *Uj, double *Ux, int *Zp, int *Zi, double *Zx, double *z,
                              int *Zdiagp, int *Lmunch);<|MERGE_RESOLUTION|>--- conflicted
+++ resolved
@@ -642,11 +642,7 @@
 GSTLEARN_EXPORT int db_grid_copy(DbGrid *db1,
                                  DbGrid *db2,
                                  const int *ind1,
-<<<<<<< HEAD
-                                 int *ind2,
-=======
                                  const int *ind2,
->>>>>>> ab83fd56
                                  int ncol,
                                  int *cols);
 GSTLEARN_EXPORT int db_grid_copy_dilate(DbGrid *db1,
@@ -849,15 +845,9 @@
                                       int flag_verbose,
                                       int flag_regular,
                                       int ndisc,
-<<<<<<< HEAD
-                                      double *abundance,
-                                      double *sse,
-                                      double *cvtrans);
-=======
                                       double* abundance,
                                       double* sse,
                                       double* cvtrans);
->>>>>>> ab83fd56
 GSTLEARN_EXPORT int anakexp_f(DbGrid *db,
                               double *covdd,
                               double *covd0,
@@ -1211,13 +1201,8 @@
                                         int irf_rank,
                                         int match_time,
                                         int dim_prior,
-<<<<<<< HEAD
-                                        double *prior_mean,
-                                        double *prior_vars,
-=======
                                         double* prior_mean,
                                         double* prior_vars,
->>>>>>> ab83fd56
                                         int colrefd,
                                         int colreft,
                                         int colrefb,
