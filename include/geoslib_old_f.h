/******************************************************************************/
/* COPYRIGHT ARMINES, ALL RIGHTS RESERVED                                     */
/*                                                                            */
/* THE CONTENT OF THIS WORK CONTAINS CONFIDENTIAL AND PROPRIETARY             */
/* INFORMATION OF ARMINES. ANY DUPLICATION, MODIFICATION,                     */
/* DISTRIBUTION, OR DISCLOSURE IN ANY FORM, IN WHOLE, OR IN PART, IS STRICTLY */
/* PROHIBITED WITHOUT THE PRIOR EXPRESS WRITTEN PERMISSION OF ARMINES         */
/*                                                                            */
/* TAG_SOURCE_CG                                                              */
/******************************************************************************/
#pragma once

#include "gstlearn_export.hpp"

// TODO: this include list is too long
#include "Anamorphosis/Anam.hpp"
#include "Anamorphosis/AnamDiscreteDD.hpp"
#include "Anamorphosis/AnamDiscreteIR.hpp"
#include "Anamorphosis/AnamEmpirical.hpp"
#include "Anamorphosis/AnamHermite.hpp"
#include "Anamorphosis/AnamUser.hpp"
#include "Basic/EJustify.hpp"
#include "csparse_d.h"
#include "csparse_f.h"
#include "Db/Db.hpp"
#include "geoslib_d.h"
#include "LithoRule/EProcessOper.hpp"
#include "LithoRule/PropDef.hpp"
#include "LithoRule/Rule.hpp"
#include "LithoRule/RuleShadow.hpp"
#include "Mesh/MeshEStandard.hpp"
#include "Mesh/tetgen.h"
#include "Model/ANoStat.hpp"
#include "Model/Constraints.hpp"
#include "Model/CovInternal.hpp"
#include "Model/Model.hpp"
#include "Model/Option_AutoFit.hpp"
#include "Model/Option_VarioFit.hpp"
#include "Neigh/ENeigh.hpp"
#include "Neigh/Neigh.hpp"
#include "Polygon/Polygons.hpp"
#include "segy.h"
#include "Stats/PCA.hpp"
#include "Variogram/ECalcVario.hpp"
#include "Variogram/Vario.hpp"

/**********************************************/
/* Prototyping the functions in acknowledge.c */
/**********************************************/
GSTLEARN_EXPORT void acknowledge_gstlearn(void);
GSTLEARN_EXPORT void inquire_gstlearn(char **release, char **date);

/******************************************/
/* Prototyping the functions in license.c */
/******************************************/
GSTLEARN_EXPORT int register_license_file(const char *file_name,
                                          const char *target_name);

/***************************************/
/* Prototyping the functions in pile.c */
/***************************************/
GSTLEARN_EXPORT void pile_reset(int type);
GSTLEARN_EXPORT void piles_reset(void);
GSTLEARN_EXPORT int pile_next(int type);
GSTLEARN_EXPORT void pile_manage(int type, int rank, int mode, char *ptr);
GSTLEARN_EXPORT int pile_correct(int type, int rank, int mode);
GSTLEARN_EXPORT char* pile_get(int type, int rank);
GSTLEARN_EXPORT void piles_dump(void);

/**************************************/
/* Prototyping the functions in fft.c */
/**************************************/

GSTLEARN_EXPORT int fftn(int ndim,
                         const int dims[],
                         double Re[],
                         double Im[],
                         int iSign,
                         double scaling);

/***************************************/
/* Prototyping the functions in math.c */
/***************************************/

GSTLEARN_EXPORT int opt_mauto_add_constraints(Option_AutoFit &mauto,
                                              double constantSill);
GSTLEARN_EXPORT int opt_mauto_add_unit_constraints(Option_AutoFit &mauto);
GSTLEARN_EXPORT int foxleg_f(int ndat,
                             int npar,
                             int ncont,
                             const VectorDouble &acont,
                             VectorDouble &param,
                             VectorDouble &lower,
                             VectorDouble &upper,
                             VectorDouble &scale,
                             const Option_AutoFit &mauto,
                             int flag_title,
                             void (*func_evaluate)(int ndat,
                                                   int npar,
                                                   VectorDouble &param,
                                                   VectorDouble &work),
                             VectorDouble &tabexp,
                             VectorDouble &tabwgt);

/***************************************/
/* Prototyping the functions in util.c */
/***************************************/

GSTLEARN_EXPORT double ut_deg2rad(double angle);
GSTLEARN_EXPORT double ut_rad2deg(double angle);
GSTLEARN_EXPORT int get_mirror_sample(int nx, int ix);
GSTLEARN_EXPORT void get_matrix(const char *title,
                                int flag_sym,
                                int flag_def,
                                int nx,
                                int ny,
                                double valmin,
                                double valmax,
                                double *tab);
GSTLEARN_EXPORT void get_rotation(const char *title,
                                  int flag_def,
                                  int ndim,
                                  double *rot);
GSTLEARN_EXPORT void ut_sort_double(int safe, int nech, int *ind, double *tab);
GSTLEARN_EXPORT void ut_sort_int(int safe, int nech, int *ind, int *tab);
GSTLEARN_EXPORT void ut_tab_unique(int ntab, double *tab, int *neff);
GSTLEARN_EXPORT void ut_statistics(int nech,
                                   double *tab,
                                   double *sel,
                                   double *wgt,
                                   int *nval,
                                   double *mini,
                                   double *maxi,
                                   double *delta,
                                   double *mean,
                                   double *stdv);
GSTLEARN_EXPORT double ut_cnp(int n, int k);
GSTLEARN_EXPORT int* ut_combinations(int n, int maxk, int *ncomb);
GSTLEARN_EXPORT int* ut_split_into_two(int ncolor,
                                       int flag_half,
                                       int verbose,
                                       int *nposs);
GSTLEARN_EXPORT double* ut_pascal(int ndim);
GSTLEARN_EXPORT double ut_median(double *tab, int ntab);
GSTLEARN_EXPORT void rgb2num(int r, int g, int b, int a, unsigned char *value);
GSTLEARN_EXPORT void num2rgb(unsigned char value,
                             int *r,
                             int *g,
                             int *b,
                             int *a);
GSTLEARN_EXPORT void ut_stats_mima(int nech,
                                   double *tab,
                                   double *sel,
                                   int *nvalid,
                                   double *mini,
                                   double *maxi);
GSTLEARN_EXPORT void ut_stats_mima_print(const char *title,
                                         int nech,
                                         double *tab,
                                         double *sel);
GSTLEARN_EXPORT void ut_facies_statistics(int nech,
                                          double *tab,
                                          double *sel,
                                          int *nval,
                                          int *mini,
                                          int *maxi);
GSTLEARN_EXPORT void ut_classify(int nech,
                                 double *tab,
                                 double *sel,
                                 int nclass,
                                 double start,
                                 double pas,
                                 int *nmask,
                                 int *ntest,
                                 int *nout,
                                 int *classe);
GSTLEARN_EXPORT void ut_normalize(int ntab, double *tab);
GSTLEARN_EXPORT void ut_rotation_sincos(double angle,
                                        double *cosa,
                                        double *sina);
GSTLEARN_EXPORT void ut_rotation_matrix_2D(double angle, double *rot);
GSTLEARN_EXPORT void ut_rotation_matrix_3D(double alpha,
                                           double beta,
                                           double gamma,
                                           double *rot);
GSTLEARN_EXPORT void ut_rotation_matrix(int ndim,
                                        const double *angles,
                                        double *rot);
GSTLEARN_EXPORT VectorDouble ut_rotation_matrix_VD(int ndim,
                                                   const VectorDouble &angles);
GSTLEARN_EXPORT void ut_rotation_init(int ndim, double *rot);
GSTLEARN_EXPORT int ut_rotation_check(double *rot, int ndim);
GSTLEARN_EXPORT void ut_rotation_copy(int ndim,
                                      const double *rotin,
                                      double *rotout);
GSTLEARN_EXPORT void ut_rotation_direction(double ct,
                                           double st,
                                           double *a,
                                           double *codir);
GSTLEARN_EXPORT int ut_angles_from_rotation_matrix(const double *rot,
                                                   int ndim,
                                                   double *angles);
GSTLEARN_EXPORT void ut_angles_from_codir(int ndim,
                                          int ndir,
                                          const VectorDouble &codir,
                                          VectorDouble &angles);
GSTLEARN_EXPORT void ut_angles_to_codir(int ndim,
                                        int ndir,
                                        const VectorDouble &angles,
                                        VectorDouble &codr);
GSTLEARN_EXPORT double ut_merge_extension(int ndim,
                                          double *mini_in,
                                          double *maxi_in,
                                          double *mini_out,
                                          double *maxi_out);
GSTLEARN_EXPORT void debug_reset(void);
GSTLEARN_EXPORT void debug_print(void);
GSTLEARN_EXPORT void debug_index(int rank);
GSTLEARN_EXPORT void debug_reference(int rank);
GSTLEARN_EXPORT int is_debug_reference_defined(void);
GSTLEARN_EXPORT void debug_define(const char *name, int status);
GSTLEARN_EXPORT int debug_query(const char *name);
GSTLEARN_EXPORT int debug_force(void);
GSTLEARN_EXPORT void string_to_uppercase(char *string);
GSTLEARN_EXPORT void string_to_lowercase(char *string);
GSTLEARN_EXPORT int string_compare(int flag_case,
                                   const char *string1,
                                   const char *string2);
GSTLEARN_EXPORT void projec_query(int *actif);
GSTLEARN_EXPORT void projec_print(void);
GSTLEARN_EXPORT void projec_toggle(int mode);
GSTLEARN_EXPORT void variety_define(int flag_sphere, double radius);
GSTLEARN_EXPORT void variety_query(int *flag_sphere);
GSTLEARN_EXPORT void variety_print(void);
GSTLEARN_EXPORT void variety_toggle(int mode);
GSTLEARN_EXPORT void variety_get_characteristics(double *radius);
GSTLEARN_EXPORT double ut_factorial(int k);
GSTLEARN_EXPORT void ut_log_factorial(int nbpoly, double *factor);
GSTLEARN_EXPORT double golden_search(double (*func_evaluate)(double test,
                                                             void *user_data),
                                     void *user_data,
                                     double tolstop,
                                     double a0,
                                     double c0,
                                     double *testval,
                                     double *niter);
GSTLEARN_EXPORT void set_last_message(int mode, const char *string);
GSTLEARN_EXPORT void print_last_message(void);
GSTLEARN_EXPORT void set_keypair(const char *keyword,
                                 int origin,
                                 int nrow,
                                 int ncol,
                                 const double *values);
GSTLEARN_EXPORT void app_keypair(const char *keyword,
                                 int origin,
                                 int nrow,
                                 int ncol,
                                 double *values);
GSTLEARN_EXPORT void set_keypair_int(const char *keyword,
                                     int origin,
                                     int nrow,
                                     int ncol,
                                     int *values);
GSTLEARN_EXPORT void app_keypair_int(const char *keyword,
                                     int origin,
                                     int nrow,
                                     int ncol,
                                     int *values);
GSTLEARN_EXPORT double get_keypone(const char *keyword, double valdef);
GSTLEARN_EXPORT int get_keypair(const char *keyword,
                                int *nrow,
                                int *ncol,
                                double **values);
GSTLEARN_EXPORT int get_keypair_int(const char *keyword,
                                    int *nrow,
                                    int *ncol,
                                    int **values);
GSTLEARN_EXPORT void del_keypair(const char *keyword, int flag_exact);
GSTLEARN_EXPORT void print_keypair(int flag_short);
GSTLEARN_EXPORT void print_range(const char *title,
                                 int ntab,
                                 double *tab,
                                 double *sel);
GSTLEARN_EXPORT void ut_trace_discretize(int nseg,
                                         double *trace,
                                         double disc,
                                         int *np_arg,
                                         double **xp_arg,
                                         double **yp_arg,
                                         double **dd_arg,
                                         double **del_arg,
                                         double *dist_arg);
GSTLEARN_EXPORT void ut_trace_sample(Db *db,
                                     const ELoc &ptype,
                                     int np,
                                     double *xp,
                                     double *yp,
                                     double *dd,
                                     double radius,
                                     int *ns_arg,
                                     double **xs_arg,
                                     double **ys_arg,
                                     int **rks_arg,
                                     int **lys_arg,
                                     int **typ_arg);
GSTLEARN_EXPORT int solve_P2(double a, double b, double c, double *x);
GSTLEARN_EXPORT int solve_P3(double a, double b, double c, double d, double *x);
GSTLEARN_EXPORT PL_Dist* pldist_manage(int mode,
                                       PL_Dist *pldist_loc,
                                       int ndim,
                                       int nvert);
GSTLEARN_EXPORT double distance_point_to_segment(double x0,
                                                 double y0,
                                                 double x1,
                                                 double y1,
                                                 double x2,
                                                 double y2,
                                                 double *xd,
                                                 double *yd,
                                                 int *nint);
GSTLEARN_EXPORT void distance_point_to_polyline(double x0,
                                                double y0,
                                                int nvert,
                                                const double *x,
                                                const double *y,
                                                PL_Dist *pldist);
GSTLEARN_EXPORT double distance_along_polyline(PL_Dist *pldist1,
                                               PL_Dist *pldist2,
                                               double *xk,
                                               double *yl);
GSTLEARN_EXPORT double distance_points_to_polyline(double ap,
                                                   double al,
                                                   double x1,
                                                   double y1,
                                                   double x2,
                                                   double y2,
                                                   int nvert,
                                                   double *x,
                                                   double *y);
GSTLEARN_EXPORT int db_unfold_polyline(Db *db,
                                       int nvert,
                                       double *xl,
                                       double *yl);
GSTLEARN_EXPORT int db_fold_polyline(Db *dbin,
                                     Db *dbout,
                                     int ncol,
                                     int *cols,
                                     int nvert,
                                     double *xl,
                                     double *yl);
GSTLEARN_EXPORT double ut_geodetic_angular_distance(double long1,
                                                    double lat1,
                                                    double long2,
                                                    double lat2);
GSTLEARN_EXPORT void ut_geodetic_angles(double long1,
                                        double lat1,
                                        double long2,
                                        double lat2,
                                        double long3,
                                        double lat3,
                                        double *a,
                                        double *b,
                                        double *c,
                                        double *ga,
                                        double *gb,
                                        double *gc);
GSTLEARN_EXPORT double ut_geodetic_triangle_perimeter(double long1,
                                                      double lat1,
                                                      double long2,
                                                      double lat2,
                                                      double long3,
                                                      double lat3);
GSTLEARN_EXPORT double ut_geodetic_triangle_surface(double long1,
                                                    double lat1,
                                                    double long2,
                                                    double lat2,
                                                    double long3,
                                                    double lat3);
GSTLEARN_EXPORT int is_in_spherical_triangle(double *coor,
                                             double surface,
                                             double *pts1,
                                             double *pts2,
                                             double *pts3,
                                             double *wgts);
GSTLEARN_EXPORT int is_in_spherical_triangle_optimized(double *coo0,
                                                       double *ptsa,
                                                       double *ptsb,
                                                       double *ptsc,
                                                       double *wgts);
GSTLEARN_EXPORT double ut_distance(int ndim, double *tab1, double *tab2);
GSTLEARN_EXPORT void ut_distance_allocated(int ndim,
                                           double **tab1,
                                           double **tab2);
GSTLEARN_EXPORT int segment_intersect(double xd1,
                                      double yd1,
                                      double xe1,
                                      double ye1,
                                      double xd2,
                                      double yd2,
                                      double xe2,
                                      double ye2,
                                      double *xint,
                                      double *yint);
GSTLEARN_EXPORT int ut_chebychev_coeffs(double (*func)(double,
                                                       double,
                                                       int,
                                                       double*),
                                        Cheb_Elem *cheb_elem,
                                        int nblin,
                                        double *blin);
GSTLEARN_EXPORT int ut_chebychev_count(double (*func)(double,
                                                      double,
                                                      int,
                                                      double*),
                                       Cheb_Elem *cheb_elem,
                                       double x,
                                       int nblin,
                                       double *blin);
GSTLEARN_EXPORT void ut_vandercorput(int n,
                                     int flag_sym,
                                     int flag_rot,
                                     int *ntri_arg,
                                     double **coor_arg);
GSTLEARN_EXPORT int ut_icosphere(int n,
                                 int flag_rot,
                                 int *ntri_arg,
                                 double **coor_arg);
GSTLEARN_EXPORT void ut_shuffle_array(int nrow, int ncol, double *tab);
GSTLEARN_EXPORT int ut_is_legendre_defined(void);
GSTLEARN_EXPORT void define_legendre(double (*legendre_sphPlm)(int,
                                                               int,
                                                               double),
                                     double (*legendre_Pl)(int, double));
GSTLEARN_EXPORT double ut_legendre(int flag_norm, int n, double v);
GSTLEARN_EXPORT double ut_flegendre(int flag_norm, int n, int k0, double theta);
GSTLEARN_EXPORT int* ut_name_decode(const char *name,
                                    int ndim,
                                    int *nx,
                                    int verbose);
GSTLEARN_EXPORT double* ut_rank_cells(int ndim,
                                      int *nx,
                                      int *order,
                                      int verbose);

/*************************************/
/* Prototyping the functions in io.c */
/*************************************/

GSTLEARN_EXPORT void record_close(void);
#ifndef SWIG
GSTLEARN_EXPORT void redefine_message(void (*write_func)(const char*));
GSTLEARN_EXPORT void redefine_error(void (*warn_func)(const char*));
GSTLEARN_EXPORT void redefine_read(void (*read_func)(const char*, char*));
GSTLEARN_EXPORT void redefine_exit(void (*exit_func)(void));
#endif
GSTLEARN_EXPORT void constant_reset(void);
GSTLEARN_EXPORT void constant_define(const char *name, double value);
GSTLEARN_EXPORT void constant_print(void);
GSTLEARN_EXPORT double constant_query(const char *name);
GSTLEARN_EXPORT void mem_error(int nbyte);

GSTLEARN_EXPORT void message_extern(const char *string);
GSTLEARN_EXPORT void exit_extern();

GSTLEARN_EXPORT void mes_process(const char *string, int ntot, int rank);
GSTLEARN_EXPORT void string_strip_blanks(char *string, int flag_lead);
GSTLEARN_EXPORT void string_strip_quotes(char *string);

#if defined(_WIN32) || defined(_WIN64)
GSTLEARN_EXPORT char * strsep(char **stringp, const char* delim);
#endif
GSTLEARN_EXPORT void tab_prints(const char *title,
                                int ncol,
                                const EJustify &justify,
                                const char *string);
GSTLEARN_EXPORT void tab_printg(const char *title,
                                int ncol,
                                const EJustify &justify,
                                double value);
GSTLEARN_EXPORT void tab_printd(const char *title,
                                int ncol,
                                const EJustify &justify,
                                double value);
GSTLEARN_EXPORT void tab_printi(const char *title,
                                int ncol,
                                const EJustify &justify,
                                int value);
GSTLEARN_EXPORT void tab_print_rowname(const char *string, int taille);
GSTLEARN_EXPORT void tab_print_rc(const char *title,
                                  int ncol,
                                  const EJustify &justify,
                                  int mode,
                                  int value);
GSTLEARN_EXPORT void encode_printg(char *string,
                                   int ntcar,
                                   int ntdec,
                                   double value);
GSTLEARN_EXPORT void print_current_line(void);
GSTLEARN_EXPORT void print_matrix(const char *title,
                                  int flag_limit,
                                  int byrow,
                                  int nx,
                                  int ny,
                                  const double *sel,
                                  const double *tab);
GSTLEARN_EXPORT void print_trimat(const char *title,
                                  int mode,
                                  int neq,
                                  const double *tl);
GSTLEARN_EXPORT void print_imatrix(const char *title,
                                   int flag_limit,
                                   int bycol,
                                   int nx,
                                   int ny,
                                   const double *sel,
                                   const int *tab);
GSTLEARN_EXPORT void print_vector(const char *title,
                                  int flag_limit,
                                  int ntab,
                                  const double *tab);
GSTLEARN_EXPORT void print_names(int nx, int *ranks, VectorString names);
GSTLEARN_EXPORT void file_dump(int ntab, double *tab);

/*****************************************/
/* Prototyping the functions in memory.c */
/*****************************************/

/* Overwriting memory management functions */

#define mem_free(tab)          mem_free_(__FILE__,__LINE__,tab)
#define mem_alloc(a,b)         mem_alloc_(__FILE__,__LINE__,a,b)
#define mem_calloc(a,b,c)      mem_calloc_(__FILE__,__LINE__,a,b,c)
#define mem_realloc(tab,a,b)   mem_realloc_(__FILE__,__LINE__,tab,a,b)
#define mem_copy(tab,a,b)      mem_copy_(__FILE__,__LINE__,tab,a,b)

GSTLEARN_EXPORT void memory_leak_set(int flag);
GSTLEARN_EXPORT void memory_leak_reset(void);
GSTLEARN_EXPORT void memory_leak_report(void);
GSTLEARN_EXPORT char* mem_alloc_(const char *call_file,
                                 unsigned int call_line,
                                 int size,
                                 int flag_fatal);
GSTLEARN_EXPORT char* mem_calloc_(const char *call_file,
                                  unsigned int call_line,
                                  int size_t,
                                  int size,
                                  int flag_fatal);
GSTLEARN_EXPORT char* mem_realloc_(const char *call_file,
                                   unsigned int call_line,
                                   char *tab,
                                   int size,
                                   int flag_fatal);
GSTLEARN_EXPORT char* mem_copy_(const char *call_file,
                                unsigned int call_line,
                                char *tabin,
                                int size,
                                int flag_fatal);
GSTLEARN_EXPORT char* mem_free_(const char *call_file,
                                unsigned int call_line,
                                char *tab);
GSTLEARN_EXPORT void mem_debug_set(int flag);
GSTLEARN_EXPORT void memory_status(const char *title);
GSTLEARN_EXPORT double** mem_tab_free(double **tab, int nvar);
GSTLEARN_EXPORT double** mem_tab_alloc(int nvar, int size, int flag_fatal);
GSTLEARN_EXPORT void time_start(void);
GSTLEARN_EXPORT void time_reset(void);
GSTLEARN_EXPORT void time_chunk_add(const char *call_name);
GSTLEARN_EXPORT void time_report(void);

/*****************************************/
/* Prototyping the functions in matrix.c */
/*****************************************/

GSTLEARN_EXPORT void matrix_constant_define(int keywrd, double value);
GSTLEARN_EXPORT double matrix_constant_query(int keywrd);
GSTLEARN_EXPORT int matrix_get_extreme(int mode, int ntab, double *tab);
GSTLEARN_EXPORT void matrix_invsign(int ndim, double *a);
GSTLEARN_EXPORT int matrix_invert(double *a, int neq, int rank);
GSTLEARN_EXPORT int matrix_invert_triangle(int neq, double *tl, int rank);
GSTLEARN_EXPORT int matrix_invert_copy(const double *a, int neq, double *b);
GSTLEARN_EXPORT int matrix_invsym(double *a, int neq);
GSTLEARN_EXPORT int matrix_invgen(double *a,
                                  int neq,
                                  double *tabout,
                                  double *cond);
GSTLEARN_EXPORT int matrix_invsvdsym(double *a, int neq, int rank);
GSTLEARN_EXPORT int matrix_invreal(double *mat, int neq);
GSTLEARN_EXPORT void matrix_svd_inverse(int neq,
                                        double *s,
                                        double *u,
                                        double *v,
                                        double *tabout);
GSTLEARN_EXPORT double matrix_determinant(int neq, const double *b);
GSTLEARN_EXPORT int matrix_cofactor(int neq, double *a, double *b);
GSTLEARN_EXPORT double matrix_cholesky_determinant(int neq, double *tl);
GSTLEARN_EXPORT int matrix_eigen(const double *a,
                                 int neq,
                                 double *value,
                                 double *vector);
GSTLEARN_EXPORT void matrix_product(int n1,
                                    int n2,
                                    int n3,
                                    const double *v1,
                                    const double *v2,
                                    double *v3);
GSTLEARN_EXPORT void matrix_product_safe(int n1,
                                         int n2,
                                         int n3,
                                         const double *v1,
                                         const double *v2,
                                         double *v3);
GSTLEARN_EXPORT int matrix_prod_norme(int tranpose,
                                      int n1,
                                      int n2,
                                      const double *v1,
                                      const double *a,
                                      double *v2);
GSTLEARN_EXPORT void matrix_transpose(int n1, int n2, double *v1, double *w1);
GSTLEARN_EXPORT void matrix_transpose_in_place(int n1, int n2, double *v1);
GSTLEARN_EXPORT void matrix_int_transpose_in_place(int n1, int n2, int *v1);
GSTLEARN_EXPORT int matrix_solve(int mode,
                                 const double *a,
                                 const double *b,
                                 double *x,
                                 int neq,
                                 int nrhs,
                                 int *pivot);
GSTLEARN_EXPORT double matrix_norm(double *a, int neq);
GSTLEARN_EXPORT double matrix_normA(double *b, double *a, int neq, int subneq);
GSTLEARN_EXPORT double inner_product(const double *a, const double *b, int neq);
GSTLEARN_EXPORT void vector_product(double *a, double *b, double *v);
GSTLEARN_EXPORT void vector_translate(int ndim,
                                      double *a,
                                      double *v,
                                      double *b);
GSTLEARN_EXPORT int matrix_cholesky_decompose(const double *a,
                                              double *tl,
                                              int neq);
GSTLEARN_EXPORT void matrix_cholesky_product(int mode,
                                             int neq,
                                             int nrhs,
                                             double *tl,
                                             double *a,
                                             double *x);
GSTLEARN_EXPORT int matrix_cholesky_solve(int neq,
                                          double *tl,
                                          double *b,
                                          double *x);
GSTLEARN_EXPORT int matrix_cholesky_to_invert(int neq, double *tl, double *xl);
GSTLEARN_EXPORT void matrix_cholesky_invert(int neq, double *tl, double *xl);
GSTLEARN_EXPORT void matrix_cholesky_norme(int mode,
                                           int neq,
                                           double *tl,
                                           double *a,
                                           double *b);
GSTLEARN_EXPORT void matrix_triangular_product(int neq,
                                               int mode,
                                               const double *al,
                                               const double *b,
                                               double *x);
GSTLEARN_EXPORT int is_matrix_definite_positive(int neq,
                                                const double *a,
                                                double *valpro,
                                                double *vecpro,
                                                int verbose);
GSTLEARN_EXPORT int is_matrix_non_negative(int nrow,
                                           int ncol,
                                           double *a,
                                           int verbose);
GSTLEARN_EXPORT int is_matrix_null(int nrow, int ncol, double *a, int verbose);
GSTLEARN_EXPORT int is_matrix_symmetric(int neq, const double *a, int verbose);
GSTLEARN_EXPORT int is_matrix_correlation(int neq, double *a);
GSTLEARN_EXPORT int is_matrix_rotation(int neq, const double *a, int verbose);
GSTLEARN_EXPORT void matrix_produit_lu(int neq, double *al, double *a);
GSTLEARN_EXPORT VectorDouble matrix_produit_lu_VD(int neq, double *tl);
GSTLEARN_EXPORT void matrix_set_identity(int neq, double *a);
GSTLEARN_EXPORT int is_matrix_product_identity(int neq,
                                               double *a,
                                               double *b,
                                               double *errmax);
GSTLEARN_EXPORT double* matrix_bind(int mode,
                                    int n11,
                                    int n12,
                                    double *a1,
                                    int n21,
                                    int n22,
                                    double *a2,
                                    int *n31,
                                    int *n32);
GSTLEARN_EXPORT void matrix_manage(int nrows,
                                   int ncols,
                                   int nr,
                                   int nc,
                                   int *rowsel,
                                   int *colsel,
                                   double *v1,
                                   double *v2);
GSTLEARN_EXPORT void matrix_combine(int nval,
                                    double coeffa,
                                    double *a,
                                    double coeffb,
                                    double *b,
                                    double *c);
GSTLEARN_EXPORT void matrix_fill_symmetry(int neq, double *a);
GSTLEARN_EXPORT double matrix_norminf(int neq, double *a);
GSTLEARN_EXPORT double matrix_norml1(int neq, double *a);
GSTLEARN_EXPORT void matrix_square(int neq, double *a, double *b);
GSTLEARN_EXPORT VectorDouble matrix_square_VD(int neq, const VectorDouble &a);
GSTLEARN_EXPORT void matrix_product_by_diag(int mode,
                                            int neq,
                                            double *a,
                                            double *c,
                                            double *b);
GSTLEARN_EXPORT void matrix_product_by_diag_VD(int mode,
                                               int neq,
                                               VectorDouble a,
                                               const VectorDouble &c);
GSTLEARN_EXPORT void matrix_triangle_to_square(int mode,
                                               int neq,
                                               double *tl,
                                               double *a);
GSTLEARN_EXPORT void matrix_tri2sq(int neq, double *tl, double *a);
GSTLEARN_EXPORT void matrix_square_to_triangle(int mode,
                                               int neq,
                                               double *a,
                                               double *tl);
GSTLEARN_EXPORT void matrix_tl2tu(int neq, const double *tl, double *tu);
GSTLEARN_EXPORT void matrix_linear(int neq,
                                   double a1,
                                   double *a,
                                   double b1,
                                   double *b,
                                   double *x);
GSTLEARN_EXPORT int matrix_eigen_tridiagonal(const double *vecdiag,
                                             const double *vecinf,
                                             const double *vecsup,
                                             int neq,
                                             double *eigvec,
                                             double *eigval);
GSTLEARN_EXPORT int matrix_qo(int neq,
                              double *hmat,
                              double *gmat,
                              double *xmat);
GSTLEARN_EXPORT int matrix_qoc(int flag_invert,
                               int neq,
                               double *hmat,
                               double *gmat,
                               int na,
                               double *amat,
                               double *bmat,
                               double *xmat,
                               double *lambda);
GSTLEARN_EXPORT int matrix_qoci(int neq,
                                double *hmat,
                                double *gmat,
                                int nae,
                                double *aemat,
                                double *bemat,
                                int nai,
                                double *aimat,
                                double *bimat,
                                double *xmat);
GSTLEARN_EXPORT void matrix_range(int n1,
                                  int n2,
                                  double *v1,
                                  double *mini,
                                  double *maxi,
                                  double *norme1,
                                  double *norme2);

/****************************************/
/* Prototyping the functions in ascii.c */
/****************************************/

GSTLEARN_EXPORT void ascii_study_define(const char *study);
GSTLEARN_EXPORT void ascii_environ_read(char *file_name, int verbose);
GSTLEARN_EXPORT void ascii_external_filename(const char *filein,
                                             int mode,
                                             char *filename);
GSTLEARN_EXPORT void ascii_filename(const char *type,
                                    int rank,
                                    int mode,
                                    char *filename);
GSTLEARN_EXPORT int ascii_anam_write(const char *file_name,
                                     const Anam *anam,
                                     int verbose,
                                     int flag_calcul);
GSTLEARN_EXPORT int ascii_frac_write(const char *file_name,
                                     Frac_Environ *frac,
                                     int verbose);
GSTLEARN_EXPORT Db* ascii_db_read(const char *file_name,
                                  int must_grid,
                                  int verbose);
GSTLEARN_EXPORT Vario* ascii_vario_read(const char *file_name, bool verbose);
GSTLEARN_EXPORT Neigh* ascii_neigh_read(const char *file_name, int verbose);
GSTLEARN_EXPORT Model* ascii_model_read(const char *file_name, int verbose);
GSTLEARN_EXPORT void ascii_simu_read(char *file_name,
                                     int verbose,
                                     int *nbsimu,
                                     int *nbtuba,
                                     int *seed);
GSTLEARN_EXPORT Rule* ascii_rule_read(const char *file_name, int verbose);
GSTLEARN_EXPORT Anam* ascii_anam_read(const char *file_name, int verbose);
GSTLEARN_EXPORT Frac_Environ* ascii_frac_read(const char *file_name,
                                              int verbose);
GSTLEARN_EXPORT int ascii_option_defined(const char *file_name,
                                         int verbose,
                                         const char *option_name,
                                         int type,
                                         void *answer);

/*****************************************/
/* Prototyping the functions in morpho.c */
/*****************************************/

GSTLEARN_EXPORT int fluid_propagation(Db *dbgrid,
                                      int verbose,
                                      int seed,
                                      int niter,
                                      int ind_facies,
                                      int ind_fluid,
                                      int ind_perm,
                                      int ind_poro,
                                      int nfacies,
                                      int nfluids,
                                      int *speeds,
                                      int flag_show,
                                      double number_max,
                                      double volume_max);
GSTLEARN_EXPORT int fluid_extract(Db *dbgrid,
                                  int verbose,
                                  int ind_date,
                                  int ind_facies,
                                  int ind_fluid,
                                  int ind_poro,
                                  int nfacies,
                                  int nfluids,
                                  int facies0,
                                  int fluid0,
                                  int ntime,
                                  double time0,
                                  double dtime,
                                  double *tab);
GSTLEARN_EXPORT int spill_point(Db *dbgrid,
                                int ind_height,
                                int ind_data,
                                int flag_up,
                                int flag_cross,
                                int flag_unknown,
                                int flag_verbose,
                                double hmax,
                                double *h,
                                double *th,
                                int *ix0,
                                int *iy0);

/****************************************/
/* Prototyping the functions in vario.c */
/****************************************/

GSTLEARN_EXPORT void vario_fix_codir(int ndim, VectorDouble &codir);
GSTLEARN_EXPORT PCA* pca_free(PCA *pca);
GSTLEARN_EXPORT PCA* pca_alloc(int nvar);
GSTLEARN_EXPORT int pca_z2f(Db *db, PCA *pca, int flag_norm, int flag_verbose);
GSTLEARN_EXPORT int pca_f2z(Db *db, PCA *pca, int flag_norm, int flag_verbose);

GSTLEARN_EXPORT Vario* variogram_delete(Vario *vario);
GSTLEARN_EXPORT int variogram_maximum_dist1D_reached(Db *db,
                                                     int iech,
                                                     int jech,
                                                     double maxdist);
GSTLEARN_EXPORT int geometry_compute(Db *db,
                                     Vario *vario,
                                     Vario_Order *vorder,
                                     int *npair);
GSTLEARN_EXPORT int variovect_compute(Db *db, Vario *vario, int ncomp);
GSTLEARN_EXPORT void variogram_extension(const Vario *vario,
                                         int ivar,
                                         int jvar,
                                         int idir0,
                                         int flag_norm,
                                         int flag_vars,
                                         double distmin,
                                         double distmax,
                                         double varmin,
                                         double varmax,
                                         int *flag_hneg,
                                         int *flag_gneg,
                                         double *c0,
                                         double *hmin,
                                         double *hmax,
                                         double *gmin,
                                         double *gmax);
GSTLEARN_EXPORT int code_comparable(const Db *db1,
                                    const Db *db2,
                                    int iech,
                                    int jech,
                                    int opt_code,
                                    int tolcode);
GSTLEARN_EXPORT int variogram_reject_pair(const Db *db,
                                          int iech,
                                          int jech,
                                          double dist,
                                          double psmin,
                                          double bench,
                                          double cylrad,
                                          const VectorDouble &codir,
                                          double *ps);
GSTLEARN_EXPORT void variogram_scale(Vario *vario, int idir);
GSTLEARN_EXPORT int variogram_get_lag(Vario *vario,
                                      int idir,
                                      double ps,
                                      double psmin,
                                      double *dist);
GSTLEARN_EXPORT ECalcVario vario_identify_calcul_type(const String &cov_name);
GSTLEARN_EXPORT void vardir_print(Vario *vario, int idir, int verbose);
GSTLEARN_EXPORT void vardir_copy(VarioParam *vario_in,
                                 int idir_in,
                                 VarioParam *vario_out,
                                 int idir_out);
GSTLEARN_EXPORT void variogram_trans_cut(Vario *vario, int nh, double ycut);
GSTLEARN_EXPORT int correlation_f(Db *db1,
                                  Db *db2,
                                  Db *dbgrid,
                                  int flag_same,
                                  int icol1,
                                  int icol2,
                                  int flag_verbose,
                                  double dmin,
                                  double dmax,
                                  double tolang,
                                  double slice_bench,
                                  double slice_radius,
                                  VectorDouble &codir,
                                  int flag_code,
                                  int tolcode,
                                  int *nindice,
                                  int **indices,
                                  double *correl);
GSTLEARN_EXPORT int correlation_ident(Db *db1,
                                      Db *db2,
                                      int icol1,
                                      int icol2,
                                      Polygons *polygon);
GSTLEARN_EXPORT int variogram_cloud_dim(Db *db,
                                        const VarioParam *varioparam,
                                        double *vmax);
GSTLEARN_EXPORT void variogram_cloud_ident(Db *db,
                                           Db *dbgrid,
                                           Vario *vario,
                                           Polygons *polygon);
GSTLEARN_EXPORT int regression_f(Db *db1,
                                 Db *db2,
                                 int flag_mode,
                                 int icol,
                                 int ncol,
                                 int *icols,
                                 Model *model,
                                 int flag_one,
                                 int flag_verbose,
                                 int *count,
                                 double *coeff,
                                 double *variance,
                                 double *varres,
                                 double *correl);
GSTLEARN_EXPORT void condexp(Db *db1,
                             Db *db2,
                             int icol1,
                             int icol2,
                             double mini,
                             double maxi,
                             int nclass,
                             int verbose,
                             int *ncond,
                             double *xcond,
                             double *ycond);
GSTLEARN_EXPORT int vario_extract(Vario *vario,
                                  ECalcVario *calcul_type,
                                  int *ndim,
                                  int *nvar,
                                  int *ndir,
                                  int *ndate,
                                  double *scale,
                                  double **dates);
GSTLEARN_EXPORT int vario_get_rank(Vario *vario, int idir, int idate);
GSTLEARN_EXPORT int maf_compute(Db *db,
                                int opt_code,
                                double tolcode,
                                VectorDouble &codir,
                                double tolang,
                                double bench,
                                double cylrad,
                                double h0,
                                double dh,
                                int verbose,
                                PCA *pca);
GSTLEARN_EXPORT int pca_compute(Db *db, int verbose, PCA *pca);
GSTLEARN_EXPORT int variogram_y2z(Vario *vario, Anam *anam, Model *model);

/****************************************/
/* Prototyping the functions in model.c */
/****************************************/

GSTLEARN_EXPORT void model_covtab_init(int flag_init,
                                       Model *model,
                                       double *covtab);
GSTLEARN_EXPORT Model* model_default(int ndim, int nvar);
GSTLEARN_EXPORT double model_calcul_basic(Model *model,
                                          int icov,
                                          const ECalcMember &member,
                                          const VectorDouble &d1);
GSTLEARN_EXPORT void model_calcul_cov(Model *model,
                                      CovCalcMode &mode,
                                      int flag_init,
                                      double weight,
                                      const VectorDouble &d1,
                                      double *covtab);
GSTLEARN_EXPORT double model_calcul_cov_ij(Model *model,
                                           const CovCalcMode &mode,
                                           int ivar,
                                           int jvar,
                                           const VectorDouble &d1);
GSTLEARN_EXPORT double model_calcul_stdev(Model *model,
                                          Db *db1,
                                          int iech1,
                                          Db *db2,
                                          int iech2,
                                          int verbose,
                                          double factor);
GSTLEARN_EXPORT void model_calcul_cov_nostat(Model *model,
                                             CovCalcMode &mode,
                                             CovInternal *covint,
                                             int flag_init,
                                             double weight,
                                             VectorDouble &d1,
                                             double *covtab);
GSTLEARN_EXPORT void model_calcul_drift(Model *model,
                                        const ECalcMember &member,
                                        const Db *db,
                                        int iech,
                                        double *drftab);
GSTLEARN_EXPORT void model_variance0(Model *model,
                                     Koption *koption,
                                     double *covtab,
                                     double *var0);
GSTLEARN_EXPORT void model_variance0_nostat(Model *model,
                                            Koption *koption,
                                            CovInternal *covint,
                                            double *covtab,
                                            double *var0);
GSTLEARN_EXPORT Model* model_free(Model *model);
GSTLEARN_EXPORT void model_nostat_update(CovInternal *covint, Model *model);
GSTLEARN_EXPORT int model_add_cova(Model *model,
                                   const ECov &type,
                                   int flag_anisotropy,
                                   int flag_rotation,
                                   double range,
                                   double param,
                                   const VectorDouble &aniso_ranges,
                                   const VectorDouble &aniso_rotmat,
                                   const VectorDouble &coreg);
GSTLEARN_EXPORT int model_add_drift(Model *model,
                                    const EDrift &type,
                                    int rank_fex);
GSTLEARN_EXPORT int model_add_no_property(Model *model);
GSTLEARN_EXPORT int model_add_convolution(Model *model,
                                          int type,
                                          int idir,
                                          int count,
                                          double parameter);
GSTLEARN_EXPORT int model_add_anamorphosis(Model *model,
                                           const EAnam &anam_type,
                                           int anam_nclass,
                                           int anam_iclass,
                                           int anam_var,
                                           double anam_coefr,
                                           double anam_coefs,
                                           VectorDouble &anam_strcnt,
                                           VectorDouble &anam_stats);
GSTLEARN_EXPORT int model_anamorphosis_set_factor(Model *model, int iclass);
GSTLEARN_EXPORT int model_add_tapering(Model *model,
                                       int tape_type,
                                       double tape_range);
GSTLEARN_EXPORT int model_sample(Vario *vario,
                                 Model *model,
                                 int flag_norm,
                                 int flag_cov);
GSTLEARN_EXPORT void model_setup(Model *model);
GSTLEARN_EXPORT void model_calcul_cov_direct(CovInternal *covint,
                                             Model *model,
                                             const CovCalcMode &mode,
                                             int flag_init,
                                             double weight,
                                             VectorDouble d1,
                                             double *covtab);
GSTLEARN_EXPORT int model_fitting_sills(Vario *vario,
                                        Model *model,
                                        Option_AutoFit mauto);
GSTLEARN_EXPORT int model_nfex(Model *model);
GSTLEARN_EXPORT int model_update_coreg(Model *model,
                                       double *aic,
                                       double *valpro,
                                       double *vecpro);
GSTLEARN_EXPORT int model_evaluate(Model *model,
                                   int ivar,
                                   int jvar,
                                   int rank_sel,
                                   int flag_norm,
                                   int flag_cov,
                                   int nugget_opt,
                                   int nostd,
                                   int norder,
                                   const ECalcMember &member,
                                   int nh,
                                   VectorDouble &codir,
                                   double *h,
                                   double *g);
GSTLEARN_EXPORT int model_evaluate_nostat(Model *model,
                                          int ivar,
                                          int jvar,
                                          int rank_sel,
                                          int flag_norm,
                                          int flag_cov,
                                          int nugget_opt,
                                          int nostd,
                                          int norder,
                                          const ECalcMember &member,
                                          Db *db1,
                                          int iech1,
                                          Db *db2,
                                          int iech2,
                                          int nh,
                                          VectorDouble &codir,
                                          double *h,
                                          double *g);
GSTLEARN_EXPORT int model_grid(Model *model,
                               Db *db,
                               int ivar,
                               int jvar,
                               int flag_norm,
                               int flag_cov,
                               double *g);
GSTLEARN_EXPORT double model_cxx(Model *model,
                                 Db *db1,
                                 Db *db2,
                                 int ivar,
                                 int jvar,
                                 int seed,
                                 double epsdist);
GSTLEARN_EXPORT void model_covmat(Model *model,
                                  Db *db1,
                                  Db *db2,
                                  int ivar,
                                  int jvar,
                                  int flag_norm,
                                  int flag_cov,
                                  double *covmat);
GSTLEARN_EXPORT double* model_covmat_by_ranks(Model *model,
                                              Db *db1,
                                              int nsize1,
                                              const int *ranks1,
                                              Db *db2,
                                              int nsize2,
                                              const int *ranks2,
                                              int ivar0 = -1,
                                              int jvar0 = -1,
                                              int flag_norm = 0,
                                              int flag_cov = 1);
GSTLEARN_EXPORT cs* model_covmat_by_ranks_cs(Model *model,
                                             Db *db1,
                                             int nsize1,
                                             const int *ranks1,
                                             Db *db2,
                                             int nsize2,
                                             const int *ranks2,
                                             int ivar0,
                                             int jvar0,
                                             int flag_norm,
                                             int flag_cov);
GSTLEARN_EXPORT int model_covmat_inchol(int verbose,
                                        Db *db,
                                        Model *model,
                                        double eta,
                                        int npivot_max,
                                        int nsize1,
                                        int *ranks1,
                                        double *center,
                                        int flag_sort,
                                        int *npivots,
                                        int **Pret,
                                        double **Gret);
GSTLEARN_EXPORT void model_drift_mat(Model *model,
                                     const ECalcMember &member,
                                     Db *db,
                                     double *drfmat);
GSTLEARN_EXPORT void model_drift_vector(Model *model,
                                        const ECalcMember &member,
                                        Db *db,
                                        int iech,
                                        double *vector);
GSTLEARN_EXPORT void model_vector(Model *model,
                                  Db *db1,
                                  Db *db2,
                                  int ivar,
                                  int jvar,
                                  int iech,
                                  int flag_norm,
                                  int flag_cov,
                                  double *vector);
GSTLEARN_EXPORT void model_vector_nostat(Model *model,
                                         Db *db,
                                         int ivar,
                                         int jvar,
                                         int iech,
                                         double *vector);
GSTLEARN_EXPORT void model_vector_multivar(Model *model,
                                           Db *db,
                                           int ivar,
                                           int iech,
                                           int flag_norm,
                                           int flag_cov,
                                           double *vector);
GSTLEARN_EXPORT void model_drift_filter(Model *model, int rank, int filter);
GSTLEARN_EXPORT Model* model_duplicate(const Model *model,
                                       double ball_radius,
                                       int mode);
GSTLEARN_EXPORT int model_stabilize(Model *model,
                                    int flag_verbose,
                                    double percent);
GSTLEARN_EXPORT int model_normalize(Model *model, int flag_verbose);
GSTLEARN_EXPORT void model_covupdt(Model *model,
                                   double *c0,
                                   int flag_verbose,
                                   int *flag_nugget,
                                   double *nugget);
GSTLEARN_EXPORT double model_drift_evaluate(int verbose,
                                            Model *model,
                                            const Db *db,
                                            int iech,
                                            int ivar,
                                            double *coef,
                                            double *drftab);
GSTLEARN_EXPORT int model_is_drift_defined(Model *model, const EDrift &type0);
GSTLEARN_EXPORT Model* input_model(int ndim,
                                   int nvar,
                                   int order,
                                   int flag_sill,
                                   int flag_norm,
                                   Model *model_in);
GSTLEARN_EXPORT int model_dimension(Model *model);
GSTLEARN_EXPORT double model_get_field(Model *model);
GSTLEARN_EXPORT int model_extract_cova(Model *model,
                                       int icov,
                                       ECov *cov_type,
                                       int *flag_aniso,
                                       double *param,
                                       VectorDouble &sill,
                                       VectorDouble &aniso_rotmat,
                                       VectorDouble &aniso_ranges);
GSTLEARN_EXPORT void model_extract_properties(Model *model, double *tape_range);
GSTLEARN_EXPORT void model_cova_characteristics(const ECov &type,
                                                char cov_name[STRING_LENGTH],
                                                int *flag_range,
                                                int *flag_param,
                                                int *min_order,
                                                int *max_ndim,
                                                int *flag_int_1d,
                                                int *flag_int_2d,
                                                int *flag_aniso,
                                                int *flag_rotation,
                                                double *scale,
                                                double *parmax);
GSTLEARN_EXPORT double model_maximum_distance(Model *model);
GSTLEARN_EXPORT int model_maximum_order(Model *model);
GSTLEARN_EXPORT double model_scale2range(const ECov &type,
                                         double scale,
                                         double param);
GSTLEARN_EXPORT double model_range2scale(const ECov &type,
                                         double range,
                                         double param);
GSTLEARN_EXPORT double cova_get_scale_factor(const ECov &type, double param);
GSTLEARN_EXPORT Model* model_combine(const Model *model1,
                                     const Model *model2,
                                     double r);
GSTLEARN_EXPORT int model_get_nonugget_cova(Model *model);
GSTLEARN_EXPORT int model_regularize(Model *model,
                                     Vario *vario,
                                     Db *db,
                                     int opt_norm,
                                     double nug_ratio);
GSTLEARN_EXPORT double constraints_get(const Constraints &constraints,
                                       const EConsType &icase,
                                       int igrf,
                                       int istr,
                                       const EConsElem &icons,
                                       int v1,
                                       int v2);
GSTLEARN_EXPORT void constraints_print(const Constraints &constraints);
GSTLEARN_EXPORT int modify_constraints_on_sill(Constraints &constraints);
GSTLEARN_EXPORT const CovInternal* get_external_covariance();

/****************************************/
/* Prototyping the functions in neigh.c */
/****************************************/

GSTLEARN_EXPORT int neigh_start(Db *dbin, Neigh *neigh);
GSTLEARN_EXPORT void neigh_stop(void);
GSTLEARN_EXPORT int neigh_select(Db *dbin,
                                 Db *dbout,
                                 int iech_out,
                                 Neigh *neigh,
                                 int flag_simu,
                                 int flag_no_var_check,
                                 int *nech,
                                 int *rank);
GSTLEARN_EXPORT Neigh* neigh_free(Neigh *neigh);
GSTLEARN_EXPORT Neigh* neigh_init_bench(int ndim,
                                        int flag_xvalid,
                                        double width);
GSTLEARN_EXPORT Neigh* neigh_init_unique(int ndim);
GSTLEARN_EXPORT Neigh* neigh_init_image(int ndim,
                                        int flag_xvalid,
                                        int skip,
                                        const VectorInt &nbgh_image = VectorInt());
GSTLEARN_EXPORT Neigh* neigh_init(int ndim,
                                  ENeigh type,
                                  int flag_xvalid,
                                  int flag_sector,
                                  int flag_aniso,
                                  int flag_rotation,
                                  int flag_continuous,
                                  int nmini,
                                  int nmaxi,
                                  int nsect,
                                  int nsmax,
                                  int skip,
                                  double width,
                                  double radius,
                                  double dist_cont,
                                  const VectorDouble &nbgh_radius = VectorDouble(),
                                  const VectorDouble &nbgh_rotmat = VectorDouble(),
                                  const VectorInt &nbgh_image = VectorInt());
GSTLEARN_EXPORT void neigh_print(const Neigh *neigh);
GSTLEARN_EXPORT void neigh_echo(Db *dbin,
                                Neigh *neigh,
                                int *rank,
                                int nsel,
                                double *tab);
GSTLEARN_EXPORT int neigh_extract(Neigh *neigh,
                                  ENeigh *type,
                                  int *nmini,
                                  int *nmaxi,
                                  int *nsect,
                                  int *nsmax,
                                  int *skip,
                                  int *flag_sector,
                                  int *flag_aniso,
                                  int *flag_rotation,
                                  int *flag_continuous,
                                  double *width,
                                  double *radius,
                                  double *dist_cont,
                                  VectorDouble &nbgh_rotmat,
                                  VectorDouble &nbgh_radius,
                                  VectorInt &nbgh_image);
GSTLEARN_EXPORT int* neigh_calc(Db *dbin,
                                Model *model,
                                Neigh *neigh,
                                double *target,
                                int *nech_out);
GSTLEARN_EXPORT double neigh_continuous_variance(Neigh *neigh,
                                                 Db *db1,
                                                 int rank1,
                                                 Db *db2,
                                                 int rankZ);

/***************************************/
/* Prototyping the functions in anam.c */
/***************************************/

GSTLEARN_EXPORT double anam_y2z(Anam *anam, double y, int flag_bound);
GSTLEARN_EXPORT void anam_update_hermitian(AnamHermite *anam_hermite,
                                           double pymin,
                                           double pzmin,
                                           double pymax,
                                           double pzmax,
                                           double aymin,
                                           double azmin,
                                           double aymax,
                                           double azmax,
                                           double r,
                                           const VectorDouble &psi_hn);
GSTLEARN_EXPORT void anam_update_discrete_DD(AnamDiscreteDD *anam_discrete_DD,
                                             int ncut,
                                             double scoef,
                                             double mu,
                                             const VectorDouble &zcut,
                                             const VectorDouble &pcaz2f,
                                             const VectorDouble &pcaf2z,
                                             const VectorDouble &stats);
GSTLEARN_EXPORT void anam_update_empirical(AnamEmpirical *anam_empirical,
                                           int ndisc,
                                           double pymin,
                                           double pzmin,
                                           double pymax,
                                           double pzmax,
                                           double aymin,
                                           double azmin,
                                           double aymax,
                                           double azmax,
                                           double sigma2e,
                                           const VectorDouble &tdisc);
GSTLEARN_EXPORT void anam_update_discrete_IR(AnamDiscreteIR *anam_discrste_IR,
                                             int ncut,
                                             double s,
                                             const VectorDouble &zcut,
                                             const VectorDouble &stats);
GSTLEARN_EXPORT int anam_discrete_DD_z2factor(Anam *anam,
                                              Db *db,
                                              int iptr,
                                              int nfact,
                                              VectorInt ifacs);
GSTLEARN_EXPORT int anam_discrete_IR_z2factor(Anam *anam,
                                              Db *db,
                                              int iptr,
                                              int nfact,
                                              VectorInt ifacs);
GSTLEARN_EXPORT int anam_discrete_z2factor(Anam *anam,
                                           Db *db,
                                           int nfact,
                                           const VectorInt &ifacs);
GSTLEARN_EXPORT int anam_point_to_block(Anam *anam,
                                        int verbose,
                                        double cvv,
                                        double coeff,
                                        double mu);
GSTLEARN_EXPORT double ce_compute_Z2(double krigest,
                                     double krigstd,
                                     const VectorDouble &phis);
GSTLEARN_EXPORT int anam_factor2qt(Db *db,
                                   Anam *anam,
                                   int ncutmine,
                                   double *cutmine,
                                   double z_max,
                                   int flag_correct,
                                   int nb_est,
                                   int *cols_est,
                                   int nb_std,
                                   int *cols_std,
                                   int ncode,
                                   int *codes,
                                   int *ncut,
                                   int *qt_vars);
GSTLEARN_EXPORT void selectivity_interpolate(int verbose,
                                             double *zcut,
                                             int nclass,
                                             double *calest,
                                             int ncut,
                                             double *calcut);
GSTLEARN_EXPORT int anam_get_r(Anam *anam, double cvv, double mu, double *r);
GSTLEARN_EXPORT int anam_vario_z2y(Anam *anam, double cvv, Vario *vario);

GSTLEARN_EXPORT int uc_f(Db *db,
                         Anam *anam,
                         int att_est,
                         int att_var,
                         int ncutmine,
                         double *cutmine,
                         double proba,
                         double var_bloc,
                         int ncode,
                         int *codes,
                         int verbose,
                         int *qt_vars);
GSTLEARN_EXPORT int ce_f(Db *db,
                         Anam *anam,
                         int att_est,
                         int att_std,
                         int flag_est,
                         int flag_std,
                         int flag_OK,
                         int ncutmine,
                         double *cutmine,
                         double proba,
                         int ncode,
                         int *codes,
                         int verbose,
                         int nbsimu,
                         int *qt_vars);

/*************************************/
/* Prototyping the functions in db.c */
/*************************************/

GSTLEARN_EXPORT void grid_iterator_init(GridC *grid,
                                        const VectorInt &order = VectorInt());
GSTLEARN_EXPORT VectorInt grid_iterator_next(GridC *grid);

GSTLEARN_EXPORT int* db_indg_alloc(const Db *db);
GSTLEARN_EXPORT int* db_indg_free(int *indice);
GSTLEARN_EXPORT double* db_sample_free(double *tab);
GSTLEARN_EXPORT double* db_sample_alloc(const Db *db, const ELoc &locatorType);
GSTLEARN_EXPORT int db_sample_load(Db *db,
                                   const ELoc &locatorType,
                                   int iech,
                                   double *tab);
GSTLEARN_EXPORT double* db_vector_free(double *tab);
GSTLEARN_EXPORT double* db_vector_alloc(const Db *db);
GSTLEARN_EXPORT int db_selection_get(const Db *db, int item, double *tab);
GSTLEARN_EXPORT int db_vector_get(Db *db,
                                  const ELoc &locatorType,
                                  int locatorIndex,
                                  double *tab);
GSTLEARN_EXPORT int db_vector_put(Db *db,
                                  const ELoc &locatorType,
                                  int locatorIndex,
                                  double *tab);
GSTLEARN_EXPORT int db_vector_get_att_sel_compress(Db *db,
                                                   int icol,
                                                   int *number,
                                                   double *tab);
GSTLEARN_EXPORT int db_vector_get_att(const Db *db, int iatt, double *tab);
GSTLEARN_EXPORT int db_vector_get_att_sel(Db *db, int iatt, double *tab);
GSTLEARN_EXPORT int db_name_set(Db *db, int iatt, const String &name);
GSTLEARN_EXPORT String db_name_get_by_att(const Db *db, int iatt);
GSTLEARN_EXPORT String db_name_get_by_col(Db *db, int icol);
GSTLEARN_EXPORT int db_name_identify(Db *db, const String &string);
GSTLEARN_EXPORT void db_attribute_del_mult(Db *db, int i_del, int n_del);
GSTLEARN_EXPORT void db_attribute_init(Db *db,
                                       int ncol,
                                       int iatt,
                                       double valinit);
GSTLEARN_EXPORT void db_attribute_copy(Db *db, int iatt_in, int iatt_out);
GSTLEARN_EXPORT int db_attribute_identify(const Db *db,
                                          const ELoc &locatorType,
                                          int locatorIndex);
GSTLEARN_EXPORT int db_sample_get_att(Db *db,
                                      int iech,
                                      int number,
                                      int iatt,
                                      double *tab);
GSTLEARN_EXPORT void db_sample_put_att(Db *db,
                                       int iech,
                                       int number,
                                       int iatt,
                                       double *tab);
GSTLEARN_EXPORT int db_locator_attribute_add(Db *db,
                                             const ELoc &locatorType,
                                             int number,
                                             int r_tem,
                                             double valinit,
                                             int *iptr);
GSTLEARN_EXPORT void db_locators_correct(VectorString &strings,
                                         const VectorInt &current,
                                         int flag_locnew);
GSTLEARN_EXPORT int db_coorvec_put(Db *db, int idim, double *tab);
GSTLEARN_EXPORT int db_coorvec_get(const Db *db, int idim, double *tab);
GSTLEARN_EXPORT Db* db_delete(Db *db);
GSTLEARN_EXPORT int db_grid_match(Db *db1, Db *db2);
GSTLEARN_EXPORT int db_is_isotropic(Db *db, int iech, double *data);
GSTLEARN_EXPORT void db_grid_print(Db *db);

GSTLEARN_EXPORT Db* db_create_grid_multiple(Db *dbin,
                                            const VectorInt &nmult,
                                            int flag_add_rank);
GSTLEARN_EXPORT Db* db_create_grid_divider(Db *dbin,
                                           const VectorInt &nmult,
                                           int flag_add_rank);
GSTLEARN_EXPORT Db* db_create_grid_dilate(Db *dbin,
                                          int mode,
                                          const VectorInt &nshift,
                                          int flag_add_rank);
GSTLEARN_EXPORT Db* db_grid_sample(Db *dbin, const VectorInt &nmult);
GSTLEARN_EXPORT int db_grid_define_coordinates(Db *db);
GSTLEARN_EXPORT Db* db_create_from_target(double *target,
                                          int ndim,
                                          int flag_add_rank);
GSTLEARN_EXPORT void db_sample_print(Db *db,
                                     int iech,
                                     int flag_ndim,
                                     int flag_nvar,
                                     int flag_nerr);
GSTLEARN_EXPORT int db_center(Db *db, double *center);
GSTLEARN_EXPORT int db_extension(Db *db,
                                 double *mini,
                                 double *maxi,
                                 double *delta);
GSTLEARN_EXPORT int db_extension_rotated(Db *db,
                                         double *rotmat,
                                         double *mini_arg,
                                         double *maxi_arg,
                                         double *delta_arg);
GSTLEARN_EXPORT int db_attribute_range(const Db *db,
                                       int icol,
                                       double *mini,
                                       double *maxi,
                                       double *delta);
GSTLEARN_EXPORT int db_extension_diag(const Db *db, double *diag);
GSTLEARN_EXPORT double db_epsilon_distance(Db *db);
GSTLEARN_EXPORT int db_index_grid_to_sample(const Db *db, const int *indg);
GSTLEARN_EXPORT void db_index_sample_to_grid(const Db *db, int iech, int *indg);
GSTLEARN_EXPORT int db_index_sorted_in_grid(const Db *db, int iech, int *indg);
GSTLEARN_EXPORT int db_selref(int ndim,
                              int *nx,
                              int *ref,
                              double *tabin,
                              double *tabout);
GSTLEARN_EXPORT Db* db_extract(Db *db, int *ranks);
GSTLEARN_EXPORT Db* db_regularize(Db *db, Db *dbgrid, int flag_center);
GSTLEARN_EXPORT int compat_NDIM(Db *db1, Db *db2);
GSTLEARN_EXPORT double get_grid_value(Db *dbgrid,
                                      int iptr,
                                      int *indg,
                                      int ix,
                                      int iy,
                                      int iz);
GSTLEARN_EXPORT void set_grid_value(Db *dbgrid,
                                    int iptr,
                                    int *indg,
                                    int ix,
                                    int iy,
                                    int iz,
                                    double value);
GSTLEARN_EXPORT int get_LOCATOR_NITEM(const Db *db, const ELoc &locatorType);
GSTLEARN_EXPORT int exist_LOCATOR(Db *db, const ELoc &locatorType);
GSTLEARN_EXPORT double get_LOCATOR_ITEM(Db *db,
                                        const ELoc &locatorType,
                                        int locatorIndex,
                                        int iech);
GSTLEARN_EXPORT void set_LOCATOR_ITEM(Db *db,
                                      const ELoc &locatorType,
                                      int locatorIndex,
                                      int iech,
                                      double value);
GSTLEARN_EXPORT int db_get_rank_absolute_to_relative(Db *db, int iech0);
GSTLEARN_EXPORT int db_get_rank_relative_to_absolute(Db *db, int iech0);
GSTLEARN_EXPORT int is_grid(const Db *db, bool verbose = false);
GSTLEARN_EXPORT int is_grid_multiple(Db *db1, Db *db2);
GSTLEARN_EXPORT int db_grid_copy_params(Db *dbin, int mode, Db *dbout);
GSTLEARN_EXPORT Db* db_grid_reduce(Db *db_grid,
                                   int iptr,
                                   int *margin,
                                   int *limmin,
                                   int flag_sel,
                                   int flag_copy,
                                   int verbose,
                                   double vmin,
                                   double vmax);
GSTLEARN_EXPORT double distance_inter(Db *db1,
                                      Db *db2,
                                      int iech1,
                                      int iech2,
                                      double *dist_vect);
GSTLEARN_EXPORT double distance_intra(const Db *db,
                                      int iech1,
                                      int iech2,
                                      double *dist_vect);
GSTLEARN_EXPORT double distance_grid(Db *db,
                                     int flag_moins1,
                                     int iech1,
                                     int iech2,
                                     double *dist_vect);
GSTLEARN_EXPORT double* db_distances_general(Db *db1,
                                             Db *db2,
                                             int niso,
                                             int mode,
                                             int flag_same,
                                             int *n1,
                                             int *n2,
                                             double *dmin,
                                             double *dmax);
GSTLEARN_EXPORT double bench_distance(const Db *db, int iech1, int iech2);
GSTLEARN_EXPORT double cylinder_radius(const Db *db,
                                       int iech1,
                                       int iech2,
                                       const VectorDouble &codir);
GSTLEARN_EXPORT double db_grid_maille(Db *db);
GSTLEARN_EXPORT int point_to_grid(const Db *db,
                                  double *coor,
                                  int flag_expand,
                                  int *indg);
GSTLEARN_EXPORT int point_to_bench(const Db *db,
                                   double *coor,
                                   int flag_outside,
                                   int *indb);
GSTLEARN_EXPORT void grid_to_point(const Db *db,
                                   int *indg,
                                   double *percent,
                                   double *coor);
GSTLEARN_EXPORT int index_point_to_grid(const Db *db,
                                        int iech,
                                        int flag_expand,
                                        const Db *dbout,
                                        double *coor);
GSTLEARN_EXPORT int point_to_point(Db *db, double *coor);
GSTLEARN_EXPORT int point_inside_grid(Db *db, int iech, Db *dbgrid);
GSTLEARN_EXPORT int migrate_grid_to_coor(const Db *db_grid,
                                         int iv_grid,
                                         int np,
                                         double *xp,
                                         double *yp,
                                         double *zp,
                                         double *tab);
GSTLEARN_EXPORT int expand_point_to_coor(const Db *db1,
                                         int iatt,
                                         int np,
                                         double *xp,
                                         double *yp,
                                         double *zp,
                                         double *tab);
GSTLEARN_EXPORT int expand_point_to_grid(Db *db_point,
                                         Db *db_grid,
                                         int iatt,
                                         int iatt_time,
                                         int iatt_angle,
                                         int iatt_scaleu,
                                         int iatt_scalev,
                                         int iatt_scalew,
                                         int flag_index,
                                         int ldmax,
                                         const VectorDouble &dmax,
                                         VectorDouble &tab);
GSTLEARN_EXPORT int db_center_point_to_grid(Db *db_point,
                                            Db *db_grid,
                                            double eps_random);
GSTLEARN_EXPORT int interpolate_variable_to_point(Db *db_grid,
                                                  int iatt,
                                                  int np,
                                                  double *xp,
                                                  double *yp,
                                                  double *zp,
                                                  double *tab);
GSTLEARN_EXPORT int points_to_block(Db *dbpoint,
                                    Db *dbgrid,
                                    int option,
                                    int flag_size,
                                    int iatt_time,
                                    int iatt_size,
                                    int iatt_angle,
                                    int iatt_scaleu,
                                    int iatt_scalev,
                                    int iatt_scalew);
GSTLEARN_EXPORT int db_gradient_components(Db *dbgrid);
GSTLEARN_EXPORT int db_streamline(Db *dbgrid,
                                  Db *dbpoint,
                                  int niter,
                                  double step,
                                  int flag_norm,
                                  int use_grad,
                                  int save_grad,
                                  int *nbline_loc,
                                  int *npline_loc,
                                  double **line_loc);
GSTLEARN_EXPORT int manage_external_info(int mode,
                                         const ELoc &locatorType,
                                         Db *dbin,
                                         Db *dbout,
                                         int *istart);
GSTLEARN_EXPORT int manage_nostat_info(int mode,
                                       Model *model,
                                       Db *dbin,
                                       Db *dbout);
GSTLEARN_EXPORT int db_locate_in_grid(Db *dbgrid, double *coor);
GSTLEARN_EXPORT void db_monostat(Db *db,
                                 int ivar,
                                 double *wtot,
                                 double *mean,
                                 double *var,
                                 double *mini,
                                 double *maxi);
GSTLEARN_EXPORT int db_normalize(Db *db,
                                 const char *oper,
                                 int ncol,
                                 int *cols,
                                 double center,
                                 double stdv);
GSTLEARN_EXPORT int db_gradient_update(Db *db);
GSTLEARN_EXPORT int surface(Db *db_point,
                            Db *db_grid,
                            int icol,
                            double dlim,
                            double *dtab,
                            double *gtab);
GSTLEARN_EXPORT int db_edit(Db *db, int *flag_valid);
GSTLEARN_EXPORT int db_grid_copy(Db *db1,
                                 Db *db2,
                                 int *ind1,
                                 int *ind2,
                                 int ncol,
                                 int *cols);
GSTLEARN_EXPORT int db_grid_copy_dilate(Db *db1,
                                        int iatt1,
                                        Db *db2,
                                        int iatt2,
                                        int mode,
                                        int *nshift);
GSTLEARN_EXPORT int db_proportion(Db *db,
                                  Db *dbgrid,
                                  int nfac1max,
                                  int nfac2max,
                                  int *nclout);
GSTLEARN_EXPORT int db_merge(Db *db, int ncol, int *cols);
GSTLEARN_EXPORT int db_count_defined(Db *db, int icol);

GSTLEARN_EXPORT int db_prop_read(Db *db, int ix, int iy, double *props);
GSTLEARN_EXPORT int db_prop_write(Db *db, int ix, int iy, double *props);
GSTLEARN_EXPORT int db_resind(Db *db, int ivar, int ncut, double *zcut);
GSTLEARN_EXPORT int db_gradient_modang_to_component(Db *db,
                                                    int ang_conv,
                                                    int iad_mod,
                                                    int iad_ang,
                                                    int iad_gx,
                                                    int iad_gy);
GSTLEARN_EXPORT int db_gradient_component_to_modang(Db *db,
                                                    int verbose,
                                                    int iad_gx,
                                                    int iad_gy,
                                                    int iad_mod,
                                                    int iad_ang,
                                                    double scale,
                                                    double ve);
GSTLEARN_EXPORT int db_compositional_transform(Db *db,
                                               int verbose,
                                               int mode,
                                               int type,
                                               int number,
                                               int *iatt_in,
                                               int *iatt_out,
                                               int *numout);
GSTLEARN_EXPORT Db* db_point_init(int mode,
                                  int verbose,
                                  int ndim,
                                  int seed,
                                  double density,
                                  double range,
                                  double beta,
                                  Db *dbgrid,
                                  const VectorDouble &origin,
                                  const VectorDouble &extend);
GSTLEARN_EXPORT int db_smooth_vpc(Db *db, int width, double range);
GSTLEARN_EXPORT double* db_grid_sampling(Db *dbgrid,
                                         double *x1,
                                         double *x2,
                                         int ndisc,
                                         int ncut,
                                         double *cuts,
                                         int *nval_ret);
GSTLEARN_EXPORT int db_grid2point_sampling(Db *dbgrid,
                                           int nvar,
                                           int *vars,
                                           int *npacks,
                                           int npcell,
                                           int nmini,
                                           int *nech,
                                           double **coor,
                                           double **data);
GSTLEARN_EXPORT int db_grid_patch(Db *ss_grid,
                                  Db *db_grid,
                                  int iptr_ss,
                                  int iptr_db,
                                  int iptr_rank,
                                  int new_rank,
                                  int oper,
                                  int verbose);
GSTLEARN_EXPORT int db_polygon_distance(Db *db,
                                        Polygons *polygon,
                                        double dmax,
                                        int scale,
                                        int polin);

/****************************************/
/* Prototyping the functions in stats.c */
/****************************************/

GSTLEARN_EXPORT int stats_point_to_grid(Db *dbgrid,
                                        Db *db,
                                        const char *oper,
                                        int ivar,
                                        int jvar,
                                        int ncut,
                                        double *cuts,
                                        double *tab);
GSTLEARN_EXPORT int db_stats(Db *db,
                             const String &oper,
                             const VectorInt &cols,
                             int flag_mono,
                             int flag_verbose,
                             double *resta);
GSTLEARN_EXPORT int db_stats_grid(Db *db,
                                  Db *dbgrid,
                                  const char *oper,
                                  int ncol,
                                  int *cols,
                                  int radius);
GSTLEARN_EXPORT int stats_proportion(Db *dbin,
                                     Db *dbout,
                                     int pos,
                                     int nfacies,
                                     int radius);
GSTLEARN_EXPORT int stats_transition(Db *dbin,
                                     Db *dbout,
                                     int pos,
                                     int nfacies,
                                     int radius,
                                     int orient);
GSTLEARN_EXPORT int stats_residuals(int verbose,
                                    int nech,
                                    double *tab,
                                    int ncut,
                                    double *zcut,
                                    int *nsorted,
                                    double *mean,
                                    double *residuals,
                                    double *T,
                                    double *Q);
GSTLEARN_EXPORT int db_upscale(Db *dbgrid1,
                               Db *dbgrid2,
                               int orient,
                               int verbose);
GSTLEARN_EXPORT int db_diffusion(Db *dbgrid1,
                                 Db *dbgrid2,
                                 int orient,
                                 int niter,
                                 int nseed,
                                 int seed,
                                 int verbose);

/***************************************/
/* Prototyping the functions in skin.c */
/***************************************/

GSTLEARN_EXPORT Skin* skin_define(Db *db,
                                  int (*func_already_filled)(int ipos),
                                  int (*func_to_be_filled)(int ipos),
                                  double (*func_get_weight)(int ipos,
                                                            int idir));
GSTLEARN_EXPORT Skin* skin_undefine(Skin *skin);
GSTLEARN_EXPORT void skin_print(Skin *skin);
GSTLEARN_EXPORT int skin_init(Skin *skin, int verbose);
GSTLEARN_EXPORT int skin_remains(Skin *skin);
GSTLEARN_EXPORT void skin_next(Skin *skin, int *rank, int *ipos);
GSTLEARN_EXPORT int skin_unstack(Skin *skin, int rank, int ipos);
GSTLEARN_EXPORT int skin_grid_shift(Skin *skin, int lec, int dir, int *iad);

/******************************************/
/* Prototyping the functions in spatial.c */
/******************************************/

GSTLEARN_EXPORT int cgi(Db *db,
                        int ivar,
                        double *center,
                        double *mvalue,
                        double *mvector,
                        double *inertia,
                        double *wztot);
GSTLEARN_EXPORT int spatial(Db *db,
                            double *totab,
                            double *parea,
                            double *eqarea);

/******************************************/
/* Prototyping the functions in convert.c */
/******************************************/

GSTLEARN_EXPORT int db_grid_read_zycor1(const char *filename,
                                        int verbose,
                                        int *nx,
                                        double *x0,
                                        double *dx);
GSTLEARN_EXPORT int db_grid_read_zycor2(const char *filename,
                                        int *nx,
                                        double *x0,
                                        double *dx,
                                        double *tab);
GSTLEARN_EXPORT int db_grid_read_bmp1(const char *filename,
                                      int verbose,
                                      int *nx,
                                      double *x0,
                                      double *dx);
GSTLEARN_EXPORT int db_grid_read_bmp2(const char *filename,
                                      int *nx,
                                      double *x0,
                                      double *dx,
                                      double *tab);
GSTLEARN_EXPORT int db_grid_read_prop1(const char *filename,
                                       int verbose,
                                       int *ncol,
                                       int *nx,
                                       double *x0,
                                       double *dx);
GSTLEARN_EXPORT int db_grid_read_prop2(const char *filename,
                                       int ncol_r,
                                       int *nx_r,
                                       double *x0_r,
                                       double *dx_r,
                                       double *tab);
GSTLEARN_EXPORT int db_grid_read_f2g(const char *filename,
                                     int verbose,
                                     int nx[2],
                                     double x0[3],
                                     double dx[3],
                                     double *angle,
                                     int *ncol,
                                     double **tab_arg);
GSTLEARN_EXPORT int db_grid_write_zycor(const char *filename, Db *db, int icol);
GSTLEARN_EXPORT int db_grid_write_XYZ(const char *filename, Db *db, int icol);
GSTLEARN_EXPORT int db_write_vtk(const char *filename,
                                 Db *db,
                                 const VectorInt &cols,
                                 const VectorString &names);
GSTLEARN_EXPORT int db_grid_write_bmp(const char *filename,
                                      Db *db,
                                      int icol,
                                      int nsamplex,
                                      int nsampley,
                                      int nmult,
                                      int ncolors,
                                      int flag_low,
                                      int flag_high,
                                      double valmin,
                                      double valmax,
                                      int *red,
                                      int *green,
                                      int *blue,
                                      int mask_red,
                                      int mask_green,
                                      int mask_blue,
                                      int ffff_red,
                                      int ffff_green,
                                      int ffff_blue,
                                      int low_red,
                                      int low_green,
                                      int low_blue,
                                      int high_red,
                                      int high_green,
                                      int highblue);
GSTLEARN_EXPORT int db_grid_write_irap(const char *filename,
                                       Db *db,
                                       int icol,
                                       int nsamplex,
                                       int nsampley);
GSTLEARN_EXPORT int db_grid_write_prop(const char *filename,
                                       Db *db,
                                       int ncol,
                                       int *icols);
GSTLEARN_EXPORT int db_grid_write_eclipse(const char *filename,
                                          Db *db,
                                          int icol);
GSTLEARN_EXPORT int db_well_read_las(const char *filename,
                                     int verbose,
                                     double xwell,
                                     double ywell,
                                     double cwell,
                                     int *nvarout,
                                     int *nechout,
                                     char ***var_names,
                                     double **tab);
GSTLEARN_EXPORT int csv_table_read(const String &filename,
                                   int verbose,
                                   int flag_header,
                                   int nskip,
                                   char char_sep,
                                   char char_dec,
                                   const String &na_string,
                                   int ncol_max,
                                   int nrow_max,
                                   int *ncol_arg,
                                   int *nrow_arg,
                                   VectorString &names,
                                   VectorDouble &tab);

/****************************************/
/* Prototyping the functions in krige.c */
/****************************************/

GSTLEARN_EXPORT int is_flag_data_disc_defined(void);
GSTLEARN_EXPORT int krige_koption_manage(int mode,
                                         int flag_check,
                                         const EKrigOpt &calcul,
                                         int flag_rand,
                                         VectorInt ndisc);
GSTLEARN_EXPORT void krige_lhs_print(int nech,
                                     int neq,
                                     int nred,
                                     int *flag,
                                     double *lhs);
GSTLEARN_EXPORT void krige_rhs_print(int nvar,
                                     int nech,
                                     int neq,
                                     int nred,
                                     int *flag,
                                     double *rhs);
GSTLEARN_EXPORT void krige_dual_print(int nech,
                                      int neq,
                                      int nred,
                                      int *flag,
                                      double *dual);
GSTLEARN_EXPORT int bayes_simulate(Model *model,
                                   int nbsimu,
                                   double *rmean,
                                   double *rcov,
                                   double *smean);
GSTLEARN_EXPORT int krimage_func(Db *dbgrid, Model *model, Neigh *neigh);
GSTLEARN_EXPORT int image_smoother(Db *dbgrid,
                                   Neigh *neigh,
                                   int type,
                                   double range);
GSTLEARN_EXPORT int krigdgm_f(Db *dbin,
                              Db *dbout,
                              Model *model,
                              Neigh *neigh,
                              int flag_est,
                              int flag_std,
                              int flag_varz,
                              double rval);
GSTLEARN_EXPORT int krigcell_f(Db *dbin,
                               Db *dbout,
                               Model *model,
                               Neigh *neigh,
                               VectorInt ndisc,
                               int flag_est,
                               int flag_std,
                               VectorInt rank_colcok);
GSTLEARN_EXPORT int kriggam_f(Db *dbin,
                              Db *dbout,
                              Anam *anam,
                              Model *model,
                              Neigh *neigh);
GSTLEARN_EXPORT int krigprof_f(Db *dbin,
                               Db *dbout,
                               Model *model,
                               Neigh *neigh,
                               int ncode,
                               int flag_est,
                               int flag_std);
GSTLEARN_EXPORT int kribayes_f(Db *dbin,
                               Db *dbout,
                               Model *model,
                               Neigh *neigh,
                               double *dmean,
                               double *dcov,
                               int flag_est,
                               int flag_std);
GSTLEARN_EXPORT int krigsum_f(Db *dbin,
                              Db *dbout,
                              Model *model,
                              Neigh *neigh,
                              int flag_positive);
GSTLEARN_EXPORT int krigmvp_f(Db *dbin,
                              Db *db3grid,
                              Db *db2grid,
                              int fsum,
                              Model *model,
                              Neigh *neigh);

GSTLEARN_EXPORT int krigtest_dimension(Db *dbin,
                                       Db *dbout,
                                       Model *model,
                                       Neigh *neigh,
                                       int iech0,
                                       const EKrigOpt &calcul,
                                       VectorInt ndisc,
                                       int *ndim_ret,
                                       int *nech_ret,
                                       int *neq_ret,
                                       int *nrhs_ret);
GSTLEARN_EXPORT int krigtest_f(Db *dbin,
                               Db *dbout,
                               Model *model,
                               Neigh *neigh,
                               int iech0,
                               const EKrigOpt &calcul,
                               VectorInt ndisc,
                               int neq_out,
                               int nrhs_out,
                               double *xyz_out,
                               double *data_out,
                               double *lhs_out,
                               double *rhs_out,
                               double *wgt_out,
                               double *zam_out,
                               double *var_out);
GSTLEARN_EXPORT int krigsampling_f(Db *dbin,
                                   Db *dbout,
                                   Model *model,
                                   double beta,
                                   int nsize1,
                                   int *ranks1,
                                   int nsize2,
                                   int *ranks2,
                                   int flag_std,
                                   int verbose);
GSTLEARN_EXPORT int dk_f(Db *dbin,
                         Db *dbsmu,
                         Model *model,
                         Neigh *neigh,
                         int nfactor,
                         const VectorInt &nmult,
                         const VectorInt &ndisc,
                         int flag_est,
                         int flag_std);
GSTLEARN_EXPORT int global_arithmetic(Db *dbin,
                                      Db *dbgrid,
                                      Model *model,
                                      int ivar,
                                      int flag_verbose,
                                      int seed,
                                      double surface,
                                      double *zest,
                                      double *sse,
                                      double *cvgeo);
GSTLEARN_EXPORT int global_kriging(Db *dbin,
                                   Db *dbout,
                                   Model *model,
                                   int ivar,
                                   int flag_verbose,
                                   const EKrigOpt &calcul,
                                   int seed,
                                   double surface,
                                   double *zest,
                                   double *sse,
                                   double *cvgeo,
                                   double *weights);
GSTLEARN_EXPORT int global_transitive(Db *dbgrid,
                                      Model *model,
                                      int flag_verbose,
                                      int flag_regular,
                                      int ndisc,
                                      double *zest,
                                      double *cve,
                                      double *cvtrans);
GSTLEARN_EXPORT int invdist_f(Db *dbin,
                              Db *dbout,
                              int exponent,
                              int flag_expand,
                              double dmax);
GSTLEARN_EXPORT int anakexp_f(Db *db,
                              double *covdd,
                              double *covd0,
                              double top,
                              double bot,
                              int ncov_radius,
                              int neigh_radius,
                              int flag_sym,
                              int nfeq);
GSTLEARN_EXPORT int anakexp_3D(Db *db,
                               double *ref_var,
                               int ref_radius,
                               int neigh_ver,
                               int neigh_hor,
                               int flag_sym,
                               Model *model,
                               double nugget,
                               int nfeq,
                               int dbg_ix,
                               int dbg_iy);
GSTLEARN_EXPORT int sampling_f(Db *db,
                               Model *model,
                               double beta,
                               int method1,
                               int nsz1_max,
                               int nsize1,
                               int *ranks1,
                               int method2,
                               int nsz2_max,
                               int nsize2,
                               int *ranks2,
                               int verbose);
GSTLEARN_EXPORT int declustering_f(Db *db,
                                   Model *model,
                                   Neigh *neigh,
                                   Db *dbgrid,
                                   int method,
                                   double *radius,
                                   VectorInt ndisc,
                                   int flag_sel,
                                   int verbose);
GSTLEARN_EXPORT int inhomogeneous_kriging(Db *dbdat,
                                          Db *dbsrc,
                                          Db *dbout,
                                          double power,
                                          int flag_source,
                                          Model *model_dat,
                                          Model *model_src);

/*****************************************/
/* Prototyping the functions in simtub.c */
/*****************************************/

GSTLEARN_EXPORT void simu_define_func_transf(void (*st_simu_transf)(Db*,
                                                                    int,
                                                                    int,
                                                                    int));
GSTLEARN_EXPORT void simu_define_func_update(void (*st_simu_update)(Db*,
                                                                    int,
                                                                    int,
                                                                    int));
GSTLEARN_EXPORT void simu_define_func_scale(void (*st_simu_scale)(Db*,
                                                                  int,
                                                                  int));
GSTLEARN_EXPORT void simu_func_categorical_transf(Db *db,
                                                  int verbose,
                                                  int isimu,
                                                  int nbsimu);
GSTLEARN_EXPORT void simu_func_continuous_update(Db *db,
                                                 int verbose,
                                                 int isimu,
                                                 int nbsimu);
GSTLEARN_EXPORT void simu_func_categorical_update(Db *db,
                                                  int verbose,
                                                  int isimu0,
                                                  int nbsimu0);
GSTLEARN_EXPORT void simu_func_continuous_scale(Db *db,
                                                int verbose,
                                                int nbsimu);
GSTLEARN_EXPORT void simu_func_categorical_scale(Db *db,
                                                 int verbose,
                                                 int nbsimu);

GSTLEARN_EXPORT int get_rank_from_propdef(PropDef *propdef, int ipgs, int igrf);
GSTLEARN_EXPORT void check_mandatory_attribute(const char *method,
                                               Db *db,
                                               const ELoc &locatorType);
GSTLEARN_EXPORT int simtub_workable(Model *model);
GSTLEARN_EXPORT int simdgm(Db *dbin,
                           Db *dbout,
                           Model *model,
                           Neigh *neigh,
                           double rval,
                           int seed,
                           int nbsimu,
                           int nbtuba,
                           int flag_check);
GSTLEARN_EXPORT int simcond(Db *dbin,
                            Db *dbout,
                            Model *model,
                            int seed,
                            int nbsimu,
                            int nbtuba,
                            int nboot,
                            int niter,
                            int flag_check,
                            int flag_ce,
                            int flag_cstd,
                            int verbose);
GSTLEARN_EXPORT int simbayes(Db *dbin,
                             Db *dbout,
                             Model *model,
                             Neigh *neigh,
                             double *dmean,
                             double *dcov,
                             int seed,
                             int nbsimu,
                             int nbtuba,
                             int flag_check);
GSTLEARN_EXPORT int simmaxstable(Db *dbout,
                                 Model *model,
                                 double ratio,
                                 int seed,
                                 int nbtuba,
                                 int flag_simu,
                                 int flag_rank,
                                 int verbose);
GSTLEARN_EXPORT int simtub_potential(Db *dbiso,
                                     Db *dbgrd,
                                     Db *dbtgt,
                                     Db *dbout,
                                     Model *model,
                                     int nbsimu,
                                     int nbtuba,
                                     double delta);
GSTLEARN_EXPORT int simRI(Db *dbout,
                          Model *model,
                          int ncut,
                          double *zcut,
                          double *wcut,
                          int seed,
                          int nbtuba,
                          int verbose);
GSTLEARN_EXPORT int simtub_constraints(Db *dbin,
                                       Db *dbout,
                                       Model *model,
                                       Neigh *neigh,
                                       int seed,
                                       int nbtuba,
                                       int nbsimu,
                                       int nbquant,
                                       int niter_max,
                                       VectorInt &cols,
                                       int (*func_valid)(int flag_grid,
                                                         int ndim,
                                                         int nech,
                                                         int *nx,
                                                         double *dx,
                                                         double *x0,
                                                         double nonval,
                                                         double percent,
                                                         VectorDouble &tab));
GSTLEARN_EXPORT int db_simulations_to_ce(Db *db,
                                         const ELoc &locatorType,
                                         int nbsimu,
                                         int nvar,
                                         int *iptr_ce_arg,
                                         int *iptr_cstd_arg);

/*****************************************/
/* Prototyping the functions in simfft.c */
/*****************************************/

GSTLEARN_EXPORT int simfft_f(Db *db,
                             Model *model,
                             int seed,
                             int nbsimu,
                             double percent,
                             int flag_aliasing);
GSTLEARN_EXPORT int simfft_support(Db *db,
                                   Model *model,
                                   double percent,
                                   int flag_aliasing,
                                   int nval,
                                   double *sigma,
                                   double *r2val,
                                   double *coeffs);

/*****************************************/
/* Prototyping the functions in simreg.c */
/*****************************************/

GSTLEARN_EXPORT int simfine_dim(Db *dbin,
                                int nmult,
                                int *ndim,
                                int *ntot,
                                int *nx,
                                double *x0,
                                double *dx);
GSTLEARN_EXPORT int simfine_f(Db *dbin,
                              Model *model,
                              int flag_ks,
                              int mult,
                              int seed,
                              VectorDouble &tab);

/*****************************************/
/* Prototyping the functions in simsub.c */
/*****************************************/

GSTLEARN_EXPORT int substitution(Db *dbgrid,
                                 int seed,
                                 int nfacies,
                                 int nstates,
                                 int flag_direct,
                                 int flag_coding,
                                 int flag_orient,
                                 int flag_auto,
                                 double intensity,
                                 double factor,
                                 double vector[3],
                                 double *trans,
                                 int colfac,
                                 int colang[3],
                                 int verbose);

/******************************************/
/* Prototyping the functions in simpart.c */
/******************************************/

GSTLEARN_EXPORT SubPlanes* poisson_manage_planes(int mode,
                                                 int np,
                                                 SubPlanes *splanes);
GSTLEARN_EXPORT int poisson_generate_planes(Db *dbgrid, SubPlanes *splanes);
GSTLEARN_EXPORT int tessellation_poisson(Db *dbgrid,
                                         Model *model,
                                         int seed,
                                         double intensity,
                                         int nbtuba,
                                         int verbose);
GSTLEARN_EXPORT int tessellation_voronoi(Db *dbgrid,
                                         Model *model,
                                         double *dilate,
                                         int seed,
                                         double intensity,
                                         int nbtuba,
                                         int verbose);

/*****************************************/
/* Prototyping the functions in simsph.c */
/*****************************************/
GSTLEARN_EXPORT int simsph_f(Db *db,
                             Model *model,
                             int seed,
                             int special,
                             int nbf,
                             int nfmax,
                             int verbose,
                             int flag_test,
                             int test_degree,
                             int test_order,
                             double test_phase);

/*****************************************/
/* Prototyping the functions in thresh.c */
/*****************************************/

GSTLEARN_EXPORT Rule* rule_free(const Rule *rule);
GSTLEARN_EXPORT Model* model_rule_combine(const Model *model1,
                                          const Model *model2,
                                          const Rule *rule);
GSTLEARN_EXPORT int rule_thresh_define_shadow(PropDef *propdef,
                                              Db *dbin,
                                              const RuleShadow *rule,
                                              int facies,
                                              int iech,
                                              int isimu,
                                              int nbsimu,
                                              double *t1min,
                                              double *t1max,
                                              double *t2min,
                                              double *t2max,
                                              double *dsup,
                                              double *down);
GSTLEARN_EXPORT int rule_thresh_define(PropDef *propdef,
                                       Db *dbin,
                                       const Rule *rule,
                                       int facies,
                                       int iech,
                                       int isimu,
                                       int nbsimu,
                                       int flag_check,
                                       double *t1min,
                                       double *t1max,
                                       double *t2min,
                                       double *t2max);
GSTLEARN_EXPORT int db_rule_shadow(Db *db,
                                   Db *dbprop,
                                   RuleShadow *rule,
                                   Model *model1,
                                   const VectorDouble &propcst,
                                   int flag_stat,
                                   int nfacies);
GSTLEARN_EXPORT int db_bounds_shadow(Db *db,
                                     Db *dbprop,
                                     RuleShadow *rule,
                                     Model *model,
                                     const VectorDouble &propcst,
                                     int flag_stat,
                                     int nfacies);
GSTLEARN_EXPORT void proportion_rule_process(PropDef *propdef,
                                             const EProcessOper &mode);
GSTLEARN_EXPORT PropDef* proportion_manage(int mode,
                                           int flag_facies,
                                           int flag_stat,
                                           int ngrf1,
                                           int ngrf2,
                                           int nfac1,
                                           int nfac2,
                                           Db *db,
                                           const Db *dbprop,
                                           const VectorDouble &propcst,
                                           PropDef *proploc);
GSTLEARN_EXPORT void propdef_reset(PropDef *propdef);
GSTLEARN_EXPORT void proportion_print(PropDef *propdef);

/******************************************/
/* Prototyping the functions in seismic.c */
/******************************************/

GSTLEARN_EXPORT int seismic_estimate_XZ(Db *db,
                                        Model *model,
                                        int nbench,
                                        int nv2max,
                                        int flag_ks,
                                        int flag_std,
                                        int flag_sort,
                                        int flag_stat);
GSTLEARN_EXPORT int seismic_simulate_XZ(Db *db,
                                        Model *model,
                                        int nbench,
                                        int nv2max,
                                        int nbsimu,
                                        int seed,
                                        int flag_ks,
                                        int flag_sort,
                                        int flag_stat);
GSTLEARN_EXPORT int seismic_z2t_grid(int verbose,
                                     Db *db_z,
                                     int iptr_v,
                                     int *nx,
                                     double *x0,
                                     double *dx);
GSTLEARN_EXPORT int seismic_t2z_grid(int verbose,
                                     Db *db_t,
                                     int iptr_v,
                                     int *nx,
                                     double *x0,
                                     double *dx);
GSTLEARN_EXPORT int seismic_z2t_convert(Db *db_z, int iptr_v, Db *db_t);
GSTLEARN_EXPORT int seismic_t2z_convert(Db *db_t, int iptr_v, Db *db_z);
GSTLEARN_EXPORT int seismic_operate(Db *db, int oper);
GSTLEARN_EXPORT int seismic_convolve(Db *db,
                                     int flag_operate,
                                     int flag_contrast,
                                     int type,
                                     int ntw,
                                     int option,
                                     int tindex,
                                     double fpeak,
                                     double period,
                                     double amplitude,
                                     double distort,
                                     double val_before,
                                     double val_middle,
                                     double val_after,
                                     double *wavelet);

/******************************************/
/* Prototyping the functions in simbool.c */
/******************************************/

GSTLEARN_EXPORT Tokens* tokens_free(Tokens *tokens);
GSTLEARN_EXPORT Tokens* tokens_create(int nb_tokens);
GSTLEARN_EXPORT int tokone_create(Tokens *token,
                                  int rank,
                                  int type,
                                  int npar,
                                  double prop,
                                  double factor_x2y,
                                  double factor_x2z,
                                  double factor_y2z,
                                  int *law,
                                  double *valarg);
GSTLEARN_EXPORT void tokone_print(Tokens *tokens, int rank);
GSTLEARN_EXPORT Tokens* tokens_input(void);
GSTLEARN_EXPORT void tokone_get_nbparams(Tokens *tokens,
                                         int rank,
                                         int *types,
                                         int *npar,
                                         double *prop);
GSTLEARN_EXPORT void tokone_get_params(Tokens *tokens,
                                       int rank,
<<<<<<< HEAD
                                       double *factor_x2y,
                                       double *factor_x2z,
                                       double *factor_y2z,
                                       int *law,
                                       double *valarg);
GSTLEARN_EXPORT void tokens_print(Tokens *tokens);
GSTLEARN_EXPORT int toktype_get_nbparams(int type);
GSTLEARN_EXPORT int simbool_f(Db *dbin,
                              Db *dbout,
                              Tokens *tokens,
                              int seed,
                              int nb_average,
                              int flag_stat,
                              int flag_simu,
                              int flag_rank,
                              double background,
                              double facies,
                              double *dilate,
                              double theta_cste,
                              double tmax,
                              int verbose);

/*****************************************/
/* Prototyping the functions in geophy.c */
/*****************************************/

GSTLEARN_EXPORT int time_3db(double *HS,
                             double *T,
                             int NX,
                             int NY,
                             int NZ,
                             int BX,
                             int BY,
                             int BZ,
                             double XS,
                             double YS,
                             double ZS,
                             double HS_EPS_INIT,
                             int MSG);

/***************************************/
/* Prototyping the functions in poly.c */
/***************************************/

GSTLEARN_EXPORT Polygons* polygon_create(void);
GSTLEARN_EXPORT Polygons* polygon_free(Polygons *polygon);
GSTLEARN_EXPORT Polygons* polygon_add(Polygons *polygon,
                                      const VectorDouble &x,
                                      const VectorDouble &y,
                                      double zmin,
                                      double zmax);
GSTLEARN_EXPORT void polygon_print(Polygons *polygon, int flag_print);
GSTLEARN_EXPORT int polygon_inside(double xx,
                                   double yy,
                                   double zz,
                                   int flag_nested,
                                   Polygons *polygon);
GSTLEARN_EXPORT void polygon_extension(Polygons *polygon,
                                       double *xmin,
                                       double *xmax,
                                       double *ymin,
                                       double *ymax);
GSTLEARN_EXPORT double polygon_surface(Polygons *polygon);
GSTLEARN_EXPORT Polygons* input_polygon(void);
GSTLEARN_EXPORT Polygons* polygon_hull(const Db *db);
GSTLEARN_EXPORT int polygon_hull(const Db *db,
                                 VectorDouble &x,
                                 VectorDouble &y);

/*******************************************/
/* Prototyping the functions in variopgs.c */
/*******************************************/

GSTLEARN_EXPORT Vario_Order* vario_order_manage(int mode,
                                                int flag_dist,
                                                int size_aux,
                                                Vario_Order *vorder);
GSTLEARN_EXPORT int vario_order_add(Vario_Order *vorder,
                                    int iech,
                                    int jech,
                                    void *aux_iech,
                                    void *aux_jech,
                                    int ipas,
                                    int idir,
                                    double dist);
GSTLEARN_EXPORT Vario_Order* vario_order_final(Vario_Order *vorder, int *npair);
GSTLEARN_EXPORT void vario_order_print(Vario_Order *vorder,
                                       int idir_target,
                                       int ilag_target,
                                       int verbose);
GSTLEARN_EXPORT void vario_order_get_bounds(Vario_Order *vorder,
                                            int idir,
                                            int ipas,
                                            int *ifirst,
                                            int *ilast);
GSTLEARN_EXPORT void vario_order_get_indices(Vario_Order *vorder,
=======
                                       int *types,
                                       int *npar,
                                       double *prop);
  GEOSLIB_API void tokone_get_params(Tokens *tokens,
                                     int rank,
                                     double *factor_x2y,
                                     double *factor_x2z,
                                     double *factor_y2z,
                                     int *law,
                                     double *valarg);
  GEOSLIB_API void tokens_print(Tokens *tokens);
  GEOSLIB_API int toktype_get_nbparams(int type);
  GEOSLIB_API int simbool_f(Db *dbin,
                            Db *dbout,
                            Tokens *tokens,
                            int seed,
                            int nb_average,
                            int flag_stat,
                            int flag_simu,
                            int flag_rank,
                            double background,
                            double facies,
                            double *dilate,
                            double theta_cste,
                            double tmax,
                            int verbose);

  /*****************************************/
  /* Prototyping the functions in geophy.c */
  /*****************************************/

  GEOSLIB_API int time_3db(double *HS,
                           double *T,
                           int NX,
                           int NY,
                           int NZ,
                           int BX,
                           int BY,
                           int BZ,
                           double XS,
                           double YS,
                           double ZS,
                           double HS_EPS_INIT,
                           int MSG);

  /***************************************/
  /* Prototyping the functions in poly.c */
  /***************************************/

  GEOSLIB_API Polygons *polygon_create(void);
  GEOSLIB_API Polygons *polygon_free(Polygons *polygon);
  GEOSLIB_API Polygons *polygon_add(Polygons *polygon,
                                    const VectorDouble& x,
                                    const VectorDouble& y,
                                    double zmin,
                                    double zmax);
  GEOSLIB_API void polygon_print(Polygons *polygon, int flag_print);
  GEOSLIB_API void polygon_extension(Polygons *polygon,
                                     double *xmin,
                                     double *xmax,
                                     double *ymin,
                                     double *ymax);
  GEOSLIB_API double polygon_surface(Polygons *polygon);
  GEOSLIB_API Polygons *input_polygon(void);
  GEOSLIB_API Polygons *polygon_hull(const Db *db);
  GEOSLIB_API int polygon_hull(const Db *db, VectorDouble& x, VectorDouble& y);

  /*******************************************/
  /* Prototyping the functions in variopgs.c */
  /*******************************************/

  GEOSLIB_API Vario_Order *vario_order_manage(int mode,
                                              int flag_dist,
                                              int size_aux,
                                              Vario_Order *vorder);
  GEOSLIB_API int vario_order_add(Vario_Order *vorder,
                                  int iech,
                                  int jech,
                                  void *aux_iech,
                                  void *aux_jech,
                                  int ipas,
                                  int idir,
                                  double dist);
  GEOSLIB_API Vario_Order *vario_order_final(Vario_Order *vorder, int *npair);
  GEOSLIB_API void vario_order_print(Vario_Order *vorder,
                                     int idir_target,
                                     int ilag_target,
                                     int verbose);
  GEOSLIB_API void vario_order_get_bounds(Vario_Order *vorder,
                                          int idir,
                                          int ipas,
                                          int *ifirst,
                                          int *ilast);
  GEOSLIB_API void vario_order_get_indices(Vario_Order *vorder,
                                           int ipair,
                                           int *iech,
                                           int *jech,
                                           double *dist);
  GEOSLIB_API void vario_order_get_auxiliary(Vario_Order *vorder,
>>>>>>> 849962f0
                                             int ipair,
                                             int *iech,
                                             int *jech,
                                             double *dist);
GSTLEARN_EXPORT void vario_order_get_auxiliary(Vario_Order *vorder,
                                               int ipair,
                                               char *aux_iech,
                                               char *aux_jech);

/**************************/
/* Prototyping fracture.c */
/**************************/
GSTLEARN_EXPORT Frac_Environ* fracture_alloc_environ(int nfamilies,
                                                     double xmax,
                                                     double ymax,
                                                     double deltax,
                                                     double deltay,
                                                     double mean,
                                                     double stdev);
GSTLEARN_EXPORT Frac_Environ* fracture_dealloc_environ(Frac_Environ *frac_environ);

GSTLEARN_EXPORT Frac_List* fracture_manage_list(int mode, Frac_List *frac_list);
GSTLEARN_EXPORT void fracture_update_family(Frac_Environ *frac_environ,
                                            int family,
                                            double orient,
                                            double dorient,
                                            double theta0,
                                            double alpha,
                                            double ratcst,
                                            double prop1,
                                            double prop2,
                                            double aterm,
                                            double bterm,
                                            double range);
GSTLEARN_EXPORT int fracture_add_fault(Frac_Environ *frac_environ,
                                       double fault_coord,
                                       double fault_orient);
GSTLEARN_EXPORT void fracture_update_fault(Frac_Environ *frac_environ,
                                           int ifault,
                                           int family,
                                           double thetal,
                                           double thetar,
                                           double rangel,
                                           double ranger);
GSTLEARN_EXPORT int fracture_simulate(Frac_Environ *frac_environ,
                                      int flag_sim_layer,
                                      int flag_sim_fract,
                                      int seed,
                                      int verbose,
                                      int nlayers_in,
                                      double *elevations,
                                      int *nlayers,
                                      int *ninfos,
                                      double **layinfo,
                                      Frac_List *frac_list);
GSTLEARN_EXPORT Frac_Environ* fracture_input(Frac_Environ *frac_def);
GSTLEARN_EXPORT void fracture_print(Frac_Environ *frac_environ);
GSTLEARN_EXPORT void fracture_list_print(const char *title,
                                         Frac_List *frac_list,
                                         int level);
GSTLEARN_EXPORT void fracture_export(Frac_List *frac_list,
                                     int *nfracs_arg,
                                     int *nbyfrac_arg,
                                     double **frac_segs_arg);
GSTLEARN_EXPORT Frac_List* fracture_import(int nval, double *frac_segs);
GSTLEARN_EXPORT double* fracture_extract_length(Frac_List *frac_list,
                                                int family,
                                                double cote,
                                                double dcote,
                                                int *ntab);
GSTLEARN_EXPORT double* fracture_extract_dist(Frac_List *frac_list,
                                              int family,
                                              double cote,
                                              double dcote,
                                              int *ntab);
GSTLEARN_EXPORT int fracture_to_block(Db *dbgrid,
                                      Frac_List *frac_list,
                                      double *locinfo,
                                      int n_layers,
                                      int nfamilies,
                                      double xmax,
                                      double *permtab,
                                      double perm_mat,
                                      double perm_bench,
                                      int ndisc);
GSTLEARN_EXPORT double* fracture_to_well(int nw_xy,
                                         double *well,
                                         Frac_List *frac_list,
                                         double xmax,
                                         double *permtab,
                                         int *nint,
                                         int *ncol);
GSTLEARN_EXPORT int fracture_well_to_block(Db *dbgrid,
                                           Frac_List *frac_list,
                                           int col_perm,
                                           int col_fluid,
                                           int flag_fluid,
                                           double val_fluid,
                                           double *wellout,
                                           int nw_xy,
                                           int ndisc,
                                           int verbose);

/******************************************/
/* Prototyping the functions in mlayers.c */
/******************************************/
GSTLEARN_EXPORT int variogram_mlayers(Db *db,
                                      int *seltab,
                                      Vario *vario,
                                      Vario_Order *vorder);
GSTLEARN_EXPORT int multilayers_vario(Db *dbin,
                                      Db *dbout,
                                      Vario *vario,
                                      int nlayers,
                                      int flag_vel,
                                      int flag_ext,
                                      int irf_rank,
                                      int match_time,
                                      int colrefd,
                                      int colreft,
                                      int verbose);
GSTLEARN_EXPORT int multilayers_kriging(Db *dbin,
                                        Db *dbout,
                                        Model *model,
                                        Neigh *neigh,
                                        int flag_same,
                                        int flag_z,
                                        int flag_vel,
                                        int flag_cumul,
                                        int flag_ext,
                                        int flag_std,
                                        int flag_bayes,
                                        int irf_rank,
                                        int match_time,
                                        int dim_prior,
                                        double *prior_mean,
                                        double *prior_vars,
                                        int irefd,
                                        int ireft,
                                        int irefb,
                                        int verbose);
GSTLEARN_EXPORT int multilayers_get_prior(Db *dbin,
                                          Db *dbout,
                                          Model *model,
                                          int flag_same,
                                          int flag_vel,
                                          int flag_ext,
                                          int irf_rank,
                                          int match_time,
                                          int irefd,
                                          int ireft,
                                          int irefb,
                                          int verbose,
                                          int *npar,
                                          double **mean,
                                          double **vars);

/********************************************/
/* Prototyping the functions in potential.c */
/********************************************/
GSTLEARN_EXPORT int potential_cov(Model *model,
                                  int verbose,
                                  int type1,
                                  double *x10,
                                  double *x1p,
                                  double *tx1,
                                  int type2,
                                  double *x20,
                                  double *x2p,
                                  double *tx2,
                                  int *n1,
                                  int *n2,
                                  double *covtab);
GSTLEARN_EXPORT int potential_kriging(Db *db,
                                      Db *dbgrd,
                                      Db *dbtgt,
                                      Db *dbout,
                                      Model *model,
                                      Neigh *neigh,
                                      double nugget_grd,
                                      double nugget_tgt,
                                      int flag_grad,
                                      int flag_trans,
                                      int flag_drift,
                                      int verbose);
GSTLEARN_EXPORT int potential_simulate(Db *dbiso,
                                       Db *dbgrd,
                                       Db *dbtgt,
                                       Db *dbout,
                                       Model *model,
                                       Neigh *neigh,
                                       double nugget_grd,
                                       double nugget_tgt,
                                       double dist_tempere,
                                       int flag_trans,
                                       int seed,
                                       int nbsimu,
                                       int nbtuba,
                                       int verbose);
GSTLEARN_EXPORT int potential_xvalid(Db *dbiso,
                                     Db *dbgrd,
                                     Db *dbtgt,
                                     Model *model,
                                     Neigh *neigh,
                                     double nugget_grd,
                                     double nugget_tgt,
                                     int flag_dist_conv,
                                     int verbose);

/*******************************************/
/* Prototyping the functions in delaunay.c */
/*******************************************/
GSTLEARN_EXPORT int MSS(int idim, int ipol, int icas, int icorn, int icoor);
GSTLEARN_EXPORT Vercoloc* vercoloc_manage(int verbose,
                                          int mode,
                                          Db *dbin,
                                          Db *dbgrid,
                                          int mesh_dbin,
                                          Vercoloc *vercoloc);
GSTLEARN_EXPORT Vercoloc* vercoloc_from_external(int ndupl,
                                                 int *dupl_in,
                                                 int *dupl_out);
GSTLEARN_EXPORT Vertype* vertype_manage(int mode,
                                        Vertype *vertype,
                                        Vercoloc *vercoloc,
                                        int nvertex);
GSTLEARN_EXPORT int* vercoloc_get_dbin_indices(Vertype *vertype,
                                               Vercoloc *vercoloc,
                                               int *nbnodup);
GSTLEARN_EXPORT void triangulate(const char *triswitches,
                                 struct triangulateio *in,
                                 struct triangulateio *out,
                                 struct triangulateio *vorout);

GSTLEARN_EXPORT void meshes_1D_free(segmentio *t, int mode);
GSTLEARN_EXPORT void meshes_1D_init(segmentio *t);
GSTLEARN_EXPORT int meshes_1D_from_db(Db *db,
                                      int nmask,
                                      int *mask,
                                      segmentio *t);
GSTLEARN_EXPORT int meshes_1D_from_points(int nech, double *x, segmentio *t);
GSTLEARN_EXPORT void meshes_1D_default(Db *dbin, Db *dbout, segmentio *t);
GSTLEARN_EXPORT void meshes_1D_print(segmentio *t, int brief);
GSTLEARN_EXPORT int meshes_turbo_1D_grid_build(int verbose,
                                               Db *dbgrid,
                                               SPDE_Mesh *s_mesh);
GSTLEARN_EXPORT void meshes_1D_create(int verbose,
                                      struct segmentio *in,
                                      struct segmentio *out);
GSTLEARN_EXPORT void meshes_1D_load_vertices(segmentio *t,
                                             const char *name,
                                             int *ntab_arg,
                                             int *natt_arg,
                                             void **tab_arg);
GSTLEARN_EXPORT void meshes_1D_extended_domain(Db *dbout,
                                               const double *gext,
                                               segmentio *t);

GSTLEARN_EXPORT void meshes_2D_free(triangulateio *t, int mode);
GSTLEARN_EXPORT void meshes_2D_init(triangulateio *t);
GSTLEARN_EXPORT int meshes_2D_from_db(Db *db,
                                      int use_code,
                                      int nmask,
                                      int *mask,
                                      triangulateio *t);
GSTLEARN_EXPORT int meshes_2D_from_points(int nech,
                                          double *x,
                                          double *y,
                                          triangulateio *t);
GSTLEARN_EXPORT void meshes_2D_default(Db *dbin, Db *dbout, triangulateio *t);
GSTLEARN_EXPORT int meshes_2D_from_mem(int nseg,
                                       int ncol,
                                       int *segments,
                                       triangulateio *t);
GSTLEARN_EXPORT void meshes_2D_print(triangulateio *t, int brief);
GSTLEARN_EXPORT int meshes_2D_write(const char *file_name,
                                    const char *obj_name,
                                    int verbose,
                                    int ndim,
                                    int ncode,
                                    int ntri,
                                    int npoints,
                                    int *ntcode,
                                    int *triangles,
                                    double *points);
GSTLEARN_EXPORT int meshes_turbo_2D_grid_build(int verbose,
                                               Db *dbgrid,
                                               SPDE_Mesh *s_mesh);
GSTLEARN_EXPORT void meshes_2D_create(int verbose,
                                      const String &triswitches,
                                      struct triangulateio *in,
                                      struct triangulateio *out,
                                      struct triangulateio *vorout);
GSTLEARN_EXPORT void meshes_2D_load_vertices(triangulateio *t,
                                             const char *name,
                                             int *ntab_arg,
                                             int *natt_arg,
                                             void **tab_arg);
GSTLEARN_EXPORT void meshes_2D_extended_domain(Db *dbout,
                                               const double *gext,
                                               triangulateio *t);

GSTLEARN_EXPORT void meshes_3D_create(int verbose,
                                      const String &triswitch,
                                      tetgenio *in,
                                      tetgenio *out);
GSTLEARN_EXPORT int meshes_3D_from_db(Db *db,
                                      int nmask,
                                      int *mask,
                                      tetgenio *t);
GSTLEARN_EXPORT int meshes_3D_from_points(int nech,
                                          double *x,
                                          double *y,
                                          double *z,
                                          tetgenio *t);
GSTLEARN_EXPORT void meshes_3D_default(Db *dbin, Db *dbout, tetgenio *t);
GSTLEARN_EXPORT void meshes_3D_free(tetgenio *t);
GSTLEARN_EXPORT void meshes_3D_extended_domain(Db *dbout,
                                               const double *gext,
                                               tetgenio *t);
GSTLEARN_EXPORT int meshes_turbo_3D_grid_build(int verbose,
                                               Db *dbgrid,
                                               SPDE_Mesh *s_mesh);
GSTLEARN_EXPORT void meshes_3D_load_vertices(tetgenio *t,
                                             const char *name,
                                             int *ntab_arg,
                                             int *natt_arg,
                                             void **tab_arg);
GSTLEARN_EXPORT void meshes_3D_print(tetgenio *t, int brief);
GSTLEARN_EXPORT void mesh_stats(int ndim,
                                int ncorner,
                                int nmesh,
                                int *meshes,
                                double *points);
GSTLEARN_EXPORT void meshes_2D_sph_init(SphTriangle *t);
GSTLEARN_EXPORT void meshes_2D_sph_free(SphTriangle *t, int mode);
GSTLEARN_EXPORT int meshes_2D_sph_from_db(Db *db,
                                          int nmask,
                                          int *mask,
                                          SphTriangle *t);
GSTLEARN_EXPORT int meshes_2D_sph_from_points(int nech,
                                              double *x,
                                              double *y,
                                              SphTriangle *t);
GSTLEARN_EXPORT int meshes_2D_sph_from_auxiliary(const String &triswitch,
                                                 SphTriangle *t);
GSTLEARN_EXPORT void meshes_2D_sph_print(SphTriangle *t, int brief);
GSTLEARN_EXPORT int meshes_2D_sph_create(int verbose, SphTriangle *t);
GSTLEARN_EXPORT void meshes_2D_sph_load_vertices(SphTriangle *t,
                                                 const char *name,
                                                 int *ntab_arg,
                                                 int *natt_arg,
                                                 void **tab_arg);
GSTLEARN_EXPORT int trmesh_(int *n,
                            double *x,
                            double *y,
                            double *z__,
                            int *list,
                            int *lptr,
                            int *lend,
                            int *lnew,
                            int *near__,
                            int *next,
                            double *dist,
                            int *ier);
GSTLEARN_EXPORT int trlist_(int *n,
                            int *list,
                            int *lptr,
                            int *lend,
                            int *nrow,
                            int *nt,
                            int *ltri,
                            int *ier);
GSTLEARN_EXPORT void util_convert_sph2cart(double rlong,
                                           double rlat,
                                           double *x,
                                           double *y,
                                           double *z);
GSTLEARN_EXPORT void util_convert_cart2sph(double x,
                                           double y,
                                           double z,
                                           double *rlong,
                                           double *rlat);

/***************************************/
/* Prototyping the functions in spde.c */
/***************************************/
GSTLEARN_EXPORT QChol* qchol_manage(int mode, QChol *qchol);
GSTLEARN_EXPORT double spde_compute_correc(int ndim, double param);
GSTLEARN_EXPORT int spde_check(const Db *dbin,
                               const Db *dbout,
                               Model *model1,
                               Model *model2,
                               int verbose,
                               const VectorDouble &gext,
                               int mesh_dbin,
                               int mesh_dbout,
                               int flag_advanced,
                               int flag_est,
                               int flag_std,
                               int flag_gibbs,
                               int flag_modif);
GSTLEARN_EXPORT int spde_attach_model(Model *model);
GSTLEARN_EXPORT int m2d_gibbs_spde(Db *dbin,
                                   Db *dbout,
                                   Model *model,
                                   int flag_ed,
                                   int nlayer,
                                   int niter,
                                   int seed,
                                   int nbsimu,
                                   int iptr_pinch,
                                   int flag_drift,
                                   int flag_ce,
                                   int flag_cstd,
                                   int verbose);
GSTLEARN_EXPORT SPDE_Option spde_option_alloc(void);
GSTLEARN_EXPORT void spde_option_update(SPDE_Option &s_option,
                                        const String &triswitch);
GSTLEARN_EXPORT int spde_prepar(Db *dbin,
                                Db *dbout,
                                const VectorDouble &gext,
                                SPDE_Option &s_option);
GSTLEARN_EXPORT int spde_posterior(Db *dbin,
                                   Db *dbout,
                                   const VectorDouble &gext,
                                   SPDE_Option &s_option);
GSTLEARN_EXPORT int spde_process(Db *dbin,
                                 Db *dbout,
                                 SPDE_Option &s_option,
                                 int nbsimu,
                                 int gibbs_nburn,
                                 int gibbs_niter,
                                 int ngibbs_int);
GSTLEARN_EXPORT SPDE_Mesh* spde_mesh_manage(int mode, SPDE_Mesh *s_mesh_old);
GSTLEARN_EXPORT SPDE_Matelem& spde_get_current_matelem(int icov);
GSTLEARN_EXPORT int spde_mesh_load(SPDE_Mesh *s_mesh,
                                   int verbose,
                                   Db *dbin,
                                   Db *dbout,
                                   const VectorDouble &gext,
                                   SPDE_Option &s_option);
GSTLEARN_EXPORT void spde_mesh_assign(SPDE_Mesh *s_mesh,
                                      int ndim,
                                      int ncorner,
                                      int nvertex,
                                      int nmesh,
                                      int *meshes,
                                      double *points,
                                      int verbose);
GSTLEARN_EXPORT int spde_build_matrices(Model *model, int verbose);
GSTLEARN_EXPORT int spde_build_stdev(double *vcur);
GSTLEARN_EXPORT int spde_f(Db *dbin,
                           Db *dbout,
                           Model *model,
                           const VectorDouble &gext,
                           SPDE_Option &s_option,
                           int mesh_dbin,
                           int mesh_dbout,
                           int seed,
                           int nbsimu,
                           int gibbs_nburn,
                           int gibbs_niter,
                           int ngibbs_int,
                           int flag_est,
                           int flag_std,
                           int flag_gibbs,
                           int flag_modif,
                           int verbose);
GSTLEARN_EXPORT int spde_eval(int nblin,
                              double *blin,
                              cs *S,
                              const VectorDouble &Lambda,
                              const VectorDouble &TildeC,
                              double power,
                              double *x,
                              double *y);
GSTLEARN_EXPORT int spde_external_mesh_define(int mode,
                                              int icov0,
                                              int ndim,
                                              int ncorner,
                                              int nvertex,
                                              int nmesh,
                                              int nbin,
                                              int nbout,
                                              int ndupl,
                                              int order,
                                              int *dupl_in,
                                              int *dupl_out,
                                              int *meshes,
                                              double *points);
GSTLEARN_EXPORT int spde_external_AQ_copy(SPDE_Matelem &matelem, int icov0);
GSTLEARN_EXPORT int spde_external_AQ_define(int mode,
                                            int icov0,
                                            int ndim,
                                            int nvertex,
                                            int nmesh,
                                            int nbin,
                                            int nbout,
                                            int ndupl,
                                            int order,
                                            int *dupl_in,
                                            int *dupl_out,
                                            cs *A,
                                            cs *Q);
GSTLEARN_EXPORT int spde_external_mesh_copy(SPDE_Mesh *s_mesh, int icov0);
GSTLEARN_EXPORT int kriging2D_spde(Db *dbin,
                                   Model *model,
                                   SPDE_Option &s_option,
                                   int verbose,
                                   int *ntri,
                                   int *npoint,
                                   int **triangles,
                                   double **points);
GSTLEARN_EXPORT cs* db_mesh_sparse(Db *db, MeshEStandard *amesh, int verbose);
GSTLEARN_EXPORT cs* db_mesh_neigh(const Db *db,
                                  SPDE_Mesh *s_mesh,
                                  double radius,
                                  int flag_exact,
                                  int verbose,
                                  int *nactive,
                                  int **ranks);
GSTLEARN_EXPORT void spde_free_all(void);

/***************************************/
/* Prototyping the functions in math.c */
/***************************************/

GSTLEARN_EXPORT int db_trisurf(Db *db,
                               Model *model,
                               const String &triswitch,
                               int icode0,
                               int verbose,
                               int *ncode_arg,
                               int *ntri_arg,
                               int *npoint_arg,
                               double *codesel,
                               int **ntcode_arg,
                               int **triangle_arg,
                               double **points_arg);
GSTLEARN_EXPORT CTables* ct_tables_manage(int mode,
                                          int verbose,
                                          int flag_cumul,
                                          int nconf,
                                          int ndisc,
                                          double cmin,
                                          double cmax,
                                          CTables *ctables_old);
GSTLEARN_EXPORT void ct_tables_print(CTables *ctables, int flag_print);
GSTLEARN_EXPORT int ct_tableone_covrank(const CTables *ctables,
                                        double cova,
                                        double *cround);
GSTLEARN_EXPORT int ct_tableone_getrank_from_proba(CTables *ctables,
                                                   double gaussian);
GSTLEARN_EXPORT double ct_tableone_calculate(CTables *ctables,
                                             int iconf0,
                                             double *lows,
                                             double *ups);
GSTLEARN_EXPORT double ct_tableone_calculate_by_rank(CTables *ctables,
                                                     int iconf0,
                                                     double *rklows,
                                                     double *rkups);
GSTLEARN_EXPORT double ct_INTRES2(CTables *ctables,
                                  int iconf0,
                                  int idisc0,
                                  int jdisc0);
GSTLEARN_EXPORT double ct_INTRES3(CTables *ctables,
                                  int iconf0,
                                  int idisc0,
                                  int jdisc0,
                                  int kdisc0);

/******************************************/
/* Prototyping the functions in cluster.c */
/******************************************/
GSTLEARN_EXPORT double* kclusters(double *data,
                                  int nvar,
                                  int nech,
                                  int nclusters,
                                  int npass,
                                  int mode,
                                  int verbose);
GSTLEARN_EXPORT int* kmedoids(double *data,
                              int nvar,
                              int nech,
                              int nclusters,
                              int npass,
                              int verbose);
<|MERGE_RESOLUTION|>--- conflicted
+++ resolved
@@ -10,39 +10,50 @@
 /******************************************************************************/
 #pragma once
 
+// WARNING: Make this include list as small as possible!
 #include "gstlearn_export.hpp"
-
-// TODO: this include list is too long
-#include "Anamorphosis/Anam.hpp"
-#include "Anamorphosis/AnamDiscreteDD.hpp"
-#include "Anamorphosis/AnamDiscreteIR.hpp"
-#include "Anamorphosis/AnamEmpirical.hpp"
-#include "Anamorphosis/AnamHermite.hpp"
-#include "Anamorphosis/AnamUser.hpp"
+#include "geoslib_d.h"
+
+// Enums
+#include "Covariances/ECov.hpp"
+#include "Covariances/ECalcMember.hpp"
 #include "Basic/EJustify.hpp"
-#include "csparse_d.h"
-#include "csparse_f.h"
-#include "Db/Db.hpp"
-#include "geoslib_d.h"
+#include "Db/ELoc.hpp"
 #include "LithoRule/EProcessOper.hpp"
-#include "LithoRule/PropDef.hpp"
-#include "LithoRule/Rule.hpp"
-#include "LithoRule/RuleShadow.hpp"
-#include "Mesh/MeshEStandard.hpp"
-#include "Mesh/tetgen.h"
-#include "Model/ANoStat.hpp"
+#include "Model/EConsElem.hpp"
+#include "Model/EConsType.hpp"
+#include "Anamorphosis/EAnam.hpp"
+#include "Drifts/EDrift.hpp"
+#include "Neigh/ENeigh.hpp"
+#include "Variogram/ECalcVario.hpp"
+
+// References
+#include "Covariances/CovCalcMode.hpp"
 #include "Model/Constraints.hpp"
-#include "Model/CovInternal.hpp"
-#include "Model/Model.hpp"
 #include "Model/Option_AutoFit.hpp"
-#include "Model/Option_VarioFit.hpp"
-#include "Neigh/ENeigh.hpp"
-#include "Neigh/Neigh.hpp"
-#include "Polygon/Polygons.hpp"
-#include "segy.h"
-#include "Stats/PCA.hpp"
-#include "Variogram/ECalcVario.hpp"
-#include "Variogram/Vario.hpp"
+
+class Anam;
+class AnamDiscreteDD;
+class AnamDiscreteIR;
+class AnamEmpirical;
+class AnamHermite;
+class PropDef;
+class Rule;
+class RuleShadow;
+class MeshEStandard;
+class CovInternal;
+class Db;
+class Model;
+class Vario;
+class VarioParam;
+class Neigh;
+class Polygons;
+class PCA;
+class GridC;
+
+class cs;
+class QChol;
+class tetgenio;
 
 /**********************************************/
 /* Prototyping the functions in acknowledge.c */
@@ -1093,9 +1104,9 @@
                                              double weight,
                                              VectorDouble d1,
                                              double *covtab);
-GSTLEARN_EXPORT int model_fitting_sills(Vario *vario,
+GSTLEARN_EXPORT int model_fitting_sills(const Vario *vario,
                                         Model *model,
-                                        Option_AutoFit mauto);
+                                        const Option_AutoFit& mauto);
 GSTLEARN_EXPORT int model_nfex(Model *model);
 GSTLEARN_EXPORT int model_update_coreg(Model *model,
                                        double *aic,
@@ -1323,7 +1334,7 @@
                                         int skip,
                                         const VectorInt &nbgh_image = VectorInt());
 GSTLEARN_EXPORT Neigh* neigh_init(int ndim,
-                                  ENeigh type,
+                                  const ENeigh& type,
                                   int flag_xvalid,
                                   int flag_sector,
                                   int flag_aniso,
@@ -2637,7 +2648,6 @@
                                          double *prop);
 GSTLEARN_EXPORT void tokone_get_params(Tokens *tokens,
                                        int rank,
-<<<<<<< HEAD
                                        double *factor_x2y,
                                        double *factor_x2z,
                                        double *factor_y2z,
@@ -2734,107 +2744,6 @@
                                             int *ifirst,
                                             int *ilast);
 GSTLEARN_EXPORT void vario_order_get_indices(Vario_Order *vorder,
-=======
-                                       int *types,
-                                       int *npar,
-                                       double *prop);
-  GEOSLIB_API void tokone_get_params(Tokens *tokens,
-                                     int rank,
-                                     double *factor_x2y,
-                                     double *factor_x2z,
-                                     double *factor_y2z,
-                                     int *law,
-                                     double *valarg);
-  GEOSLIB_API void tokens_print(Tokens *tokens);
-  GEOSLIB_API int toktype_get_nbparams(int type);
-  GEOSLIB_API int simbool_f(Db *dbin,
-                            Db *dbout,
-                            Tokens *tokens,
-                            int seed,
-                            int nb_average,
-                            int flag_stat,
-                            int flag_simu,
-                            int flag_rank,
-                            double background,
-                            double facies,
-                            double *dilate,
-                            double theta_cste,
-                            double tmax,
-                            int verbose);
-
-  /*****************************************/
-  /* Prototyping the functions in geophy.c */
-  /*****************************************/
-
-  GEOSLIB_API int time_3db(double *HS,
-                           double *T,
-                           int NX,
-                           int NY,
-                           int NZ,
-                           int BX,
-                           int BY,
-                           int BZ,
-                           double XS,
-                           double YS,
-                           double ZS,
-                           double HS_EPS_INIT,
-                           int MSG);
-
-  /***************************************/
-  /* Prototyping the functions in poly.c */
-  /***************************************/
-
-  GEOSLIB_API Polygons *polygon_create(void);
-  GEOSLIB_API Polygons *polygon_free(Polygons *polygon);
-  GEOSLIB_API Polygons *polygon_add(Polygons *polygon,
-                                    const VectorDouble& x,
-                                    const VectorDouble& y,
-                                    double zmin,
-                                    double zmax);
-  GEOSLIB_API void polygon_print(Polygons *polygon, int flag_print);
-  GEOSLIB_API void polygon_extension(Polygons *polygon,
-                                     double *xmin,
-                                     double *xmax,
-                                     double *ymin,
-                                     double *ymax);
-  GEOSLIB_API double polygon_surface(Polygons *polygon);
-  GEOSLIB_API Polygons *input_polygon(void);
-  GEOSLIB_API Polygons *polygon_hull(const Db *db);
-  GEOSLIB_API int polygon_hull(const Db *db, VectorDouble& x, VectorDouble& y);
-
-  /*******************************************/
-  /* Prototyping the functions in variopgs.c */
-  /*******************************************/
-
-  GEOSLIB_API Vario_Order *vario_order_manage(int mode,
-                                              int flag_dist,
-                                              int size_aux,
-                                              Vario_Order *vorder);
-  GEOSLIB_API int vario_order_add(Vario_Order *vorder,
-                                  int iech,
-                                  int jech,
-                                  void *aux_iech,
-                                  void *aux_jech,
-                                  int ipas,
-                                  int idir,
-                                  double dist);
-  GEOSLIB_API Vario_Order *vario_order_final(Vario_Order *vorder, int *npair);
-  GEOSLIB_API void vario_order_print(Vario_Order *vorder,
-                                     int idir_target,
-                                     int ilag_target,
-                                     int verbose);
-  GEOSLIB_API void vario_order_get_bounds(Vario_Order *vorder,
-                                          int idir,
-                                          int ipas,
-                                          int *ifirst,
-                                          int *ilast);
-  GEOSLIB_API void vario_order_get_indices(Vario_Order *vorder,
-                                           int ipair,
-                                           int *iech,
-                                           int *jech,
-                                           double *dist);
-  GEOSLIB_API void vario_order_get_auxiliary(Vario_Order *vorder,
->>>>>>> 849962f0
                                              int ipair,
                                              int *iech,
                                              int *jech,
