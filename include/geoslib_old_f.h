--- conflicted
+++ resolved
@@ -375,11 +375,8 @@
                                   int nfac2max,
                                   int *nclout);
 GSTLEARN_EXPORT int db_merge(Db *db, int ncol, int *cols);
-<<<<<<< HEAD
-
-=======
 GSTLEARN_EXPORT int db_count_defined(Db *db, int icol);
->>>>>>> f5f5e33e
+
 GSTLEARN_EXPORT int db_prop_read(DbGrid *db, int ix, int iy, double *props);
 GSTLEARN_EXPORT int db_prop_write(DbGrid *db, int ix, int iy, double *props);
 GSTLEARN_EXPORT int db_resind(Db *db, int ivar, const VectorDouble& zcut);
