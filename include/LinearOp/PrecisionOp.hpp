/******************************************************************************/
/*                                                                            */
/*                            gstlearn C++ Library                            */
/*                                                                            */
/* Copyright (c) (2023) MINES Paris / ARMINES                                 */
/* Authors: gstlearn Team                                                     */
/* Website: https://gstlearn.org                                              */
/* License: BSD 3-clause                                                      */
/*                                                                            */
/******************************************************************************/
#pragma once

#include "Covariances/CovAniso.hpp"
#include "gstlearn_export.hpp"

#include "Enum/EPowerPT.hpp"

#include "Basic/VectorNumT.hpp"
#include "LinearOp/ShiftOpCs.hpp"
#include "LinearOp/ALinearOp.hpp"
#include <Eigen/src/Core/Matrix.h>
#include <map>

#ifndef SWIG
#  include <Eigen/Core>
#  include <Eigen/Dense>
#endif

class APolynomial;
class AMesh;
class Model;

// This class create a precision operator (matrix-free).
// In general, it is built from a Model and a AMesh
// Note that if the model is multivariate, the precision is built with a constant sill = 1.
// Therefore it has to be used only through the PrecisionOpMulti class
// which handles the sills matrix (possibly non stationary)
class GSTLEARN_EXPORT PrecisionOp : public ALinearOp{

public:
  PrecisionOp();
  PrecisionOp(ShiftOpCs* shiftop,
              const CovAniso* cova,
              bool verbose = false);
  PrecisionOp(const AMesh* mesh,
              Model* model,
              int icov = 0,
              bool verbose = false);
  PrecisionOp(const PrecisionOp &pmat);
  PrecisionOp& operator=(const PrecisionOp &pmat);
  virtual ~PrecisionOp();

  // Interface functions for using PrecisionOp

  #ifndef SWIG
    virtual void evalSimulate(const Eigen::VectorXd& whitenoise, Eigen::VectorXd& vecout);
    virtual void evalInverse(const  Eigen::VectorXd& vecin, Eigen::VectorXd& vecout);
  #endif
  virtual void makeReady() {};

  virtual std::pair<double,double> getRangeEigenVal(int ndiscr = 100);

  static PrecisionOp* createFromShiftOp(ShiftOpCs *shiftop = nullptr,
                                        const CovAniso *cova = nullptr,
                                        bool verbose = false);
  static PrecisionOp* create(const AMesh* mesh,
                             Model* model,
                             int icov = 0,
                             bool verbose = false);

  int reset(const ShiftOpCs *shiftop,
            const CovAniso *cova = nullptr,
            bool verbose = false);

  virtual double getLogDeterminant(int nbsimu = 1, int seed = 0);
  #ifndef SWIG
    virtual void gradYQX(const Eigen::VectorXd& /*X*/,
                         const Eigen::VectorXd& /*Y*/,
                         Eigen::VectorXd& /*result*/,
                         const EPowerPT& /*power*/)
    {};
    virtual void gradYQXOptim(const Eigen::VectorXd& /*X*/,
                              const Eigen::VectorXd& /*Y*/,
                              Eigen::VectorXd& /*result*/,
                              const EPowerPT& /*power*/)
    {
    };
  virtual void evalDeriv(const Eigen::VectorXd& /*inv*/,
                         Eigen::VectorXd& /*outv*/,
                         int /*iapex*/,
                         int /*igparam*/,
                         const EPowerPT& /*power*/)
  {
  };
  virtual void evalDerivOptim(Eigen::VectorXd& /*outv*/,
                              int /*iapex*/,
                              int /*igparam*/,
                              const EPowerPT& /*power*/)
  {
  };
  std::vector<Eigen::VectorXd> simulate(int nbsimu = 1);

  #endif
  
//  virtual void evalDerivPoly(const Eigen::VectorXd& /*inv*/,
//                             Eigen::VectorXd& /*outv*/,
//                             int /*iapex*/,
//                             int /*igparam*/){};

  #ifndef SWIG
  void evalPower(const Eigen::VectorXd &inm, Eigen::VectorXd &outm, const EPowerPT& power = EPowerPT::fromKey("ONE"));
  #endif
  VectorDouble evalCov(int imesh);
  VectorDouble simulateOne();
<<<<<<< HEAD
  void evalSimulate(const VectorDouble& in, VectorDouble& out);
=======
  void evalSimulate(VectorDouble& whitenoise, VectorDouble& out);
>>>>>>> 58842954

  int  getSize() const { return _shiftOp->getSize(); }
  bool getTraining() const {return _training;}
  void setTraining(bool tr){ _training = tr;}
  ShiftOpCs* getShiftOp() const { return _shiftOp; }
  VectorDouble getPolyCoeffs(const EPowerPT& power);
  void setPolynomialFromPoly(APolynomial* polynomial);
  bool isCovaDefined() const { return _cova != nullptr; }
  VectorDouble getCoeffs();

protected:
  APolynomial*     getPoly(const EPowerPT& power);
  const ShiftOpCs* getShiftOpCs() const {return _shiftOp;}
  const CovAniso* getCova() const {return _cova;}

#ifndef SWIG

public:
void evalPower(const VectorDouble &inv, VectorDouble &outv, const EPowerPT& power = EPowerPT::fromKey("ONE"));

protected:
  virtual int  _addToDest(const Eigen::VectorXd& inv,
                          Eigen::VectorXd& outv) const;
  void _addEvalPower(const Eigen::VectorXd& inv, Eigen::VectorXd& outv, const EPowerPT& power) const;

#endif

private:
  int  _preparePoly(const EPowerPT& power,bool force = false) const;
  int  _prepareChebychev(const EPowerPT& power) const;
  int  _preparePrecisionPoly() const;
#ifndef SWIG
  int  _evalPoly(const EPowerPT& power,const Eigen::VectorXd& inv, Eigen::VectorXd& outv) const;
#endif
  void _purge();

private:
  mutable ShiftOpCs*                       _shiftOp;
  const CovAniso*                          _cova; // Not to be deleted
  mutable std::map<EPowerPT, APolynomial*> _polynomials;
  bool                                     _verbose;
  bool                                     _training;
  bool                                     _destroyShiftOp;
  bool                                     _userPoly;

#ifndef SWIG
protected :
  mutable Eigen::VectorXd              _work;
  mutable Eigen::VectorXd              _work2;
  mutable Eigen::VectorXd              _work3;
  mutable Eigen::VectorXd              _work4;
  mutable Eigen::VectorXd              _work5;
  mutable std::vector<Eigen::VectorXd> _workPoly;
#endif

};<|MERGE_RESOLUTION|>--- conflicted
+++ resolved
@@ -112,11 +112,7 @@
   #endif
   VectorDouble evalCov(int imesh);
   VectorDouble simulateOne();
-<<<<<<< HEAD
   void evalSimulate(const VectorDouble& in, VectorDouble& out);
-=======
-  void evalSimulate(VectorDouble& whitenoise, VectorDouble& out);
->>>>>>> 58842954
 
   int  getSize() const { return _shiftOp->getSize(); }
   bool getTraining() const {return _training;}
