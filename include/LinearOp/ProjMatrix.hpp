--- conflicted
+++ resolved
@@ -35,24 +35,13 @@
   static ProjMatrix* create(const Db* db, const AMesh *a_mesh, int verbose = 0);
   int resetFromDb(const Db* db, const AMesh *a_mesh, int verbose = 0);
   int resetFromPoints(int npoint, int napices, const cs *aproj);
-<<<<<<< HEAD
   int resetFromDbByNeigh(const Db *db,
                          AMesh *amesh,
                          double radius,
                          int flag_exact = 0,
                          int verbose = 0);
-  int point2mesh(const VectorDouble& in, VectorDouble& out) const override;
-  int mesh2point(const VectorDouble& in, VectorDouble& out) const override;
-=======
-  int resetFromDbOldStyle(Db* db, SPDE_Mesh* s_mesh, int verbose = 0);
-  int resetFromDbByNeighOldStyle(const Db* db,
-                                 SPDE_Mesh* s_mesh,
-                                 double radius,
-                                 int flag_exact = 0,
-                                 int verbose = 0);
   int point2mesh(const VectorDouble& inv, VectorDouble& outv) const override;
   int mesh2point(const VectorDouble& inv, VectorDouble& outv) const override;
->>>>>>> 299236b3
   int getApexNumber() const override { return _nApices; }
   int getPointNumber() const override { return _nPoint; }
   const cs* getAproj() const { return _Aproj; }
