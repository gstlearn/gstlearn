--- conflicted
+++ resolved
@@ -39,12 +39,6 @@
   KrigingAlgebraSimpleCase(bool flagDual                        = false,
                            const VectorVectorInt* sampleRanks   = nullptr,
                            const VectorDouble* Z                = nullptr,
-<<<<<<< HEAD
-=======
-                           const MatrixSymmetric* Sigma   = nullptr,
-                           const MatrixDense* X           = nullptr,
-                           const MatrixSymmetric* Sigma00 = nullptr,
->>>>>>> c079cc0c
                            const VectorDouble& Means            = VectorDouble(),
                            int flagchol                         = false,
                            bool neighUnique                     = OptCustom::query("unique", 1));
@@ -83,18 +77,13 @@
   int updateRHS();
 
   bool isDual() const { return _flagDual; }
-<<<<<<< HEAD
   VectorDouble* getZ() { return _Z.get(); }
   MatrixSquareSymmetric* getSigma() { return _Sigma.get(); }
   MatrixSquareSymmetric* getSigma00() { return _Sigma00.get(); }
   MatrixRectangular* getX() { return _X.get(); }
-  MatrixRectangular* getSigma0() { return _Sigma0.get(); }
+  MatrixDense* getSigma0() { return _Sigma0.get(); }
   void updateSampleRanks();
-  MatrixRectangular* getX0() { return _X0.get(); }
-=======
-  MatrixDense* getSigma0() { return _Sigma0.get(); }
   MatrixDense* getX0() { return _X0.get(); }
->>>>>>> c079cc0c
   VectorVectorInt* getSampleRanks() { return _sampleRanks.get(); }
   VectorInt* getNbgh() { return _nbgh.get(); }
   void setMeans(const VectorDouble& means);
@@ -176,48 +165,27 @@
 
 private:
   // Quantities to be defined by the user
-<<<<<<< HEAD
   std::shared_ptr<VectorDouble> _Z;              // Data [flattened] (Dim: _neq)
   std::shared_ptr<VectorVectorInt> _sampleRanks; // Vector of Vector of sampl indices per variable
   std::shared_ptr<VectorInt> _nbgh;
-  std::shared_ptr<MatrixRectangular> _X;           // Drift at Data (Dim: _neq * _nbfl)
-  std::shared_ptr<MatrixSquareSymmetric> _Sigma;   // Covariance Matrix (Dim: _neq * _neq)
-  std::shared_ptr<MatrixSquareSymmetric> _Sigma00; // Variance at Target (Dim: _nrhs * _nrhs)
-  std::shared_ptr<MatrixRectangular> _Sigma0;      // Covariance at Target (Dim: _neq * _nrhs)
-  std::shared_ptr<MatrixRectangular> _X0;          // Drift at Target (Dim: _nrhs * _nbfl)
-=======
-  std::shared_ptr<VectorDouble> _Z;                // Data [flattened] (Dim: _neq)
-  std::shared_ptr<VectorVectorInt> _sampleRanks;   // Vector of Vector of sampl indices per variable
   std::shared_ptr<MatrixDense> _X;           // Drift at Data (Dim: _neq * _nbfl)
   std::shared_ptr<MatrixSymmetric> _Sigma;   // Covariance Matrix (Dim: _neq * _neq)
   std::shared_ptr<MatrixSymmetric> _Sigma00; // Variance at Target (Dim: _nrhs * _nrhs)
   std::shared_ptr<MatrixDense> _Sigma0;      // Covariance at Target (Dim: _neq * _nrhs)
   std::shared_ptr<MatrixDense> _X0;          // Drift at Target (Dim: _nrhs * _nbfl)
->>>>>>> c079cc0c
 
   VectorDouble _Means; // Fixed drift coefficients
 
   std::shared_ptr<MatrixSymmetric> _InvSigma; // Inv{Sigma} (Dim: _neq * _neq)
   std::shared_ptr<CholeskyDense> _cholSigma;
-<<<<<<< HEAD
-  std::shared_ptr<MatrixRectangular> _XtInvSigma;    // X^t * Inv{Sigma} (Dim: _nbfl * _neq);
-  std::shared_ptr<MatrixRectangular> _invSigmaX;     // Inv{Sigma} X (Dim: _neq * _nbfl);
+  std::shared_ptr<MatrixDense> _XtInvSigma;    // X^t * Inv{Sigma} (Dim: _nbfl * _neq);
+  std::shared_ptr<MatrixDense> _invSigmaX;     // Inv{Sigma} X (Dim: _neq * _nbfl);
   std::shared_ptr<VectorDouble> _XtInvSigmaZ;        // X^t * Inv{Sigma} Z (Dim: _nbfl * _nvar);
-  std::shared_ptr<MatrixSquareSymmetric> _invSigmac; // Inv{X^t * Inv{Sigma} * X} (Dim: _nbfl * _nbfl)
+  std::shared_ptr<MatrixSymmetric> _invSigmac; // Inv{X^t * Inv{Sigma} * X} (Dim: _nbfl * _nbfl)
   std::shared_ptr<VectorDouble> _Beta;               // Drift coefficients (Dim: _nbfl)
-  std::shared_ptr<MatrixRectangular> _LambdaSK;      // Weights for SK (Dim: _neq * _nrhs)
+  std::shared_ptr<MatrixDense> _LambdaSK;      // Weights for SK (Dim: _neq * _nrhs)
                                                      // Following elements are defined for Dual programming
   std::shared_ptr<VectorDouble> _bDual;              // Fake Covariance part in Dual (Dim: _neq)
-=======
-  std::shared_ptr<MatrixDense> _XtInvSigma; // X^t * Inv{Sigma} (Dim: _nbfl * _neq);
-  std::shared_ptr<MatrixDense> _invSigmaX;  // Inv{Sigma} X (Dim: _neq * _nbfl);
-  std::shared_ptr<VectorDouble> _XtInvSigmaZ;     // X^t * Inv{Sigma} Z (Dim: _nbfl * _nvar);
-  std::shared_ptr<MatrixSymmetric> _invSigmac; // Inv{X^t * Inv{Sigma} * X} (Dim: _nbfl * _nbfl)
-  std::shared_ptr<VectorDouble> _Beta;            // Drift coefficients (Dim: _nbfl)
-  std::shared_ptr<MatrixDense> _LambdaSK;   // Weights for SK (Dim: _neq * _nrhs)
-                                                // Following elements are defined for Dual programming
-  std::shared_ptr<VectorDouble> _bDual; // Fake Covariance part in Dual (Dim: _neq)
->>>>>>> c079cc0c
   std::shared_ptr<VectorDouble> _invSigmaXBeta;
 
   VectorDouble _Zstar; // Estimated values (Dim: _nrhs)
