/******************************************************************************/
/*                                                                            */
/*                            gstlearn C++ Library                            */
/*                                                                            */
/* Copyright (c) (2023) MINES Paris / ARMINES                                 */
/* Authors: gstlearn Team                                                     */
/* Website: https://gstlearn.org                                              */
/* License: BSD 3-clause                                                      */
/*                                                                            */
/******************************************************************************/
#pragma once

#include "gstlearn_export.hpp"

#include "Enum/EKrigOpt.hpp"
#include "Covariances/CovCalcMode.hpp"

class Db;
class DbGrid;
class MatrixRectangular;
class ANeigh;
class ModelGeneric;

class GSTLEARN_EXPORT KrigOpt
{
public:
  KrigOpt(const EKrigOpt& calcul = EKrigOpt::POINT);
  KrigOpt(const KrigOpt &m);
  KrigOpt& operator=(const KrigOpt &m);
  virtual ~KrigOpt();

  int setKrigingOption(const EKrigOpt& calcul  = EKrigOpt::POINT,
                       Db* dbout               = nullptr,
                       const VectorInt& ndiscs = VectorInt(),
                       bool flag_per_cell      = false);
  int setKrigingDGM(bool flag_dgm);
  int setRankColCok(const VectorInt& rank_colcok);
<<<<<<< HEAD
  int setMatLC(const MatrixRectangular* matLC, int nvar);
=======
>>>>>>> 2ab5cb1b
  void setMode(const CovCalcMode* mode);

  const CovCalcMode& getMode() const { return _mode; }
  const EKrigOpt& getCalcul() const { return _calcul; }

  int getNDisc() const { return _nDiscNumber; }
  const VectorInt& getDiscs() const { return _ndiscs; }
  int getDisc(int idim) const { return _ndiscs[idim]; }
  bool isFlagCell() const { return _flagPerCell; }
  void blockDiscretize(int iechout, bool flagRandom = false, int seed = 1234546) const;
  VectorDouble getDisc1VD(int idisc) const;
  VectorDouble getDisc2VD(int idisc) const;
  VectorVectorDouble getDisc1VVD() const;
  VectorVectorDouble getDisc2VVD() const;
  const MatrixRectangular* getMatLC() const { return _matLC; }
  double getMatCLValue(int ivarcl, int ivar) const;
  bool isMatLC() const { return _matLC != nullptr; }
  int getNvarCL() const;
  const VectorInt& getRankColcok() const { return _rankColcok; }
  int getRankColcok(int i) const { return _rankColcok[i]; }
  bool hasColcok() const { return _flagColcok; }

  bool isValid(const Db* dbout, const ANeigh* neigh, const ModelGeneric* model) const;
  void dumpOptions() const;

private:
  double _getDisc1(int idisc, int idim) const;
  double _getDisc2(int idisc, int idim) const;
  bool _isValidCalcul(const Db* dbout, const ANeigh* neigh) const;
  bool _isValidColcok(const Db* dbout, const ModelGeneric* model) const;
  bool _isValidMatLC(const ModelGeneric* model) const;
  bool _isValidDGM(const ModelGeneric* model) const;

private:
  // General information
  EKrigOpt _calcul;
  CovCalcMode _mode;

  // Discretization of cell for block calculation
  mutable bool _flagPerCell;
  int _nDiscDim;
  int _nDiscNumber;
  VectorInt _ndiscs;
  mutable VectorVectorDouble _disc1; // Dimension: ndiscNumber, ndim
  mutable VectorVectorDouble _disc2; // Dimension: ndiscNumber, ndim

  // Discrete Gaussian Model
  bool _flagDGM;

  // Colocated Kriging option
  bool _flagColcok;
  VectorInt _rankColcok;
<<<<<<< HEAD
=======
  mutable VectorDouble _valuesColcok;
>>>>>>> 2ab5cb1b

  // Matrix used for variable combination
  const MatrixRectangular* _matLC; // Pointer not to be deleted

  DbGrid* _dbgrid; // Pointer to the DbGrid (not to be deleted)
};<|MERGE_RESOLUTION|>--- conflicted
+++ resolved
@@ -35,10 +35,8 @@
                        bool flag_per_cell      = false);
   int setKrigingDGM(bool flag_dgm);
   int setRankColCok(const VectorInt& rank_colcok);
-<<<<<<< HEAD
   int setMatLC(const MatrixRectangular* matLC, int nvar);
-=======
->>>>>>> 2ab5cb1b
+  int setRankColCok(const VectorInt& rank_colcok);
   void setMode(const CovCalcMode* mode);
 
   const CovCalcMode& getMode() const { return _mode; }
@@ -91,13 +89,16 @@
   // Colocated Kriging option
   bool _flagColcok;
   VectorInt _rankColcok;
-<<<<<<< HEAD
-=======
+
+  // Matrix used for variable combination
+  // Colocated Kriging option
+  bool _flagColcok;
+  VectorInt _rankColcok;
   mutable VectorDouble _valuesColcok;
->>>>>>> 2ab5cb1b
 
   // Matrix used for variable combination
   const MatrixRectangular* _matLC; // Pointer not to be deleted
 
+
   DbGrid* _dbgrid; // Pointer to the DbGrid (not to be deleted)
 };