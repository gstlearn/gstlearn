/******************************************************************************/
/* COPYRIGHT ARMINES, ALL RIGHTS RESERVED                                     */
/*                                                                            */
/* THE CONTENT OF THIS WORK CONTAINS CONFIDENTIAL AND PROPRIETARY             */
/* INFORMATION OF ARMINES. ANY DUPLICATION, MODIFICATION,                     */
/* DISTRIBUTION, OR DISCLOSURE IN ANY FORM, IN WHOLE, OR IN PART, IS STRICTLY */
/* PROHIBITED WITHOUT THE PRIOR EXPRESS WRITTEN PERMISSION OF ARMINES         */
/*                                                                            */
/* TAG_SOURCE_CG                                                              */
/******************************************************************************/
#pragma once

#include "gstlearn_export.hpp"
#include "geoslib_define.h"

#include "Basic/Utilities.hpp"
#include "Basic/AStringable.hpp"
#include "Basic/String.hpp"
#include "Basic/Utilities.hpp"

#include <iostream>
#include <stdarg.h>
#include <stdio.h>
#include <fstream>

class GSTLEARN_EXPORT ASerializable
{
public:
  ASerializable();
  ASerializable(const ASerializable& r);
  ASerializable& operator=(const ASerializable& r);
  virtual ~ASerializable();

  static String buildFileName(const String& filename, bool ensureDirExist = false);

  static String getHomeDirectory(const std::string& sub = "");
  static String getTestData(const String& subdir, const String& filename);
  static String getFileIdentity(const String& filename);
  static void setContainerName(bool useDefault,
                               const String& containerName = String(),
                               bool verbose = false);
  static void unsetContainerName();
  static void setPrefixName(const String& prefixName);
  static void unsetPrefixName();
  static const String& getContainerName();
  static const String& getPrefixName();

  // TODO : Directory manipulation class
  static bool createDirectory(const String& dir);
  static String getExecDirectory();
  static String getDirectory(const String& path);

protected:
  virtual int _deserialize2(std::istream& s, bool verbose = false) = 0;
  virtual int _serialize2(std::ostream& s,bool verbose = false) const = 0;

  static bool _fileOpenWrite2(const String& filename,
                              const String& filetype,
                              std::ofstream& os,
                              bool verbose = false);
  static bool _fileOpenRead2(const String& filename,
                             const String& filetype,
                             std::ifstream& is,
                             bool verbose = false);

  static bool _commentWrite2(std::ostream& os,
                             const String& comment);
  template <typename T>
  static bool _recordWrite2(std::ostream& os,
                            const String& title,
                            const T& val);
  template <typename T>
  static bool _recordWriteVec2(std::ostream& os,
                               const String& title,
                               const std::vector<T>& vec);

  template <typename T>
  static bool _recordRead2(std::istream& is,
                           const String& title,
                           T& val);
  template <typename T>
  static bool _recordReadVec2(std::istream& is,
                              const String& title,
                              std::vector<T>& vec);


  //virtual int _deserialize(FILE* file, bool verbose = false) = 0;
  //virtual int _serialize(FILE* file, bool verbose = false) const = 0;

  static FILE* _fileOpen(const String& filename,
                         const String& filetype,
                         const String& mode,
                         bool verbose = false);
  static int _fileClose(FILE* file, bool verbose = false);
  static int _recordRead(FILE* file,
                         const char* title,
                         const char* format, ...);
  static void _recordWrite(FILE* file, const char* format, ...);
  static void _tableWrite(FILE *file, const String& string, int ntab, const double *tab);
  static int  _tableRead(FILE* file, int ntab, double *tab);
  static int  _fileRead(FILE* file, const String& format, va_list ap);
  static void _fileWrite(FILE* file, const String& format, va_list ap);
  static bool _onlyBlanks(char *string);

  static int  _tableRead2(std::istream& is, int ntab, double *tab);
  static bool _tableWrite2(std::ostream& os,
                           const String& string,
                           int ntab,
                           const VectorDouble& tab);

private:
  static String myContainerName;
  static String myPrefixName;
};

template <typename T>
bool ASerializable::_recordWrite2(std::ostream& os,
                                  const String& title,
                                  const T& val)
{
  if (os.good())
  {
<<<<<<< HEAD
    if (isNA(val))
    {
      if (title.empty())
         os << "NA" << " ";
       else
         os << "NA" << " # " << title << std::endl;
    }
    else
    {
      if (title.empty())
        os << val << " ";
      else
        os << val << " # " << title << std::endl;
    }
=======
    if (isNA<T>(val))
      os << STRING_NA << " # " << title << std::endl;
    else
      os << val << " # " << title << std::endl;
>>>>>>> 7fdc99d5
  }
  return os.good();
}

template <typename T>
bool ASerializable::_recordWriteVec2(std::ostream& os,
                                     const String& title,
                                     const std::vector<T>& vec)
{
  if (os.good())
  {
    if (!title.empty())
      os << "# " << title << std::endl;
<<<<<<< HEAD
    for (auto val : vec)
    {
//      if (isNA(&val))
//        os << "NA" << " ";
//      else
=======
    for (auto val: vec)
    {
      if (isNA<T>(val))
        os << STRING_NA << " ";
      else
>>>>>>> 7fdc99d5
        os << val << " ";
    }
    os << std::endl;
  }
  return os.good();
}

template <typename T>
bool ASerializable::_recordRead2(std::istream& is,
                                 const String& title,
                                 T& val)
{
  val = T();
  if (is.good())
  {
    String word;
    // Skip comment or empty lines
    while (is.good())
    {
      word.clear();
      is >> word;
      if (!is.good() && !is.eof())
      {
        messerr("Error while reading %s", title.c_str());
        return false;
      }
      word = trim(word);
      if (!word.empty())
      {
<<<<<<< HEAD
        if (word[0] != '#')
          break;   // We found something
        else
          std::getline(is, word); // Eat all the comment
=======
        if (word == STRING_NA) break;   // We found NA
        else if (word[0] != '#') break; // We found something
        else std::getline(is, word);    // We found comment, eat all the line
>>>>>>> 7fdc99d5
      }
    }

    if (word == STRING_NA)
    {
      // Get NA value
      val = getNAValue<T>();
    }
    else
    {
<<<<<<< HEAD
      messerr("Error while reading %s", title.c_str());
      val = T();
      return false;
=======
      // Decode the line
      std::stringstream sstr(word);
      sstr >> val;
      if (!sstr.good() && !sstr.eof())
      {
        message("Error while reading %s", title.c_str());
        val = T();
        return false;
      }
>>>>>>> 7fdc99d5
    }
  }
  return is.good();
}

template <typename T>
bool ASerializable::_recordReadVec2(std::istream& is,
                                    const String& title,
                                    std::vector<T>& vec)
{
  vec.clear();
  if (is.good())
  {
    String line;
    // Skip comment or empty lines
    while (is.good())
    {
      std::getline(is, line);
      if (!is.good() && !is.eof())
      {
        messerr("Error while reading %s", title.c_str());
        return false;
      }
      line = trim(line);
      if (!line.empty() && line[0] != '#')
        break; // We found something
    }
    // Decode the line
    std::stringstream sstr(line);
    while (sstr.good())
    {
      String word;
      sstr >> word;
      if (!sstr.good() && !sstr.eof())
      {
        messerr("Error while reading %s", title.c_str());
        vec.clear();
        return false;
      }
      word = trim(word);
      T val;
      if (word == STRING_NA)
      {
        // Get NA value
        val = getNAValue<T>();
      }
      else
      {
        // Decode the value
        std::stringstream sword(word);
        sword >> val;
      }
      vec.push_back(val);
    }
  }
  return is.good();
}<|MERGE_RESOLUTION|>--- conflicted
+++ resolved
@@ -13,7 +13,6 @@
 #include "gstlearn_export.hpp"
 #include "geoslib_define.h"
 
-#include "Basic/Utilities.hpp"
 #include "Basic/AStringable.hpp"
 #include "Basic/String.hpp"
 #include "Basic/Utilities.hpp"
@@ -120,13 +119,12 @@
 {
   if (os.good())
   {
-<<<<<<< HEAD
-    if (isNA(val))
+    if (isNA<T>(val))
     {
       if (title.empty())
-         os << "NA" << " ";
+         os << STRING_NA << " ";
        else
-         os << "NA" << " # " << title << std::endl;
+         os << STRING_NA << " # " << title << std::endl;
     }
     else
     {
@@ -135,12 +133,6 @@
       else
         os << val << " # " << title << std::endl;
     }
-=======
-    if (isNA<T>(val))
-      os << STRING_NA << " # " << title << std::endl;
-    else
-      os << val << " # " << title << std::endl;
->>>>>>> 7fdc99d5
   }
   return os.good();
 }
@@ -154,19 +146,11 @@
   {
     if (!title.empty())
       os << "# " << title << std::endl;
-<<<<<<< HEAD
-    for (auto val : vec)
-    {
-//      if (isNA(&val))
-//        os << "NA" << " ";
-//      else
-=======
     for (auto val: vec)
     {
       if (isNA<T>(val))
         os << STRING_NA << " ";
       else
->>>>>>> 7fdc99d5
         os << val << " ";
     }
     os << std::endl;
@@ -193,19 +177,12 @@
         messerr("Error while reading %s", title.c_str());
         return false;
       }
-      word = trim(word);
+      word = trimLeft(word);
       if (!word.empty())
       {
-<<<<<<< HEAD
-        if (word[0] != '#')
-          break;   // We found something
-        else
-          std::getline(is, word); // Eat all the comment
-=======
         if (word == STRING_NA) break;   // We found NA
         else if (word[0] != '#') break; // We found something
         else std::getline(is, word);    // We found comment, eat all the line
->>>>>>> 7fdc99d5
       }
     }
 
@@ -215,22 +192,16 @@
       val = getNAValue<T>();
     }
     else
-    {
-<<<<<<< HEAD
-      messerr("Error while reading %s", title.c_str());
-      val = T();
-      return false;
-=======
+		{
       // Decode the line
       std::stringstream sstr(word);
       sstr >> val;
       if (!sstr.good() && !sstr.eof())
       {
-        message("Error while reading %s", title.c_str());
+        messerr("Error while reading %s", title.c_str());
         val = T();
         return false;
       }
->>>>>>> 7fdc99d5
     }
   }
   return is.good();
@@ -254,7 +225,7 @@
         messerr("Error while reading %s", title.c_str());
         return false;
       }
-      line = trim(line);
+      line = trimLeft(line);
       if (!line.empty() && line[0] != '#')
         break; // We found something
     }
