--- conflicted
+++ resolved
@@ -49,18 +49,12 @@
 GSTLEARN_EXPORT double ut_vector_var(const VectorDouble& vec);
 GSTLEARN_EXPORT double ut_vector_stdv(const VectorDouble& vec);
 GSTLEARN_EXPORT double ut_vector_norm(const VectorDouble& vec);
-<<<<<<< HEAD
+GSTLEARN_EXPORT double ut_vector_correlation(const VectorDouble &veca,
+                                             const VectorDouble& vecb);
 GSTLEARN_EXPORT double ut_vector_inner_product(const VectorDouble& veca, // Not vec1 because of swig !
                                                const VectorDouble& vecb);
 GSTLEARN_EXPORT VectorDouble ut_vector_cross_product(const VectorDouble& veca,
                                                      const VectorDouble& vecb);
-=======
-GSTLEARN_EXPORT double ut_vector_correlation(const VectorDouble &vec1, const VectorDouble& vec2);
-GSTLEARN_EXPORT double ut_vector_inner_product(const VectorDouble& vec1,
-                                               const VectorDouble& vec2);
-GSTLEARN_EXPORT VectorDouble ut_vector_cross_product(const VectorDouble& vec1,
-                                                     const VectorDouble& vec2);
->>>>>>> 2240a439
 GSTLEARN_EXPORT bool ut_vector_constant(const VectorDouble& vect, double refval = TEST);
 GSTLEARN_EXPORT bool ut_ivector_constant(const VectorInt& vect, int refval = ITEST);
 GSTLEARN_EXPORT bool ut_vector_same(const VectorDouble& v1,
