/******************************************************************************/
/*                                                                            */
/*                            gstlearn C++ Library                            */
/*                                                                            */
/* Copyright (c) (2023) MINES Paris / ARMINES                                 */
/* Authors: gstlearn Team                                                     */
/* Website: https://gstlearn.org                                              */
/* License: BSD 3-clause                                                      */
/*                                                                            */
/******************************************************************************/
#pragma once

#include "gstlearn_export.hpp"
#include "Variogram/VarioParam.hpp"
#include "Matrix/MatrixSquareGeneral.hpp"
#include "Matrix/MatrixSquareSymmetric.hpp"
#include "Matrix/MatrixRectangular.hpp"
#include "Basic/AStringable.hpp"
#include "Basic/NamingConvention.hpp"

class Db;

class GSTLEARN_EXPORT PCA: public AStringable
{
public:
  PCA(int nvar = 0);
  PCA(const PCA &m);
  PCA& operator= (const PCA &m);
  virtual ~PCA();

  /// Interface for AStringable
  virtual String toString(const AStringFormat* strfmt = nullptr) const override;

  void init(int nvar);

  const VectorDouble& getEigVals() const { return _eigval; }
  double getEigVal(int ivar) const { return _eigval[ivar]; }
  const MatrixRectangular& getEigVecs() const { return _eigvec; }
  double getEigVec(int ivar, int jvar) const { return _eigvec.getValue(ivar,jvar); }
  VectorDouble getVarianceRatio() const;
  const VectorDouble& getMeans() const { return _mean; }
  double getMean(int ivar) const { return _mean[ivar]; }
  const MatrixSquareSymmetric& getC0() const { return _c0; }
  int getNVar() const { return _nVar; }
  const MatrixSquareGeneral& getF2Zs() const { return _F2Z; }
  const MatrixSquareGeneral& getZ2Fs() const { return _Z2F; }
  const VectorDouble& getSigmas() const { return _sigma; }
  double getSigma(int ivar) const { return _sigma[ivar]; }

  void setMeans(const VectorDouble &mean) { _mean = mean; }
  void setSigmas(const VectorDouble &sigma) { _sigma = sigma; }
  void setZ2Fs(const MatrixSquareGeneral& z2f) { _Z2F = z2f; }
  void setF2Zs(const MatrixSquareGeneral& f2z) { _F2Z = f2z; }

  void setEigVals(VectorDouble& eigval) { _eigval = eigval; }
  void setEigVal(int ivar, double eigval) { _eigval[ivar] = eigval; }
  void setEigVecs(const MatrixRectangular& eigvec) { _eigvec = eigvec; }
  void setEigVec(int ivar, int jvar, double eigvec) { _eigvec.setValue(ivar,jvar,eigvec); }

  int pca_compute(const Db *db, bool verbose = false, bool optionPositive = true);
  int maf_compute(Db *db,
                  const VarioParam &varioparam,
                  int ilag0 = 1,
                  int idir0 = 0,
                  bool verbose = false);
  int maf_compute_interval(Db *db, double hmin, double hmax, bool verbose = false);
  int dbZ2F(Db* db,
            bool verbose = false,
            const NamingConvention& namconv = NamingConvention("F", false));
  int dbF2Z(Db* db,
            bool verbose = false,
            const NamingConvention& namconv = NamingConvention("Z", false));
  VectorDouble mafOfIndex() const;

private:
  double _getF2Z(int ivar, int ifac) const { return _F2Z.getValue(ivar, ifac); }
  void   _setF2Z(int ivar, int ifac, double f2z) {  _F2Z.setValue(ivar, ifac, f2z); }
  double _getZ2F(int ifac, int ivar) const { return _Z2F.getValue(ifac, ivar); }
  void   _setZ2F(int ifac, int ivar, double z2f) {  _Z2F.setValue(ifac, ivar, z2f); }

  static VectorBool _getVectorIsotopic(const Db* db);
  static void _loadData(const Db* db, int iech, VectorDouble& data);
  int  _calculateEigen(bool verbose = false, bool optionPositive = true);
  int  _calculateGEigen(bool verbose);
  void _calculateNormalization(const Db *db,
                               const VectorBool &isoFlag,
                               bool verbose = false,
                               bool flag_nm1 = false);
  void _covariance0(const Db *db,
                    const VectorBool &isoFlag,
                    bool verbose = false,
                    bool flag_nm1 = false);
  void _variogramh(Db *db,
                   const VarioParam &varioparam,
                   int ilag0,
                   int idir0,
                   double hmin,
                   double hmax,
                   const VectorBool &isoFlag,
                   bool verbose);
  static void _center(VectorDouble& data,
                      const VectorDouble& mean,
                      const VectorDouble& sigma,
                      bool flag_center = true,
                      bool flag_scale  = false);
  static void _uncenter(VectorDouble& data,
                        const VectorDouble& mean,
                        const VectorDouble& sigma,
                        bool flag_center = true,
                        bool flag_scale  = false);
  void _pcaZ2F(int iptr,
<<<<<<< HEAD
               Db *db,
               const VectorBool& isoFlag,
               const VectorDouble &mean,
               const VectorDouble &sigma);
=======
               Db* db,
               const VectorBool& isoFlag,
               const VectorDouble& mean,
               const VectorDouble& sigma);
>>>>>>> ab83fd56
  void _pcaF2Z(int iptr,
               Db *db,
               const VectorBool &isoFlag,
               const VectorDouble &mean,
               const VectorDouble &sigma);
  void _pcaFunctions(bool verbose);
  void _mafFunctions(bool verbose);
  int _mafCompute(Db *db,
                  const VarioParam &varioparam,
                  int ilag0,
                  int idir0,
                  double hmin,
                  double hmax,
                  bool verbose);

private:
  int          _nVar;
  VectorDouble _mean;
  VectorDouble _sigma;
  VectorDouble          _eigval;
  MatrixRectangular     _eigvec;
  MatrixSquareSymmetric _c0;
  MatrixSquareSymmetric _gh;
  MatrixSquareGeneral   _Z2F;
  MatrixSquareGeneral   _F2Z;
};<|MERGE_RESOLUTION|>--- conflicted
+++ resolved
@@ -109,17 +109,10 @@
                         bool flag_center = true,
                         bool flag_scale  = false);
   void _pcaZ2F(int iptr,
-<<<<<<< HEAD
-               Db *db,
-               const VectorBool& isoFlag,
-               const VectorDouble &mean,
-               const VectorDouble &sigma);
-=======
                Db* db,
                const VectorBool& isoFlag,
                const VectorDouble& mean,
                const VectorDouble& sigma);
->>>>>>> ab83fd56
   void _pcaF2Z(int iptr,
                Db *db,
                const VectorBool &isoFlag,
