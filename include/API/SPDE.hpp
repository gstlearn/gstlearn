--- conflicted
+++ resolved
@@ -71,13 +71,10 @@
   Model *_model;
   mutable VectorVectorDouble _workKriging;
   mutable VectorVectorDouble _workingSimu;
-<<<<<<< HEAD
   mutable VectorDouble       _workingData;
   std::vector<ProjMatrix*> _projOnDbOut;
-=======
-  std::vector<ProjMatrix*>   _projOnDbOut;
   std::vector<int>           _adressesICov;
->>>>>>> 22c4187f
+
   double _nugget;
   // query sur aproj ou // TODO ??
 };