--- conflicted
+++ resolved
@@ -1549,19 +1549,11 @@
         return None
     
     if len(icols) == 0:
-<<<<<<< HEAD
-        datay = table.getColumn(0)
-        datax = [i for i in range(table.getNRows())]
-    elif len(icols) == 1:
-        datay = table.getColumn(int(icols[0]))
-        datax = [i for i in range(table.getNRows())]
-=======
         datay = tableold.getColumn(0)
         datax = [i for i in range(tableold.getNRows())]
     elif len(icols) == 1:
         datay = tableold.getColumn(int(icols[0]))
         datax = [i for i in range(tableold.getNRows())]
->>>>>>> 2d0950a5
     else:
         datay = tableold.getColumn(int(icols[0]))
         datax = tableold.getColumn(int(icols[1]))
@@ -2011,26 +2003,6 @@
 ## ------------------------------------------ ##
 import gstlearn.plot         as gp
 
-<<<<<<< HEAD
-setattr(gl.Db,"plot", gp.point)
-setattr(gl.Db,"plot_correlation", gp.correlation)
-setattr(gl.Db,"plot_hist", gp.hist)
-
-setattr(gl.DbGrid,"plot", gp.grid)
-setattr(gl.DbGrid,"plot_point", gp.point)
-
-# plot_correlation and plot_hist are already inherited from the parent class Db
-
-setattr(gl.Vario,            "plot", gp.vario)
-setattr(gl.Model,            "plot", gp.model)
-setattr(gl.Rule,             "plot", gp.rule)
-setattr(gl.Table,            "plot", gp.table)
-setattr(gl.Faults,           "plot", gp.fault)
-setattr(gl.Polygons,         "plot", gp.polygon)
-setattr(gl.AnamHermite,      "plot", gp.anam)
-setattr(gl.MeshETurbo,       "plot", gp.mesh)
-
-=======
 # Old style attribute setting functions (see printDeprecated for details)
 setattr(gl.Db,               "plot",             gp.pointold)
 setattr(gl.DbGrid,           "plot",             gp.gridold)
@@ -2042,13 +2014,11 @@
 setattr(gl.Faults,           "plot",             gp.faultold)
 setattr(gl.Polygons,         "plot",             gp.polyold)
 setattr(gl.AnamHermite,      "plot",             gp.anamold)
-setattr(gl.MeshEStandardExt, "plot",             gp.meshold)
 setattr(gl.MeshETurbo,       "plot",             gp.meshold)
 setattr(gl.Db,               "plot_hist",        gp.histold)
 setattr(gl.Db,               "plot_correlation", gp.correlold)
 
 # New style attribute setting functions
->>>>>>> 2d0950a5
 setattr(plt.Axes, "decoration",    gp.decoration)
 setattr(plt.Axes, "geometry",      gp.geometry)
 
