import matplotlib.pyplot     as plt
import matplotlib.patches    as ptc
import matplotlib.transforms as transform
import matplotlib.colors     as mcolors
import numpy                 as np
import numpy.ma              as ma
import gstlearn              as gl
from mpl_toolkits.axes_grid1 import make_axes_locatable
from numpy import shape

def get_cmap(n, name='gist_rainbow'):
    '''Returns a function that maps each index in 0, 1, ..., n-1 to a distinct 
        RGB color; the keyword argument name must be a standard mpl colormap name.'''
    return plt.cm.get_cmap(name, n)
    
def selectItems(nvalues, sitem=-1):
    outs = range(0, nvalues)
    nout = nvalues
    if sitem >= 0:
        outs = range(sitem, sitem+1)
        nout = 1
    return outs, nout

def newFigure(figsize = (8,8), xlim = None, ylim = None, nx=1, ny=1, ylimnodiag = None,
              sharex=False, sharey=False):
    ''' Creates a new figure (possibly containing multiple subplots)
    
        Parameters
        ----------
        figsize:    Vector of dimensions along X and Y (per subplot), default is (8,8).
        xlim, ylim: Limits along X and Y (this applies to all subplots of the figure)
        ylimnodiag: Same as ylim for non-diagonal subplot
        nx, ny:     Number of subplots along X and Y
        sharex, sharey: if the subplots should all share respectively X and Y axis (default are False)
        
        Returns
        -------
        Tuple composed of a figure and ax description'''
        
    if figsize is not None:
        figsize = [figsize[0]*nx, figsize[1]*ny]
        
    fig, ax = plt.subplots(nx, ny, figsize=figsize, squeeze=False, sharex=sharex, sharey=sharey)
    
    if xlim is not None:
        for ix in range(nx):
            for iy in range(ny):
                ax[ix,iy].set_xlim(xlim)

    if ylim is not None:
        for ix in range(nx):
            for iy in range(ny):
                if ix != iy:
                    if ylimnodiag is not None:
                        ax[ix,iy].set_ylim(ylimnodiag)
                else:
                    ax[ix,iy].set_ylim(ylim)
        
    if nx * ny == 1:
        ax = ax[0,0]
    return fig, ax

def shape_Nsubplots(N):
    """
    Calculates numbers of lines and columns for N subplots. 
    If N is a perfect square, then nlines = ncols = sqrt(N). 
    Else, the number of columns increase first.
    """
    nlines = np.floor(np.sqrt(N))
    ncols = np.ceil(N/nlines)
    return int(nlines), int(ncols)

def drawDecor(ax=None, xlab=None, ylab=None, aspect=None, title=None, flagLegend=False):
    if ax is None:
        if xlab is not None:
            plt.xlabel(xlab)
        if ylab is not None:
            plt.ylabel(ylab)
        if title is not None:
            plt.title(title)
    else:
        if xlab is not None:
            ax.set_xlabel(xlab)
        if ylab is not None:
            ax.set_ylabel(ylab)
        if title is not None:
            ax.set_title(title)
        if aspect is not None:
            ax.set_aspect(aspect)
        if flagLegend:
            ax.legend()

    return

def addColorbar(im, ax):
    divider = make_axes_locatable(ax)
    cax = divider.append_axes("right", size="5%", pad=0.05)
    cbar = plt.colorbar(im, ax=ax, cax=cax)
    return cbar

def getDefinedValues(db, name, posx=0, posy=1, corner=None, usesel=True, 
                     compress=False, asGrid=True, flagConvertNanToZero=False):

    if db.isGrid() and asGrid:
        if db.getNDim() == 2:
            posx = 0
            posy = 1
        if corner is None:
            corner = np.zeros(db.getNDim(), dtype='object')
        tabx = db.getOneSlice(name, posx, posy, corner, usesel)
    else:
        tabx = db.getColumn(name, usesel)
    tabx = np.array(tabx).transpose()
    
    if flagConvertNanToZero:
<<<<<<< HEAD
        tabx[np.isnan(tabx)] = 0
=======
        tabx[tabx == gl.getTEST()] = 0
    else:
        tabx[tabx == gl.getTEST()] = np.nan
        tabx = ma.array(tabx,mask=np.isnan(tabx))
    
    if compress:
        tabx = tabx[np.logical_not(np.isnan(tabx))]
        
>>>>>>> 2240a439
    return tabx

def getBiDefinedValues(db1, name1, name2, db2, usesel=True):
    tabx = db1.getColumn(name1, usesel)
    tabx = np.array(tabx).transpose()
    
    taby = db2.getColumn(name2, usesel)
    taby = np.array(taby).transpose()
    
    sel  = np.logical_not(np.logical_or(np.isnan(tabx), np.isnan(taby)))
    tabx = tabx[sel]
    taby = taby[sel]
    return tabx, taby

def getFileIdentity(filename):
    type = gl.Aserializable.getFileIdentity(filename)
    print(type)
    return type

def update_xylim(ax, xlim=None, ylim=None):
    """Update x and y limits by keeping the maximum extent between initial limits and input."""
    if xlim is not None:
        xlim0 = ax.get_xlim()
        if xlim[0] is not None and xlim[0] < xlim0[0]:
            ax.set_xlim(left=xlim[0])
        if xlim[1] is not None and xlim[1] > xlim0[1]:
            ax.set_xlim(right=xlim[1])
    if ylim is not None:
        ylim0 = ax.get_ylim()
        if ylim[0] is not None and ylim[0] < ylim0[0]:
            ax.set_ylim(bottom=ylim[0])
        if ylim[1] is not None and ylim[1] > ylim0[1]:
            ax.set_ylim(top=ylim[1])

def varioElem(vario, ivar=0, jvar=0, idir=0, color0='black', 
              linestyle0='dashed', hmax=None, gmax=None, show_pairs = False,
              flagLabelDir=False, flagLegend=False, flagLabelSill=False,
              title=None, xlabel=None, ylabel=None, label=None,
              ax=None, figsize=None, end_plot = False, flagDrawVariance = True,
              **plot_args):
    """Plot a single and unidirectional experimental variogram (one direction and fixed variable(s)).
    
    Parameters
    ----------
    vario : experimental variogram to be represented (gstlearn.Vario).
    ivar, jvar : Indices of the variables for the variogram to be represented (the default is 0).
    idir : Index of the direction of the variogram to be represented (the default is 0).
    color0 : color of the horizontal line representing the sill (the default is 'black').
    linestyle0 : linestyle of the horizontal line representing the sill (the default is 'dashed').
    hmax : Maximum distance to be represented.
    gmax : Maximum variogram value to be represented.
    show_pairs : Flag for annotating the number of pairs for each lag on the plot (the default is False).
    label : Label to be drawn if flagLegend is switched ON
    flagLabelDir : Flag to add the direction vector of the variogram in the label of the line. 
    flagLegend : Flag to display the axes legend (The default is False).
    flagLabelSill : Flag to define the label for the sill (The default is True).
    title : Optional title for the axes.
    ax : Reference for the plot within the figure. If None (default), it creates a new figure.
    figsize : (if ax is None) Sizes (width, height) of figure (in inches).
    end_plot : Flag for closing the graphics (the default is False).
    flagDrawVariance : Flag to add the variance (default is True)
    **plot_args : arguments passed to matplotlib.pyplot.plot

    Returns
    -------
    ax : axes where the variogram is represented

    """
    color = plot_args.setdefault('color', color0)
    
    if ax is None:
        fig, ax = newFigure(figsize, None, None)

    if label is None:
        label = "vario"
    if flagLabelDir:
        label = "vario dir={}".format(np.round(vario.getCodir(idir),3))
    
    # Plotting the experimental variogram
    gg = vario.getGgVec(idir,ivar,jvar)
    hh = vario.getHhVec(idir,ivar,jvar)
    if len(hh) == 0:
        return ax
    
    ax.plot(hh, gg, label = label, **plot_args)
    hmax = np.nanmax(hh)
    
    # Plotting relevant control lines
    if ivar != jvar:
        ax.hlines(0, 0, hmax, colors="black", linewidth=0.5)
    labsill = None
    if flagLabelSill:
        labsill = "sill"

    if flagDrawVariance:
        ax.hlines(vario.getVar(ivar,jvar), 0, hmax, color0, linestyle0, label = labsill)
    
    if show_pairs:
        pairs = vario.getSwVec(idir,ivar,jvar)
        for i in range(len(hh)):
            ax.annotate(str(int(pairs[i])), (hh[i],gg[i]), xytext=(0,5), xycoords = 'data',
                        textcoords = 'offset points', ha='center')
    
    drawDecor(ax, xlab=xlabel, ylab=ylabel, title=title, flagLegend=flagLegend)
    
    if vario.drawOnlyPositiveX(ivar, jvar):
        ax.set_xlim(left=0)
    if vario.drawOnlyPositiveY(ivar, jvar):
        ax.set_ylim(bottom=0)
        
    if end_plot:
        plt.show()
    
    return ax

def varioDir(vario, ivar=0, jvar=0,
             color0='black', linestyle0='dashed', hmax=None, gmax=None, 
             cmap=None, flagLegend=False, title=None, xlabel=None, ylabel=None, label=None,
             ax=None, figsize=None, 
             end_plot=False, **plot_args):
    """Plot a single directional experimental variogram (all avalaible directions, for fixed variable(s)).
    
    Calls the function varioElem for each direction, and labels are automatically set with direction vectors.
    
    Parameters
    ----------
    vario : experimental variogram to be represented (gstlearn.Vario).
    ivar, jvar : Indices of the variables for the variogram to be represented (the default is 0).
    color0 : color of the horizontal line representing the sill (the default is 'black').
    linestyle0 : linestyle of the horizontal line representing the sill (the default is 'dashed').
    hmax : Maximum distance to be represented.
    gmax : Maximum variogram value to be represented.
    cmap : Optional Color scale
    flagLegend : Flag to display the axes legend (The default is False).
    title : Optional title for the axes.
    ax : Reference for the plot within the figure. If None (default), it creates a new figure.
    figsize : (if ax is None) Sizes (width, height) of figure (in inches).
    end_plot : Flag for closing the graphics (the default is False).

    **plot_args : arguments passed to matplotlib.pyplot.plot for all directions plotted
    
    Returns
    -------
    ax : axes where the variogram is represented

    """
    
    if hmax is None:
        hmax = vario.getHmax(ivar, jvar, -1)
    if gmax is None:
        gmax = vario.getGmax(ivar, jvar, -1, True, True) * 1.1

    ndir = vario.getDirectionNumber()
    ndirUtil, ivarD = selectItems(ndir)
    cols = get_cmap(vario.getDirectionNumber(),cmap)
    
    if ax is None:
        fig, ax = newFigure(figsize, None, None)
    
    for idirUtil in ndirUtil:
        flagLabelSill = idirUtil == 0
        varioElem(vario, ivar=ivar, jvar=jvar, idir=idirUtil, color=cols(idirUtil), color0=color0, linestyle0=linestyle0, 
                  ax=ax, hmax=hmax, gmax=gmax, figsize=figsize, flagLabelDir=True, flagLabelSill=flagLabelSill, label=label,
                  **plot_args)
        
    drawDecor(ax, xlab=xlabel, ylab=ylabel, title=title, flagLegend=flagLegend)
    
    ax.autoscale(True)
    
    if vario.drawOnlyPositiveX(ivar, jvar):
        ax.set_xlim(left=0)
    if vario.drawOnlyPositiveY(ivar, jvar):
        ax.set_ylim(bottom=0)
    
    if end_plot:
        plt.show()
        
    return ax

def varmod(vario, mymodel=None, ivar=-1, jvar=-1, idir=-1,
           linestylem="dashed", color0='black', linestyle0="dotted",
           nh = 100, hmax = None, gmax = None, 
           cmap=None, flagLegend=False, title=None, axs=None, figsize=None, end_plot=False, 
           **plot_args):
    """Plot experimental variogram(s) and model (can be multidirectional and multivariable or selected ones).
    
    Same as vario plus the possible model.
    
    Parameters
    ----------
    vario : experimental variogram to be represented (gstlearn.Vario).
    model : optional, variogram model (gstlearn.Model).
    ivar, jvar : Indices of the variables for the variogram to be represented. If -1 (default), all 
                 variables are selected and all the simple and crossed variograms are represented.
    idir : Index of the direction of the variogram to be represented. If -1 (default) all available
           directions are selected and multidirectional variograms are represented.
    linestylem : linestyle of the model lines (the default is 'dashed').
    color0 : color of the horizontal lines representing the experimental sills (the default is 'black').
    linestyle0 : linestyle of the horizontal lines representing the sills (the default is 'dotted').
    nh : number of points between 0 and hmax where the model variogram is calculated (default is 100).
    hmax : Maximum distance to be represented.
    gmax : Maximum variogram value to be represented.
    cmap : Optional Color scale
    flagLegend : Flag to display the axes legend (The default is False).
    title : Optional title for the figure (suptitle).
    axs : Reference for the plot(s) within the figure. If None (default),
          it creates a new figure (with multiple axes for multivariate variograms).
    figsize : (if ax is None) Sizes (width, height) of figure (in inches).
    end_plot : Flag for closing the graphics (the default is False).

    **plot_args : arguments passed to matplotlib.pyplot.plot for all variograms plotted (not models!)
    
    Returns
    -------
    ax : axes where the variograms are represented

    """
    
    if hmax is None:
        hmax = vario.getHmax(ivar, jvar, idir)
    if gmax is None:
        gmax = vario.getGmax(ivar, jvar, idir)

    ylimnodiag = [-gmax, gmax]
        
    ndir = vario.getDirectionNumber()
    nvar = vario.getVariableNumber()
    cols = get_cmap(ndir,cmap)
    
    ndirUtil, ivarD = selectItems(ndir, idir)
    ivarUtil, ivarN = selectItems(nvar, ivar)
    jvarUtil, jvarN = selectItems(nvar, jvar)
        
    # Create a new figure
    if axs is None:
        fig, axs = newFigure(figsize, None, None, ivarN, jvarN, ylimnodiag)   
        
    # if several directions, label with the direction vectors
    if ndir > 1:
        flagLabelDir = True
    else:
        flagLabelDir = False
        
    # Loop on the variables  
    for iv in ivarUtil:
        for jv in jvarUtil:
            
            if type(axs) == np.ndarray:
                ax = axs[iv,jv]
            else:
                ax = axs

            if iv < jv:
                ax.set_visible(False)
                continue;
            
            for idirUtil in ndirUtil:
                varioElem(vario, iv, jv, idirUtil, 
                          color=cols(idirUtil),
                          color0=color0, linestyle0=linestyle0, 
                          ax=ax, hmax=hmax, gmax=None, 
                          flagLabelDir=flagLabelDir, flagLegend=flagLegend, **plot_args)

                # Plotting the Model (optional)
                if mymodel is not None:
                    codir = vario.getCodir(idirUtil)
                    model(mymodel, ivar=iv, jvar=jv, codir=codir, 
                          color=cols(idirUtil), linestyle=linestylem, color0=color0, linestyle0=linestyle0, ax=ax,
                          hmax=hmax, gmax=None, nh=nh,
                          flagLabelDir=flagLabelDir, flagLegend=flagLegend)

            ax.autoscale(True)
            
            if vario.drawOnlyPositiveX(iv, jv):
                ax.set_xlim(left=0)
            if vario.drawOnlyPositiveY(iv, jv):
                ax.set_ylim(bottom=0)
    
    if title is not None:
        plt.suptitle(title)
        
    if end_plot:
        plt.show()
        
    return axs

def vario(vario, ivar=-1, jvar=-1, idir=-1,
          color0='black', linestyle0='dashed', hmax=None, gmax=None, 
          cmap = None, flagLegend=False, 
          title = None, axs = None, figsize = None, end_plot=False, **plot_args):
    """Plot experimental variogram(s) (can be multidirectional and multivariable or selected ones).
    
    Parameters
    ----------
    vario : experimental variogram to be represented (gstlearn.Vario).
    ivar, jvar : Indices of the variables for the variogram to be represented. If -1 (default), all 
                 variables are selected and all the simple and crossed variograms are represented.
    idir : Index of the direction of the variogram to be represented. If -1 (default) all available
           directions are selected and multidirectional variograms are represented.
    color0 : color of the horizontal lines representing the sills (the default is 'black').
    linestyle0 : linestyle of the horizontal lines representing the sills (the default is 'dashed').
    hmax : Maximum distance to be represented.
    gmax : Maximum variogram value to be represented.
    cmap : Optional Color scale
    flagLegend : Flag to display the axes legend (The default is False).
    title : Optional title for the figure (suptitle).
    axs : Reference for the plot(s) within the figure. If None (default),
          it creates a new figure (with multiple axes for multivariate variograms).
    figsize : (if ax is None) Sizes (width, height) of figure (in inches).
    end_plot : Flag for closing the graphics (the default is False).

    **plot_args : arguments passed to matplotlib.pyplot.plot for all variograms plotted

    Returns
    -------
    ax : axes where the variograms are represented

    """
    axs = varmod(vario, mymodel=None, ivar=ivar, jvar=jvar, idir=idir, 
                 color0=color0, linestyle0=linestyle0, hmax=hmax, gmax=gmax, cmap=cmap, 
                 flagLegend=flagLegend, title=title, axs=axs, figsize=figsize, 
                 end_plot=end_plot, **plot_args)
    
    return axs

def model(model, ivar=0, jvar=0, codir=None, color0='black', linestyle0='dashed',
          nh = 100, flagEnv = True, hmax = None, gmax = None, 
          flagLabelDir=False, flagLegend=False, title=None, xlabel=None, ylabel=None, ax=None, 
          figsize = None, end_plot =False, **plot_args):
    """Plot a single and unidirectional variogram model (one direction and fixed variable(s)).
    
    Parameters
    ----------
    model : variogram model to be represented (gstlearn.Model).
    ivar, jvar : Indices of the variables for the variogram to be represented (the default is 0).
    codir : Vector of the direction of the variogram to be represented. The default is the unit 
            vector in the first space dimension.
    color0, linestyle0 : (if flagEnv = True) color and linestyle of the correlation envelop 
                         (the defaults are 'black' and 'dashed')
    nh : number of points between 0 and hmax where the model variogram is calculated (default is 100).
    flagEnv : flag for representing the correlation envelop (the default is True)
    hmax : Maximum distance to be represented. The default is 3 times the maximum range of the
           basic structures, or 1 if no range is defined.
    gmax : Maximum variogram value to be represented.
    flagLabelDir : Flag to add the direction vector codir in the label of the line. 
                   The default label is "model" (default is False).
    flagLegend : Flag to display the axes legend (The default is False).
    title : Optional title for the axes.
    ax : Reference for the plot within the figure. If None (default), it creates a new figure.
    figsize : (if ax is None) Sizes (width, height) of figure (in inches).
    end_plot : Flag for closing the graphics (the default is False).

    Returns
    -------
    ax : axes where the variogram is represented

    """
    color = plot_args.setdefault('color', color0)    
    
    if codir is None:
        ndim = model.getDimensionNumber()
        codir = [0] * ndim
        codir[0] = 1

    # if hmax not specified = 3*maximum range of the model's basic structures
    if hmax is None:
        hmax = 0
        for icova in range(model.getCovaNumber()):
            range_max = np.max(model.getCova(icova).getRanges())
            if 3*range_max > hmax:
                hmax = 3*range_max
    if hmax == 0: # if the model has no range defined
        hmax = 1
            
    hh = np.linspace(0, hmax, nh+1)
    gg = model.sample(hmax, nh, ivar, jvar, codir, addZero=True)
    
    if ax is None:
        fig, ax = newFigure(figsize, None, None)
        
    label = "model"
    if flagLabelDir:
        label = "model dir={}".format(codir)
    
    istart = 0
    for i in range(model.getCovaNumber()):
        if model.getCovName(i) == 'Nugget Effect':
            istart = 1 # do not plot the first lag (h=0) for nugget effect (discontinuity)
            
    ax.plot(hh[istart:], gg[istart:], label=label, **plot_args)
    
    if ivar != jvar and flagEnv:
        ggp = model.sample(hmax, nh, ivar, jvar, codir, 1, addZero=True)
        ax.plot(hh[istart:], ggp[istart:], color = color0, linestyle = linestyle0, label="plus")
        ggm = model.sample(hmax, nh, ivar, jvar, codir,-1, addZero=True)
        ax.plot(hh[istart:], ggm[istart:], color = color0, linestyle = linestyle0, label="minus")
    
    drawDecor(ax, xlab=xlabel, ylab=ylabel, title=title, flagLegend=flagLegend)
    
    if end_plot:
        plt.show()

    return ax

def point(db, 
          color_name=None, size_name=None, label_name=None, usesel=True, 
          color='r', size=20, sizmin=10, sizmax=200, 
          xlim=None, ylim=None, directColor=False,
          cmap=None, flagColorBar=True, flagSizeLegend=True, aspect='equal',
          title=None, ax=None, figsize=None, end_plot=False, **scatter_args):
    '''Function for plotting a point data base, with optional color and size variables
    
    db: Db containing the variable to be plotted
    color_name: Name of the variable containing the color per sample
    size_name: Name of the variable containing the size per sample
    label_name: Name of the variable containing the label per sample
    usesel : Boolean to indicate if the selection has to be considered
    color: Constant color (used if 'color_name' is not defined)
    size: Constant size (used if 'size_name' is not defined)
    sizmin: Size corresponding to the smallest value (used if 'size_name' is defined)
    sizmax: Size corresponding to the largest value (used if 'size_name' is defined)
    xlim: Bounds defined along the first axis
    ylim: Bounds defined along the second axis
    directColor: True if the value of the field directly indicates the Rank in the Color Scale
    cmap: Optional Color scale
    flagColorBar: Flag for representing the Color Bar (not represented if color_name=None)
    flagSizeLegend: Flag for representing the Legend for marker size (not represented if size_name=None)
    aspect: aspect ratio of the axes scaling, i.e. y/x-scale. 
    title: Title given to the plot
    ax: Reference for the plot within the figure
    figsize: (if ax is None) Sizes (width, height) of figure (in inches)
    end_plot: Flag for closing the graphics

    **scatter_args : arguments passed to matplotllib.pyplot.scatter
    '''
    
    if ax is None:
        fig, ax = newFigure(figsize, xlim, ylim)

    # Extracting coordinates
    tabx = db.getCoordinates(0,usesel)
    taby = db.getCoordinates(1,usesel)
    if len(tabx) <= 0 or len(taby) <= 0:
        return
    
    # Color of symbol
    if color_name is not None:
        colval = getDefinedValues(db, color_name, 0, 1, None, usesel, 
                                  compress=False, asGrid=False, flagConvertNanToZero=True)
        if (directColor and cmap is not None):
            colval = colval.astype(int)
            colval = cmap(colval)
    else:
        colval = color

    # Size of symbol
    if size_name is not None:
        sizval = getDefinedValues(db, size_name, 0, 1, None, usesel, 
                                  compress=False, asGrid=False, flagConvertNanToZero=True)
        m = np.nanmin(np.absolute(sizval))
        M = np.nanmax(np.absolute(sizval))
        sizval = (sizmax - sizmin) * (np.absolute(sizval) - m) / (M-m) + sizmin
    else:
        sizval = size

    im = ax.scatter(x = tabx, y = taby, s = sizval, c = colval, cmap=cmap, **scatter_args)

    if label_name is not None:
        labval = getDefinedValues(db, label_name, 0, 1, None, usesel, 
                                  compress=False, asGrid=False, flagConvertNanToZero=True)
        for i in range(len(labval)):
            ax.text(tabx[i], taby[i], round(labval[i],2))
            
    drawDecor(ax, title=title, aspect=aspect)
        
    if flagColorBar and (color_name is not None):
        addColorbar(im, ax)
    
    if flagSizeLegend and (size_name is not None):
        labels = lambda marker_size : (M - m)*(marker_size - sizmin)/(sizmax - sizmin) + m
        # labels is the inverse transformation from marker sizes to variable values
        ax.legend(*im.legend_elements("sizes", num=5, color=cmap, func=labels))
         
    if end_plot:
        plt.show()

    return ax


def polygon(poly, faceColor='yellow', edgeColor = 'blue', aspect='equal',
            colorPerSet = False, flagEdge=True, flagFace=False, linewidth=2,
            title= None, ax=None, figsize=None, end_plot=False, **fill_args):
    '''Function to display a polygon
    
    **fill_args: arguments passed to ax.fill
    '''
    
    if ax is None:
        fig, ax = newFigure(figsize)
    
    npol = poly.getPolySetNumber()
    cols = get_cmap(npol)
    
    for ipol in range(npol):
        x = poly.getX(ipol)
        y = poly.getY(ipol)
        
        faceColor_local = 'none'
        if flagFace:
            faceColor_local = faceColor
            if colorPerSet:
                faceColor_local = cols(ipol)
                
        edgeColor_local = 'none'
        if flagEdge:
            edgeColor_local = edgeColor
            if colorPerSet:
                edgeColor_local = cols(ipol)

        ax.fill(x, y, facecolor=faceColor_local, edgecolor=edgeColor_local,
                linewidth=linewidth, **fill_args)
        
    drawDecor(ax, title=title, aspect=aspect)
        
    if end_plot:
        plt.show()
        
    return ax
        
def grid(dbgrid, name = None, usesel = True, flagColorBar=True, aspect='equal',
         xlim=None, ylim=None, posx=0, posy=1, corner=None, 
         flagIsoLine=False, levels=[0],
         title = None, ax=None, figsize = None, end_plot=False, 
         **plot_args):
    '''
    Function for plotting a variable (referred by its name) informed in a DbGrid

    dbgrid: Db, organized as a Grid, containing the variable to be plotted
    name: Name of the variable to be represented (by default, the first Z locator, or the last field)
    usesel : Boolean to indicate if the selection has to be considered
    flagColorBar: Flag for representing the Color Bar (not represented if alpha=0)
    aspect: aspect ratio of the axes scaling, i.e. y/x-scale.
    xlim: Bounds defined along the first axis
    ylim: Bounds defined along the second axis
    title: Title given to the plot
    ax: Reference for the plot within the figure
    figsize: (if ax is None) Sizes (width, height) of figure (in inches)
    end_plot: Flag for closing the graphics
    
    **plot_args : arguments passed to matplotlib.pyplot.pcolormesh
    '''
    clip_on = plot_args.setdefault('clip_on', True)
    shading = plot_args.setdefault('shading', 'nearest')
    
    if not(dbgrid.isGrid()):
        print("This function is dedicated to Grid Db and cannot be used here")
        return None;
    
    if name is None:
        if dbgrid.getVariableNumber() > 0:
            name = dbgrid.getNameByLocator(gl.ELoc.Z,0) # select locator z1, prints an error if no Z locator
        else : # if no Z locator, choose the last field
            name = dbgrid.getLastName()
    
    if ax is None:
        fig, ax = newFigure(figsize, xlim, ylim)
        
    x0 = dbgrid.getX0(posx)
    y0 = dbgrid.getX0(posy)
    nx = dbgrid.getNX(posx)
    ny = dbgrid.getNX(posy)
    dx = dbgrid.getDX(posx)
    dy = dbgrid.getDX(posy)
    angles = dbgrid.getAngles()
    
    data = getDefinedValues(dbgrid, name, posx, posy, corner, usesel, 
                            compress=False, asGrid=True)
    data = np.reshape(data, (ny,nx))

    tr = transform.Affine2D().rotate_deg_around(x0,y0,angles[0])
    trans_data = tr + ax.transData
    
    if shading == "nearest":
        X = np.linspace(x0, x0 + (nx-1)*dx, nx)
        Y = np.linspace(y0, y0 + (ny-1)*dy, ny)
    elif shading == "flat":
        X = np.linspace(x0, x0 + nx*dx, nx+1)
        Y = np.linspace(y0, y0 + ny*dy, ny+1)
    else:
        print("The argument shading should be either 'nearest' for cells centered on (x,y)"
              " or 'flat' for cells with low-left corner in (x,y)")

    im = ax.pcolormesh(X, Y, data, **plot_args)
    im.set_transform(trans_data)
    
    if flagIsoLine:
        ax.contour(X, Y, data, levels)
        
    x1, x2, y1, y2 = x0, X[-1], y0, Y[-1]
    ax.plot([x1, x2, x2, x1, x1], [y1, y1, y2, y2, y1], marker='', linestyle='', 
            transform=trans_data)
    
    update_xylim(ax, xlim=xlim, ylim=ylim) 
    
    if title is None:
        title = dbgrid.getNames(name)[0]
        
    if flagColorBar:
        addColorbar(im, ax)
    
    drawDecor(ax, title=title, aspect=aspect)
    
    if end_plot:
        plt.show()
    
    return ax


def hist_tab(val, xlab=None, ylab=None, nbins=30, color='yellow', edgecolor='red',
             title = None, ax = None, figsize=None, end_plot=False, **hist_args):
    '''Function for plotting the histogram of an array (argument 'val')
    
    hist_args : arguments passed to matplotlib.pyplot.hist
    '''
    color     = hist_args.setdefault("color", color)
    edgecolor = hist_args.setdefault("edgecolor", edgecolor)
    bins      = hist_args.setdefault("bins", nbins)
    
    if ax is None:
        fig, ax = newFigure(figsize)
        
    ax.hist(val, **hist_args)
    
    drawDecor(ax, xlab=xlab, ylab=ylab, title=title)
        
    if end_plot:
        plt.show()
        
    return ax
    
def hist(db, name, xlab=None, ylab=None, title = None, ax=None,
         figsize=None, end_plot=False, usesel=True, **hist_args):
    '''Function for plotting the histogram of a variable contained in a Db
    
    hist_args : arguments passed to matplotlib.pyplot.hist'''
    
    db.useSel = usesel
    #val = db.getColumn(name)
    val = db[name]
    if len(val) == 0:
        return None
    
    if title is None:
        title = db.getNames(name)[0]
    ax = hist_tab(val, title=title, xlab=xlab, ylab=ylab, ax=ax, figsize=figsize, end_plot=end_plot, **hist_args)
    
    return ax

def curve(data, icas=1, color='black',flagLegend=False, label='curve',
          title=None, ax=None, figsize = None, end_plot=False, **plot_args):
    '''
    Function for plotting the curve of an array (argument 'data')
        if data is a tuple, it should contain x=data[0] and y=data[1]
        othwise:
        icas=1 when 'data' contains the abscissa and ordinates are regular
        icas=2 when 'data' contains the ordinate and abscissa are regular
    **plot_args : arguments passed to matplotlib.pyplot.plot
    '''
    color = plot_args.setdefault('color', color)
    label = plot_args.setdefault('label', label)
    
    if len(data) == 0:
        return None

    if ax is None:
        fig, ax = newFigure(figsize)
    
    filetype = type(data).__name__
    if filetype == "tuple":
        ax.plot(data[0], data[1], **plot_args)
    else:
        nbpoint = len(data)
        regular = [i for i in range(nbpoint)]
    
        if icas == 1:
            ax.plot(data, regular, **plot_args)
        else:
            ax.plot(regular, data, **plot_args)
    
    drawDecor(ax, title=title, flagLegend=flagLegend)
    
    if end_plot:
        plt.show()
        
    return ax

def multisegments(center, data, color='black',flagLegend=False, label="segments",
                  title=None, ax=None, figsize = None, end_plot=False, **plot_args):
    '''
    Function for plotting a set of segments joining 'center' to any of vertices
    stored in 'data'.
    **plot_args : arguments passed to matplotlib.pyplot.plot
    '''
    color = plot_args.setdefault('color', color)
    label = plot_args.setdefault('label', label)
        
    if len(data) == 0:
        return None
    
    if ax is None:
        fig, ax = newFigure(figsize)
    
    nseg = len(data[0])
    
    for iseg in range(nseg):
        ax.plot([center[0],data[0][iseg]], [center[1],data[1][iseg]], **plot_args)
    
    drawDecor(ax, title=title, flagLegend=flagLegend)
    
    if end_plot:
        plt.show()
        
    return ax

def XY(xtab, ytab, flagAsPoint=False, xlim=None, ylim=None, flagLegend=False, 
       color='blue', marker='o', markersize=10, linestyle='-',
       title=None, ax=None, figsize = None, label='data', end_plot=False, **plot_args):
    
    plot_args.setdefault('label', label)
    plot_args.setdefault('color', color)
    if flagAsPoint:
        plot_args.setdefault('markersize', markersize)
        plot_args.setdefault('marker', marker)
    else:
        plot_args.setdefault('linestyle',linestyle)

    if not len(ytab) == len(xtab):
        print("Arrays 'xtab' and 'ytab' should have same dimensions")
        return None;
    
    if ax is None:
        fig, ax = newFigure(figsize, xlim, ylim)

    ax.plot(xtab, ytab, **plot_args)
            
    drawDecor(ax, title=title, flagLegend=flagLegend)
    
    if end_plot:
        plt.show()
    
    return ax

def sample(sample, xlim=None, ylim=None, aspect='equal',
           color='black', marker='o', markersize=10,
           flagLegend=False,
           title=None, ax=None, figsize = None, label='data', end_plot=False, **plot_args):
    
    if ax is None:
        fig, ax = newFigure(figsize, xlim, ylim)
    
    ax.plot(sample[0], sample[1], marker=marker, markersize=markersize, color=color,
            label=label, **plot_args)
            
    drawDecor(ax, title=title, aspect=aspect, flagLegend=flagLegend)
    
    if end_plot:
        plt.show()

    return ax
    
def rule(rule, proportions=[], 
         title=None, ax=None, figsize=None, end_plot=False):
    
    if ax is None:
        fig, ax = newFigure(figsize, [-10.,10.], [-10.,10.])
        
    nfac = rule.getFaciesNumber()
    rule.setProportions(proportions)
    cols = get_cmap(nfac)

    for ifac in range(nfac):
        bds = rule.getThresh(ifac+1)
        rect = ptc.Rectangle((bds[0],bds[2]),bds[1]-bds[0], bds[3]-bds[2], 
                              color=cols(ifac))
        ax.add_patch(rect)

    drawDecor(ax, title=title)
        
    if end_plot:
        plt.show()

    return ax


def table(table, icols, fmt='ok', xlim=None, ylim=None, flagLegend=False,
          color0='b', linestyle0='-', marker0='', label='table',
          title=None, ax=None, figsize=None, end_plot=False, **plot_args):
    '''
    Function for plotting the contents of a Table (argument 'tablr')
        icols designates the ranks of the variable (0: ordinate; 1: abscissae [or regular]) 
        fmt designates [marker][line][color] information
    **plot_args
    '''
    plot_args.setdefault('label', label)
    
    if ax is None:
        fig, ax = newFigure(figsize, xlim, ylim)
    
    if len(icols) == 1:
        datay = table.getColumn(int(icols[0]))
        datax = [i for i in range(table.getRowNumber())]
    else:
        datay = table.getColumn(int(icols[0]))
        datax = table.getColumn(int(icols[1]))
    
    data = np.stack((np.array(datax), np.array(datay)))
    data[data == gl.getTEST()] = np.nan
    data = data[:, ~np.isnan(data).any(axis=0)]

    ax.plot(data[0,:], data[1,:], color=color0, linestyle=linestyle0, marker=marker0, 
            **plot_args)
    
    drawDecor(ax, title=title, flagLegend=flagLegend)
    
    if end_plot:
        plt.show()
        
    return ax

def mesh(mesh, 
         flagEdge=True, flagFace=False, flagApex=False, aspect='equal',
         xlim=None, ylim=None, facecolor="yellow", edgecolor="blue", linewidth=1,
         title=None, ax=None, figsize = None, end_plot =False, **plot_args):
    """
    **plot_args : arguments passed to matplotlib.pyplot.fill
    """
    if flagFace:
        plot_args.setdefault('facecolor', facecolor)
    else:
        plot_args.setdefault('facecolor', "white")
       
    if flagEdge:
        plot_args.setdefault('edgecolor', edgecolor) 
        plot_args.setdefault('linewidth', linewidth)

    if ax is None:
        fig, ax = newFigure(figsize, xlim, ylim)   

    nmesh = mesh.getNMeshes()
            
    for imesh in range(nmesh):
        tabx = mesh.getCoordinatesPerMesh(imesh, 0, True)
        taby = mesh.getCoordinatesPerMesh(imesh, 1, True)
        ax.fill(tabx, taby, **plot_args)
        if flagApex:
            ax.scatter(tabx, taby, color='black')

    drawDecor(ax, title=title, aspect=aspect)
    
    if end_plot:
        plt.show()

    return ax

def correlation(db, namex, namey, db2=None, bins=50, xlim=None, ylim=None, usesel=True, 
                asPoint = False, flagAxisLabel = True,
                diagLine=False, diagColor="black", diagLineStyle='-',
                bissLine=False, bissColor="red", bissLineStyle='-',
                regrLine=False, regrColor="blue", regrLineStyle='-',
                xlab=None, ylab=None, title = None, ax=None, figsize=None, end_plot=False):
    '''Function for plotting the scatter plot between two variables contained in a Db'''
 
    if ax is None:
        fig, ax = newFigure(figsize, xlim, ylim)
        
    if db2 is None:
        db2 = db
   
    if db.getSampleNumber() != db2.getSampleNumber():
        print("Db and Db2 should have the same number of samples")
        return None;

    tabx, taby = getBiDefinedValues(db, namex, namey, db2, usesel)
    if len(tabx) == 0:
        return None
    if len(taby) == 0:
        return None
    
    xmin = np.min(tabx)
    xmax = np.max(tabx)
    ymin = np.min(taby)
    ymax = np.max(taby)
    
    if asPoint:
        ax.scatter(tabx, taby)
    else:
        ax.hist2d(tabx, taby, bins, cmin=1)

    if diagLine:
        u=[xmin, xmax]
        v=[ymin, ymax]
        ax.plot(u,v,color=diagColor,linestyle=diagLineStyle)
        
    if bissLine:
        bmin = min(xmin, ymin)
        bmax = max(xmax, ymax)
        u=[bmin, bmax]
        ax.plot(u,u,color=bissColor,linestyle=bissLineStyle)

    if regrLine:
        icolx = db.getUID(namex)
        icoly = db2.getUID(namey)
        regr = gl.regression(db2, db, 0, icolx, [icoly], True)
        a = regr.coeffs[0]
        b = regr.coeffs[1]
        u=[xmin, xmax]
        v=[a+b*xmin, a+b*xmax]
        ax.plot(u,v,color=regrColor,linestyle=regrLineStyle)
        
    if flagAxisLabel:
        if xlab is None:
            xlab = db.getNames(namex)[0]
        if ylab is None:
            ylab = db.getNames(namey)[0]

    drawDecor(ax, xlab=xlab, ylab=ylab, title=title)
    
    if end_plot:
        plt.show()
        
    return ax

def anam(anam, xlim=None, ylim=None, 
         xlab=None, ylab=None, title = None, ax=None, figsize=None, end_plot=False):
    
    res = anam.sample()
    ax = XY(res.getY(), res.getZ(),
            xlim=res.getAylim(), ylim=res.getAzlim(),label='Anamorphosis',title=title)
    
    if end_plot:
        plt.show()

    return ax

def plot(object, name1=None, name2=None, ranks=None, **kwargs):
    filetype = type(object).__name__

    if filetype == "Db":
        if name1 is None:
            name1 = object.getLastName()
        flagDb = True
        if name2 is not None:
            flagDb = False
        if flagDb:
            point(object, name1, end_plot=True, **kwargs)
        else:
            correlation(object, name1, name2, end_plot=True, **kwargs)
            
    elif filetype == "DbGrid":
        if name1 is None:
            name1 = object.getLastName()
        grid(object, name1, end_plot=True, **kwargs)
    
    elif filetype == "Vario":
        vario(object,end_plot=True, **kwargs)
    
    elif filetype == "Model":
        model(object,end_plot=True, **kwargs)
    
    elif filetype == "Rule":
        rule(object,end_plot=True, **kwargs)
    
    elif filetype == "Table":
        table(object,ranks,end_plot=True, **kwargs)

    elif filetype == "Polygon":
        polygon(object,colorPerSet=True,flagFace=True,end_plot=True, **kwargs)
        
    else:
        print("Unknown type")

def plotFromNF(filename, name1=None, name2=None, ranks=None, **kwargs):
    filetype = gl.ASerializable.getFileIdentity(filename)
    if filetype == "":
        exit()

    if filetype == "Db":
        db = gl.Db.createFromNF(filename,False)
        plot(db, name1, name2, **kwargs)
            
    elif filetype == "DbGrid":
        dbgrid = gl.DbGrid.createFromNF(filename,False)
        plot(dbgrid, name1, **kwargs)
    
    elif filetype == "Vario":
        vario_item = gl.Vario.createFromNF(filename,False)
        plot(vario_item, **kwargs)
    
    elif filetype == "Model":
        model_item = gl.Model.createFromNF(filename,False)
        plot(model_item, **kwargs)
    
    elif filetype == "Rule":
        rule_item = gl.Rule.createFromNF(filename,False)
        plot(rule_item, **kwargs)
    
    elif filetype == "Table":
        table_item = gl.Table.createFromNF(filename,False)
        plot(table_item,ranks, **kwargs)

    elif filetype == "Polygon":
        polygon_item = gl.Polygons.createFromNF(filename,False)
        plot(polygon_item, **kwargs)
        
    else:
        print("Unknown type")


### Plot several variables at once

def grids(dbgrid, names = None, usesel = True, flagColorBar=True, aspect='equal',
         xlim=None, ylim=None, norm=None,
         title = None, axs=None, figsize = None, end_plot=False, **plot_args):
    '''
    Function for plotting several variables (referred by their names) informed in a grid Db in subplots (Nsubplots=Nvariables)

    dbgrid: Db, organized as a Grid, containing the variable to be plotted
    names: Name of the variables to be represented (by default all the Z locators, or the last field)
    usesel : Boolean to indicate if the selection has to be considered
    flagColorBar: Flag for representing the Color Bar (not represented if alpha=0)
    aspect: aspect ratio of the axes scaling, i.e. y/x-scale.
    norm: Optional norm. It can be either an instance of matplotlib.colors.Normalize when using a unique norm for 
          all variables (e.g. matplotlib.colors.LogNorm()), or a class of matplotlib.colors.Normalize when using 
          a type of normalization scaled independently for each variable (e.g. matplotlib.colors.LogNorm). 
    xlim: Bounds defined along the first axis
    ylim: Bounds defined along the second axis
    title: Title given to the figure (each subplot is titled with the name of the variable represented)
    axs: References for the subplots within the figure: list or array (1D or 2D) containing at least Nvar Axes.
    figsize: (if ax is None) Sizes (width, height) of figure (in inches)
    end_plot: Flag for closing the graphics
    
    **plot_args : arguments passed to matplotlib.pyplot.pcolormesh for every grid plots
    '''
    
    if names is None:
        names = dbgrid.getNamesByLocator(gl.ELoc.Z) # all Z locators
        if names == () : # if no Z locator, choose the last field
            names = dbgrid.getLastName()
    else:
        names = dbgrid.getNames(names)
    names = np.atleast_1d(names)
    
    Nplots = len(names)
    if Nplots == 1:
        ax = grid(dbgrid, names[0], usesel=usesel, flagColorBar=flagColorBar, 
                  aspect=aspect, xlim=xlim, ylim=ylim, 
                  title=title, ax=axs, figsize=figsize, end_plot=end_plot, **plot_args)
        return ax
    elif Nplots == 0:
        print("There is no variable in the dbgrid corresponding to the name given.")
        return None
    
    if axs is None:
        nlines, ncols = shape_Nsubplots(Nplots)
        fig, axs = newFigure(figsize, xlim, ylim, nx=nlines, ny=ncols, sharex=True, sharey=True)
    
    if title is not None:
        fig.suptitle(title)
    
    for i,ax in enumerate(axs.flat):
        if i >= Nplots:
            ax.set_visible(False)
            continue;
        
        norm_i = None
        if norm is not None:
            if isinstance(norm, type): #independent norms for each subplot
                norm_i = norm()
            else: # a unique norm for all subplots
                norm_i = norm
            
        grid(dbgrid, names[i], ax=ax, usesel=usesel, flagColorBar=flagColorBar, 
             aspect=aspect, xlim=xlim, ylim=ylim, norm=norm_i, **plot_args)
    if end_plot:
        plt.show()
        
    return axs

def color_plots(db, names = None, usesel = True, flagColorBar=True, aspect='auto',
         xlim=None, ylim=None, size=20, cmap=None,
         title = None, axs=None, figsize = None, end_plot=False, **plot_args):
    '''
    Function for plotting several variables (referred by their names) informed in a Db in subplots (Nsubplots=Nvariables).
    Variables are represented with color plots, i.e. each data point is represented with a color corresponding to the data value.

    db: Db containing the variable to be plotted
    names: Name of the variables to be represented (by default all the Z locators, or the last field)
    usesel : Boolean to indicate if the selection has to be considered
    flagColorBar: Flag for representing the Color Bar (not represented if alpha=0)
    aspect: Aspect ratio of the axes scaling, i.e. y/x-scale.
    xlim: Bounds defined along the first axis
    ylim: Bounds defined along the second axis
    size: Size of the data points (default 20)
    cmap: Optional color scale
    title: Title given to the figure (each subplot is titled with the name of the variable represented)
    axs: References for the subplots within the figure: list or array (1D or 2D) containing at least Nvar Axes.
    figsize: (if ax is None) Sizes (width, height) of figure (in inches)
    end_plot: Flag for closing the graphics
    
    **plot_args : arguments passed to matplotlib.pyplot.pcolormesh for every grid plots
    '''
    
    if names is None:
        names = db.getNamesByLocator(gl.ELoc.Z) # all Z locators
        if names == () : # if no Z locator, choose the last field
            names = db.getLastName()
    else:
        names = db.getNames(names)
    names = np.atleast_1d(names)
    
    Nplots = len(names)
    if Nplots == 1:
        axs = point(db, color_name=names[0], usesel=usesel, flagColorBar=flagColorBar, xlim=xlim, ylim=ylim, 
                   size=size, cmap=cmap, aspect=aspect,
                 title=title, ax=axs, figsize=figsize, end_plot=end_plot, **plot_args)

    elif Nplots == 0:
        print("There is no variable in the dbgrid corresponding to the name given.")
        axs = None
    
    else:
        if axs is None:
            nlines, ncols = shape_Nsubplots(Nplots)
            fig, axs = newFigure(figsize, xlim, ylim, nx=nlines, ny=ncols, sharex=True, sharey=True)
        
        if title is not None:
            fig.suptitle(title)
        
        for i,ax in enumerate(axs.flat):
            if i >= Nplots:
                ax.set_visible(False)
                continue;
            
            point(db, color_name=names[i], ax=ax, usesel=usesel, flagColorBar=flagColorBar,
                  aspect=aspect, cmap=cmap, size=size, xlim=xlim, ylim=ylim, 
                  title=names[i], **plot_args)
            
        if end_plot:
            plt.show()
        
    return axs

def size_plots(db, names = None, usesel = True, flagColorBar=True, aspect='equal',
               xlim=None, ylim=None, color='r', sizmin=20, sizmax=200,
               title = None, axs=None, figsize = None, end_plot=False, **plot_args):
    '''
    Function for plotting several variables (referred by their names) informed in a Db in subplots (Nsubplots=Nvariables)
    Variables are represented with size plots, i.e. each data point is represented with a size corresponding to the data value.

    db: Db containing the variable to be plotted
    names: Name of the variables to be represented (by default all the Z locators, or the last field)
    usesel : Boolean to indicate if the selection has to be considered
    flagColorBar: Flag for representing the Color Bar (not represented if alpha=0)
    aspect: Aspect ratio of the axes scaling, i.e. y/x-scale.
    xlim: Bounds defined along the first axis
    ylim: Bounds defined along the second axis
    color: Color of data points
    sizmin: Size corresponding to the smallest value
    sizmax: Size corresponding to the largest value
    title: Title given to the figure (each subplot is titled with the name of the variable represented)
    axs: References for the subplots within the figure: list or array (1D or 2D) containing at least Nvar Axes.
    figsize: (if ax is None) Sizes (width, height) of figure (in inches)
    end_plot: Flag for closing the graphics
    
    **plot_args : arguments passed to matplotlib.pyplot.pcolormesh for every grid plots
    '''
    
    if names is None:
        names = db.getNamesByLocator(gl.ELoc.Z) # all Z locators
        if names == () : # if no Z locator, choose the last field
            names = db.getLastName()
    else:
        names = db.getNames(names)
    names = np.atleast_1d(names)
    
    Nplots = len(names)
    if Nplots == 1:
        axs = point(db, size_name=names[0], usesel=usesel, flagColorBar=flagColorBar, xlim=xlim, ylim=ylim, 
                   sizmin=sizmin, sizmax=sizmax, color=color, aspect=aspect,
                 title=title, ax=axs, figsize=figsize, end_plot=end_plot, **plot_args)

    elif Nplots == 0:
        print("There is no variable in the dbgrid corresponding to the name given.")
        axs = None
    
    else:
        if axs is None:
            nlines, ncols = shape_Nsubplots(Nplots)
            fig, axs = newFigure(figsize, xlim, ylim, nx=nlines, ny=ncols, sharex=True, sharey=True)
        
        if title is not None:
            fig.suptitle(title)
        
        for i,ax in enumerate(axs.flat):
            if i >= Nplots:
                ax.set_visible(False)
                continue;
            
            point(db, size_name=names[i], ax=ax, usesel=usesel, flagColorBar=flagColorBar, 
                  aspect=aspect, sizmin=sizmin, sizmax=sizmax, color=color, 
                  xlim=xlim, ylim=ylim, title=names[i], **plot_args)
            
        if end_plot:
            plt.show()
        
    return axs



# Select data on interactive figures with matplotlib

from matplotlib.widgets import PolygonSelector
from matplotlib.path import Path

class PointSelection:
    """
    Select indices from a matplotlib collection using point selector.
    Left click on data points for selecting it, and right click to remove selection on the point.
    Press 'escape' to remove the current selection and start a new one.

    Selected indices are saved in the `ind` attribute, and the mask of the selection in the
    'mask' attribute. If mydb is provided, a new variable "interactive_selection" is created. 
    This tool changes color (to red by default) for the selected points.

    Note that this tool selects collection objects based on their *origins*
    (i.e., `offsets`).

    Parameters
    ----------
    ax : `~matplotlib.axes.Axes`
        Axes to interact with.
    collection : `matplotlib.collections.Collection` subclass
        Collection you want to select from.
        At least one of 'ax' or 'collection' must be provided.
    mydb : gstlearn.Db or DbGrid. If provided, a new variable "interactive_selection" is 
        created (or modified if already existing)
    pickradius : precision of the picker in points (default is 7)
    color : new color for the selected points (default is red)
    """
    def __init__(self, ax=None, collection=None, mydb=None, pickradius=7, color='r', verbose=False):
        self.ax = ax
        if ax is None and collection is None:
            raise ValueError("ax and collection cannot be None at the same time,"
                             " at least one must be given.")
        elif collection is None:
            self.collection = ax.collections[0]
        else:
            self.collection = collection
            if ax is None:
                self.ax = self.collection.axes
            
        self.fig = self.collection.get_figure()
        self.collection.set_picker(True)
        self.collection.set_pickradius(pickradius)
        self.color = mcolors.to_rgba(color)
        self.verbose = verbose
            
        self.cid = self.fig.canvas.mpl_connect('pick_event', self.on_pick)
        self.cid_esc = self.fig.canvas.mpl_connect("key_press_event", self.onkeypress)
        
        self.data = self.collection.get_offsets()
        self.Ndata = len(self.data)
        
        self.collection.update_scalarmappable()
        colors = self.collection.get_facecolor()
        if len(colors)==1:
            colors = np.empty((self.Ndata,4))
            colors[:,:] = self.collection.get_facecolors()[0]
        self.initial_colors = np.copy(colors)
        
        self.list_clicks = []
        self.ind = []
        self.mask = np.zeros(self.Ndata)
        self.mydb = mydb
        if mydb is not None:
            mydb["interactive_selection"] = self.mask
        
        print("Select points on the plot: left click for selecting, right click to remove selection, "
              "'escape' for deleting current selection and starting a new one")
        
    def on_pick(self,event):
        self.event=event
        if event.mouseevent.button in (1,3):
            xmouse, ymouse = event.mouseevent.xdata, event.mouseevent.ydata
            ind = event.ind
            if self.verbose:
                print( 'Artist picked:', event.artist)
                print( '{} vertices picked'.format(len(ind)))
                print( 'Vertices picked:',ind)
                print( 'x, y of mouse: {:.2f},{:.2f}'.format(xmouse, ymouse))
                print( 'Data point:', self.data[ind[0]])
            for i in range(len(ind)):
                self.list_clicks.append(ind[i])
                if event.mouseevent.button == 1: #left click = select
                    self.mask[ind[i]] = 1
                else: #right click = unselect
                    self.mask[ind[i]] = 0
                self.ind = np.where(self.mask == 1)[0]
                
            if self.mydb is not None:
                self.mydb["interactive_selection"] = self.mask
            
            self.collection.update_scalarmappable()
            self.collection.set_array(None)
            colors = np.copy(self.initial_colors)
            colors[self.ind] = np.array(self.color)
            self.collection.set_facecolors(colors)
            self.fig.canvas.draw()

    def onkeypress(self,event):
        """Reinitialize when press ESC"""
        if event.key == "escape":
            self.list_clicks = []
            self.ind = []
            self.mask = np.zeros(self.Ndata)
            if self.mydb is not None:
                # self.mydb.deleteColumn("interactive_selection")
                self.mydb["interactive_selection"] = self.mask
            self.collection.set_facecolors(self.initial_colors)
            self.fig.canvas.draw()
             
    def disconnect(self):
        """Disconnect matplotlib events (ends interactive selection), 
        and deletes variable "interactive_selection" in 'mydb' if provided."""
        self.fig.canvas.mpl_disconnect(self.cid)
        self.fig.canvas.mpl_disconnect(self.cid_esc)
        self.mydb.deleteColumn("interactive_selection")


class PolygonSelection:
    """
    Select indices from a matplotlib collection using `PolygonSelector`.
    Draw polygon to select point inside a region. Press 'escape' to remove the polygon and start a new one.

    Selected indices are saved in the `ind` attribute, and the mask of the selection in the
    'mask' attribute. If mydb is provided, a new variable "interactive_selection" is created. 
    This tool fades out the points that are not part of the selection (i.e., reduces their alpha
    values). If your collection has alpha < 1, this tool will permanently alter the alpha values.

    Note that this tool selects collection objects based on their *origins*
    (i.e., `offsets`).

    Parameters
    ----------
    ax : `~matplotlib.axes.Axes`
        Axes to interact with.
    collection : `matplotlib.collections.Collection` subclass
        Collection you want to select from.
        At least one of 'ax' or 'collection' must be provided.
    mydb : gstlearn.Db or DbGrid. If provided, a new variable "interactive_selection" is 
        created (or modified if already existing)
    alpha_other : 0 <= float <= 1
        To highlight a selection, this tool sets all selected points to an
        alpha value of 1 and non-selected points to *alpha_other*.
    """

    def __init__(self, ax=None, collection=None, mydb=None, alpha_other=0.3):
        self.ax = ax
        if ax is None and collection is None:
            raise ValueError("ax and collection cannot be None at the same time,"
                             " at least one must be given.")
        elif collection is None:
            self.collection = ax.collections[0]
        else:
            self.collection = collection
            if ax is None:
                self.ax = self.collection.axes
        self.canvas = self.ax.figure.canvas
        self.alpha_other = alpha_other

        self.xys = self.collection.get_offsets()
        self.Ndata = len(self.xys)

        # Ensure that we have separate colors for each object
        self.collection.update_scalarmappable()
        self.fc = self.collection.get_facecolors()
        if len(self.fc) == 0:
            raise ValueError('Collection must have a facecolor')
        elif len(self.fc) == 1:
            self.fc = np.tile(self.fc, (self.Ndata, 1))
        self.initial_xlim = self.ax.get_xlim()
        
        self.poly = PolygonSelector(self.ax, self.onselect)
        self.ind = []
        self.mask = np.zeros(self.Ndata)
        self.mydb = mydb
        if self.mydb is not None:
            self.mydb["interactive_selection"] = self.mask
        
        print("Draw a polygon on the plot to select points inside the polygon."
              "Press 'escape' for deleting current polygon and starting a new one.")

    def onselect(self, verts):
        path = Path(verts)
        self.ind = np.nonzero(path.contains_points(self.xys))[0]
        self.mask = np.zeros(self.Ndata)
        self.mask[self.ind] = 1
        if self.mydb is not None:
            self.mydb["interactive_selection"] = self.mask
        
        self.collection.update_scalarmappable()
        self.collection.set_array(None)
        self.fc[:, -1] = self.alpha_other
        self.fc[self.ind, -1] = 1
        self.collection.set_facecolors(self.fc)
        self.canvas.draw_idle()

    def disconnect(self):
        """Disconnect matplotlib events (ends interactive selection), 
        and deletes variable "interactive_selection" in 'mydb' if provided."""
        self.poly.disconnect_events()
        self.fc[:, -1] = 1
        self.collection.set_facecolors(self.fc)
        self.canvas.draw_idle()
        self.mydb.deleteColumn("interactive_selection")
        

<|MERGE_RESOLUTION|>--- conflicted
+++ resolved
@@ -106,25 +106,20 @@
             posx = 0
             posy = 1
         if corner is None:
-            corner = np.zeros(db.getNDim(), dtype='object')
+            corner = np.zeros(db.getNDim())
         tabx = db.getOneSlice(name, posx, posy, corner, usesel)
     else:
         tabx = db.getColumn(name, usesel)
     tabx = np.array(tabx).transpose()
-    
+
     if flagConvertNanToZero:
-<<<<<<< HEAD
         tabx[np.isnan(tabx)] = 0
-=======
-        tabx[tabx == gl.getTEST()] = 0
-    else:
-        tabx[tabx == gl.getTEST()] = np.nan
+    else:
         tabx = ma.array(tabx,mask=np.isnan(tabx))
     
     if compress:
         tabx = tabx[np.logical_not(np.isnan(tabx))]
         
->>>>>>> 2240a439
     return tabx
 
 def getBiDefinedValues(db1, name1, name2, db2, usesel=True):
@@ -867,7 +862,7 @@
     
     if ax is None:
         fig, ax = newFigure(figsize, xlim, ylim)
-
+        
     ax.plot(xtab, ytab, **plot_args)
             
     drawDecor(ax, title=title, flagLegend=flagLegend)
@@ -941,7 +936,6 @@
         datax = table.getColumn(int(icols[1]))
     
     data = np.stack((np.array(datax), np.array(datay)))
-    data[data == gl.getTEST()] = np.nan
     data = data[:, ~np.isnan(data).any(axis=0)]
 
     ax.plot(data[0,:], data[1,:], color=color0, linestyle=linestyle0, marker=marker0, 
