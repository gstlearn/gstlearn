--- conflicted
+++ resolved
@@ -469,32 +469,200 @@
   x
 }
 
-<<<<<<< HEAD
-setMethod('[',    '_p_VectorTT_int_t',                  getitem)
-setMethod('[<-',  '_p_VectorTT_int_t',                  setitem)
-setMethod('[',    '_p_VectorTT_double_t',               getitem)
-setMethod('[<-',  '_p_VectorTT_double_t',               setitem)
-setMethod('[',    '_p_VectorTT_String_t',               getitem) # TODO : Different from swigex and don't know why (_p_VectorTT_std__string_t)
-setMethod('[<-',  '_p_VectorTT_String_t',               setitem) # TODO : Different from swigex and don't know why (_p_VectorTT_std__string_t)
-setMethod('[',    '_p_VectorTT_float_t',                getitem)
-setMethod('[<-',  '_p_VectorTT_float_t',                setitem)
-setMethod('[',    '_p_VectorTT_UChar_t',                getitem)
-setMethod('[<-',  '_p_VectorTT_UChar_t',                setitem)
-setMethod('[',    '_p_VectorNumTT_int_t',               getitem)
-setMethod('[<-',  '_p_VectorNumTT_int_t',               setitem)
-setMethod('[',    '_p_VectorNumTT_double_t',            getitem)
-setMethod('[<-',  '_p_VectorNumTT_double_t',            setitem)
-setMethod('[',    '_p_VectorNumTT_float_t',             getitem)
-setMethod('[<-',  '_p_VectorNumTT_float_t',             setitem)
-setMethod('[',    '_p_VectorNumTT_UChar_t',             getitem)
-setMethod('[<-',  '_p_VectorNumTT_UChar_t',             setitem)
-setMethod('[[',   '_p_VectorTT_VectorNumTT_int_t_t',    getitem)
-setMethod('[[<-', '_p_VectorTT_VectorNumTT_int_t_t',    setitem)
-setMethod('[[',   '_p_VectorTT_VectorNumTT_double_t_t', getitem)
-setMethod('[[<-', '_p_VectorTT_VectorNumTT_double_t_t', setitem)
-setMethod('[[',   '_p_VectorTT_VectorNumTT_float_t_t',  getitem)
-setMethod('[[<-', '_p_VectorTT_VectorNumTT_float_t_t',  setitem)
-=======
+setMethod('[',    '_p_VectorTT_int_t',                  getVitem)
+setMethod('[<-',  '_p_VectorTT_int_t',                  setVitem)
+setMethod('[',    '_p_VectorTT_double_t',               getVitem)
+setMethod('[<-',  '_p_VectorTT_double_t',               setVitem)
+setMethod('[',    '_p_VectorTT_String_t',               getVitem) # TODO : Different from swigex and don't know why (_p_VectorTT_std__string_t)
+setMethod('[<-',  '_p_VectorTT_String_t',               setVitem) # TODO : Different from swigex and don't know why (_p_VectorTT_std__string_t)
+setMethod('[',    '_p_VectorTT_float_t',                getVitem)
+setMethod('[<-',  '_p_VectorTT_float_t',                setVitem)
+setMethod('[',    '_p_VectorTT_UChar_t',                getVitem)
+setMethod('[<-',  '_p_VectorTT_UChar_t',                setVitem)
+setMethod('[',    '_p_VectorNumTT_int_t',               getVitem)
+setMethod('[<-',  '_p_VectorNumTT_int_t',               setVitem)
+setMethod('[',    '_p_VectorNumTT_double_t',            getVitem)
+setMethod('[<-',  '_p_VectorNumTT_double_t',            setVitem)
+setMethod('[',    '_p_VectorNumTT_float_t',             getVitem)
+setMethod('[<-',  '_p_VectorNumTT_float_t',             setVitem)
+setMethod('[',    '_p_VectorNumTT_UChar_t',             getVitem)
+setMethod('[<-',  '_p_VectorNumTT_UChar_t',             setVitem)
+setMethod('[[',   '_p_VectorTT_VectorNumTT_int_t_t',    getVitem)
+setMethod('[[<-', '_p_VectorTT_VectorNumTT_int_t_t',    setVitem)
+setMethod('[[',   '_p_VectorTT_VectorNumTT_double_t_t', getVitem)
+setMethod('[[<-', '_p_VectorTT_VectorNumTT_double_t_t', setVitem)
+setMethod('[[',   '_p_VectorTT_VectorNumTT_float_t_t',  getVitem)
+setMethod('[[<-', '_p_VectorTT_VectorNumTT_float_t_t',  setVitem)
+
+##
+## Add operator [] to Db R class ##
+## ----------------------------- ##
+
+"is.undef" <- function(x)
+{
+  if (length(x) <= 0) return(TRUE)
+  if (length(x) > 1) return(FALSE)
+  if (is.na(x)) return(TRUE)
+  return(FALSE) 
+}
+
+"getDbitem" <-
+function (x,i,j,...,drop=TRUE)
+{
+  db   <- x
+  irow <- NA
+  icol <- NA
+  flag_i_defined = (deparse(substitute(i)) != "")
+  flag_j_defined = (deparse(substitute(j)) != "")
+  nargs = 0
+  if (flag_i_defined) nargs = nargs + 1
+  if (flag_j_defined) nargs = nargs + 1
+  
+  nech = db$getSampleNumber()
+  ncol = db$getColumnNumber()
+
+  if (nargs == 2) {
+  
+  	# Case of both arguments are defined
+  	
+    if (is.logical(i) & length(i)==nech) i=(1:nech)[i]
+    if (is.numeric(i)) irow <- i
+  
+    if (is.numeric(j)) {
+      icol <- j
+    } else {
+      icol <- grep(paste(i,collapse="|"),db$getAllNames())
+      if (length(icol) > 0) icol = icol - 1
+    }
+  } else if (nargs == 1) {
+  
+  	# Case where only one argument in defined
+
+    if (flag_i_defined) k = i
+    if (flag_j_defined) k = j
+    if (is.numeric(k)) {
+      icol <- k
+    } else {
+      icol <- grep(paste(k,collapse="|"),db$getAllNames())
+      if (length(icol) > 0) icol = icol - 1
+    }
+  }
+
+  icol_dim = icol
+  irow_dim = irow
+  if (is.undef(irow)) irow_dim = seq(0, nech - 1)
+  if (is.undef(icol)) icol_dim = seq(0, ncol - 1)
+  col_names = db$getNamesByColIdx(icol_dim)
+  row_names = irow_dim
+  ncol_dim = length(icol_dim)
+  nrow_dim = length(irow_dim)
+    
+  if (length(icol) <= 0)
+  {
+  	messerr("The variable does not exist")
+  	messerr("This is not authorized in this function")
+  	stop()
+  } else {
+	if (! is.undef(irow) && ! is.undef(icol))
+	   res <- db$getValuesByColIdx(irow_dim,icol_dim)
+ 	if (! is.undef(irow) &&   is.undef(icol))
+	   res <- db$getArrayBySample(irow_dim)
+ 	if (  is.undef(irow) && ! is.undef(icol))
+	   res <- db$getColumnsByColIdx(icol_dim)
+	if (  is.undef(irow) &&   is.undef(icol))
+	   res <- db$getAllColumns()
+	if (nrow_dim > 1 && ncol_dim > 1)
+	{
+	  res <- as.data.frame(matrix(res, nrow=nrow_dim, ncol=ncol_dim))
+	  names(res) = col_names
+	  row.names(res) = row_names
+	}
+  }
+  res
+}
+
+"setDbitem" <-
+  function (x,i,j,...,value)
+{
+  db   <- x
+  irow <- NA
+  icol <- NA
+  flag_i_defined = (deparse(substitute(i)) != "")
+  flag_j_defined = (deparse(substitute(j)) != "")
+  nargs = 0
+  if (flag_i_defined) nargs = nargs + 1
+  if (flag_j_defined) nargs = nargs + 1
+
+  nech = db$getSampleNumber()
+  ncol = db$getColumnNumber()
+  value = as.numeric(unlist(value))
+
+  new_names = "New"
+  if (nargs == 2) {
+  
+    # Both arguments are defined
+    
+    if (is.numeric(i) || is.logical(i)) irow <- i
+  
+    if (is.numeric(j) || is.logical(j)) {
+      icol <- j
+    } else {
+      icol <- grep(paste(i,collapse="|"),db$getAllNames())
+      if (length(icol) > 0) icol = icol - 1
+      new_names = j
+    }
+  } else if (nargs == 1) {
+  
+  	# Only one argument is defined: it corresponds to the column
+
+    if (flag_i_defined) k = i
+    if (flag_j_defined) k = j
+    if (is.numeric(k)) {
+      icol <- k
+    } else {
+      icol <- grep(paste(k,collapse="|"),db$getAllNames())
+      if (length(icol) > 0) icol = icol - 1
+      new_names = k
+    }
+  }
+
+  icol_dim = icol
+  irow_dim = irow
+  if (is.undef(irow)) irow_dim = seq(0, nech - 1)
+  if (is.undef(icol)) icol_dim = seq(0, ncol - 1)
+  col_names = db$getNamesByColIdx(icol_dim)
+  row_names = irow_dim
+  ncol_dim = length(icol_dim)
+  nrow_dim = length(irow_dim)
+
+  if (length(icol) <= 0)
+  {
+  
+ 	# Case of a new variable
+  
+  	icol = db$addColumns(value, new_names)
+  }
+  else
+  {
+
+  	# Case of already an existing variable: replacement
+  	
+	if (! is.undef(irow) && ! is.undef(icol))
+	  db$setValuesByColIdx(irow_dim,icol_dim,value)
+ 	if (! is.undef(irow) &&   is.undef(icol))
+	  db$setArrayBySample(irow_dim,value)
+ 	if (  is.undef(irow) && ! is.undef(icol))
+	  db$setColumnsByColIdx(value,icol_dim)
+ 	if (  is.undef(irow) &&   is.undef(icol))
+	  db$setAllColumns(value)
+  }
+  db
+}
+
+setMethod('[',    '_p_Db',               getDbitem)
+setMethod('[<-',  '_p_Db',               setDbitem)
+setMethod('[',    '_p_DbGrid',           getDbitem)
+setMethod('[<-',  '_p_DbGrid',           setDbitem)
 setMethod('[',    '_p_VectorTT_int_t',                  getVitem)
 setMethod('[<-',  '_p_VectorTT_int_t',                  setVitem)
 setMethod('[',    '_p_VectorTT_double_t',               getVitem)
@@ -689,6 +857,5 @@
 setMethod('[<-',  '_p_Db',               setDbitem)
 setMethod('[',    '_p_DbGrid',           getDbitem)
 setMethod('[<-',  '_p_DbGrid',           setDbitem)
->>>>>>> 18e2fd21
 
 %}